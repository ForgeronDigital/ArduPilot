<<<<<<< HEAD
/*
   This program is free software: you can redistribute it and/or modify
   it under the terms of the GNU General Public License as published by
   the Free Software Foundation, either version 3 of the License, or
   (at your option) any later version.

   This program is distributed in the hope that it will be useful,
   but WITHOUT ANY WARRANTY; without even the implied warranty of
   MERCHANTABILITY or FITNESS FOR A PARTICULAR PURPOSE.  See the
   GNU General Public License for more details.

   You should have received a copy of the GNU General Public License
   along with this program.  If not, see <http://www.gnu.org/licenses/>.
*/
/*
  driver for Invensensev3 IMUs

  Supported:
   ICM-40609
   ICM-42688
   ICM-42605
   ICM-40605 - EOL
   IIM-42652
   ICM-42670
   ICM-45686

  Note that this sensor includes 32kHz internal sampling and an
  anti-aliasing filter, which means this driver can be a lot simpler
  than the Invensense and Invensensev2 drivers which need to handle
  8kHz sample rates to achieve decent aliasing protection
 */

#include <AP_HAL/AP_HAL.h>
#include "AP_InertialSensor_Invensensev3.h"
#include <utility>
#include <stdio.h>
#include <GCS_MAVLink/GCS.h>

extern const AP_HAL::HAL& hal;

// set bit 0x80 in register ID for read on SPI
#define BIT_READ_FLAG                           0x80

// registers we use
#define INV3REG_WHOAMI        0x75
#define INV3REG_FIFO_CONFIG   0x16
#define INV3REG_PWR_MGMT0     0x4e
#define INV3REG_GYRO_CONFIG0  0x4f
#define INV3REG_ACCEL_CONFIG0 0x50
#define INV3REG_GYRO_CONFIG1  0x51
#define INV3REG_GYRO_ACCEL_CONFIG0 0x52
#define INV3REG_ACCEL_CONFIG1 0x53
#define INV3REG_FIFO_CONFIG1  0x5f
#define INV3REG_FIFO_CONFIG2  0x60
#define INV3REG_FIFO_CONFIG3  0x61
#define INV3REG_SIGNAL_PATH_RESET 0x4b
#define INV3REG_INTF_CONFIG0  0x4c
#define INV3REG_FIFO_COUNTH   0x2e
#define INV3REG_FIFO_DATA     0x30
#define INV3REG_BANK_SEL      0x76
#define INV3REG_DEVICE_CONFIG 0x11
#define INV3REG_INT_STATUS    0x2D

// ICM42688 bank1
#define INV3REG_GYRO_CONFIG_STATIC2 0x0B
#define INV3REG_GYRO_CONFIG_STATIC3 0x0C
#define INV3REG_GYRO_CONFIG_STATIC4 0x0D
#define INV3REG_GYRO_CONFIG_STATIC5 0x0E

// ICM42688 bank2
#define INV3REG_ACCEL_CONFIG_STATIC2 0x03
#define INV3REG_ACCEL_CONFIG_STATIC3 0x04
#define INV3REG_ACCEL_CONFIG_STATIC4 0x05

// registers for ICM-42670, multi-bank
#define INV3REG_70_PWR_MGMT0  0x1F
#define INV3REG_70_GYRO_CONFIG0  0x20
#define INV3REG_70_GYRO_CONFIG1  0x23
#define INV3REG_70_ACCEL_CONFIG0 0x21
#define INV3REG_70_ACCEL_CONFIG1 0x24
#define INV3REG_70_FIFO_COUNTH   0x3D
#define INV3REG_70_FIFO_DATA     0x3F
#define INV3REG_70_INTF_CONFIG0  0x35
#define INV3REG_70_MCLK_RDY      0x00
#define INV3REG_70_SIGNAL_PATH_RESET 0x02
#define INV3REG_70_FIFO_CONFIG1  0x28
#define INV3REG_BLK_SEL_W 0x79
#define INV3REG_BLK_SEL_R 0x7C
#define INV3REG_MADDR_W   0x7A
#define INV3REG_MADDR_R   0x7D
#define INV3REG_M_W       0x7B
#define INV3REG_M_R       0x7E
#define INV3REG_BANK_MREG1 0x00
#define INV3REG_BANK_MREG2 0x28
#define INV3REG_BANK_MREG3 0x50

#define INV3REG_MREG1_FIFO_CONFIG5 0x1
#define INV3REG_MREG1_SENSOR_CONFIG3 0x06

#define INV3REG_456_WHOAMI          0x72
#define INV3REG_456_PWR_MGMT0       0x10
#define INV3REG_456_INT1_STATUS0    0x19
#define INV3REG_456_ACCEL_CONFIG0   0x1B
#define INV3REG_456_GYRO_CONFIG0    0x1C
#define INV3REG_456_FIFO_CONFIG0    0x1D
#define INV3REG_456_FIFO_CONFIG2    0x20
#define INV3REG_456_FIFO_CONFIG3    0x21
#define INV3REG_456_FIFO_CONFIG4    0x22
#define INV3REG_456_RTC_CONFIG      0x26
#define INV3REG_456_FIFO_COUNTH     0x12
#define INV3REG_456_FIFO_COUNTL     0x13
#define INV3REG_456_FIFO_DATA       0x14
#define INV3REG_456_INTF_CONFIG0    0x2C
#define INV3REG_456_IOC_PAD_SCENARIO 0x2F
#define INV3REG_456_IOC_PAD_SCENARIO_AUX_OVRD 0x30
#define INV3REG_456_IOC_PAD_SCENARIO_OVRD 0x31
#define INV3REG_456_PWR_MGMT_AUX1   0x54
#define INV3REG_456_IREG_ADDRH      0x7C
#define INV3REG_456_IREG_ADDRL      0x7D
#define INV3REG_456_IREG_DATA       0x7E
#define INV3REG_456_REG_MISC2       0x7F
#define INV3REG_456_SREG_CTRL       0x63

#define INV3BANK_456_IMEM_SRAM_ADDR 0x0000
#define INV3BANK_456_IPREG_BAR_ADDR 0xA000
#define INV3BANK_456_IPREG_TOP1_ADDR 0xA200
#define INV3BANK_456_IPREG_SYS1_ADDR 0xA400
#define INV3BANK_456_IPREG_SYS2_ADDR 0xA500

// ICM42xxx specific registers
#define INV3REG_42XXX_INTF_CONFIG1  0x4d

// WHOAMI values
#define INV3_ID_ICM40605      0x33
#define INV3_ID_ICM40609      0x3b
#define INV3_ID_ICM42605      0x42
#define INV3_ID_ICM42688      0x47
#define INV3_ID_IIM42652      0x6f
#define INV3_ID_ICM42670      0x67
#define INV3_ID_ICM45686      0xE9

// enable logging at FIFO rate for debugging
#define INV3_ENABLE_FIFO_LOGGING 0

/*
  really nice that this sensor has an option to request little-endian
  data
 */
struct PACKED FIFOData {
    uint8_t header;
    int16_t accel[3];
    int16_t gyro[3];
    int8_t temperature;
    uint16_t timestamp;
};

struct PACKED FIFODataHighRes {
    uint8_t header;
    uint8_t accel[6];
    uint8_t gyro[6];
    int16_t temperature;
    uint16_t timestamp;
    uint8_t gx : 4, ax : 4, gy : 4, ay : 4, gz : 4, az : 4;
};

#define INV3_SAMPLE_SIZE sizeof(FIFOData)
#define INV3_HIGHRES_SAMPLE_SIZE sizeof(FIFODataHighRes)

static_assert(sizeof(FIFOData) == 16);
static_assert(sizeof(FIFODataHighRes) == 20);

#define INV3_FIFO_BUFFER_LEN 8

AP_InertialSensor_Invensensev3::AP_InertialSensor_Invensensev3(AP_InertialSensor &imu,
                                                               AP_HAL::OwnPtr<AP_HAL::Device> _dev,
                                                               enum Rotation _rotation)
    : AP_InertialSensor_Backend(imu)
    , rotation(_rotation)
    , dev(std::move(_dev))
{
}

AP_InertialSensor_Invensensev3::~AP_InertialSensor_Invensensev3()
{
#if HAL_INS_HIGHRES_SAMPLE
    if (highres_sampling) {
        if (fifo_buffer != nullptr) {
            hal.util->free_type(fifo_buffer, INV3_FIFO_BUFFER_LEN * INV3_HIGHRES_SAMPLE_SIZE, AP_HAL::Util::MEM_DMA_SAFE);
        }
    } else
#endif
    if (fifo_buffer != nullptr) {
        hal.util->free_type(fifo_buffer, INV3_FIFO_BUFFER_LEN * INV3_SAMPLE_SIZE, AP_HAL::Util::MEM_DMA_SAFE);
    }
}

AP_InertialSensor_Backend *AP_InertialSensor_Invensensev3::probe(AP_InertialSensor &imu,
                                                                 AP_HAL::OwnPtr<AP_HAL::Device> _dev,
                                                                 enum Rotation _rotation)
{
    if (!_dev) {
        return nullptr;
    }

    if (_dev->bus_type() == AP_HAL::Device::BUS_TYPE_SPI) {
        _dev->set_read_flag(BIT_READ_FLAG);
    }

    AP_InertialSensor_Invensensev3 *sensor =
        new AP_InertialSensor_Invensensev3(imu, std::move(_dev), _rotation);
    if (!sensor || !sensor->hardware_init()) {
        delete sensor;
        return nullptr;
    }

    return sensor;
}

void AP_InertialSensor_Invensensev3::fifo_reset()
{
    if (inv3_type == Invensensev3_Type::ICM42670) {
        // FIFO_FLUSH
        register_write(INV3REG_70_SIGNAL_PATH_RESET, 0x04);
    } else if (inv3_type == Invensensev3_Type::ICM45686) {
        // FIFO_FLUSH
        register_write(INV3REG_456_FIFO_CONFIG2, 0x80);
        register_write(INV3REG_456_FIFO_CONFIG2, 0x00, true);
    } else {
        // FIFO_MODE stop-on-full
        register_write(INV3REG_FIFO_CONFIG, 0x80);
        // FIFO partial disable, enable accel, gyro, temperature
        register_write(INV3REG_FIFO_CONFIG1, fifo_config1);
        // little-endian, fifo count in records, last data hold for ODR mismatch
        register_write(INV3REG_INTF_CONFIG0, 0xC0);
        register_write(INV3REG_SIGNAL_PATH_RESET, 2);
    }

    notify_accel_fifo_reset(accel_instance);
    notify_gyro_fifo_reset(gyro_instance);
}

void AP_InertialSensor_Invensensev3::start()
{
    // pre-fetch instance numbers for checking fast sampling settings
    if (!_imu.get_gyro_instance(gyro_instance) || !_imu.get_accel_instance(accel_instance)) {
        return;
    }
    WITH_SEMAPHORE(dev->get_semaphore());

    // initially run the bus at low speed
    dev->set_speed(AP_HAL::Device::SPEED_LOW);

    enum DevTypes devtype = DEVTYPE_INS_ICM42688;
    fifo_config1 = 0x07;

    switch (inv3_type) {
    case Invensensev3_Type::IIM42652:
        devtype = DEVTYPE_INS_IIM42652;
        temp_sensitivity = 1.0 / 2.07;
        break;
    case Invensensev3_Type::ICM42688:
        devtype = DEVTYPE_INS_ICM42688;
        temp_sensitivity = 1.0 / 2.07;
        break;
    case Invensensev3_Type::ICM42605:
        devtype = DEVTYPE_INS_ICM42605;
        temp_sensitivity = 1.0 / 2.07;
        break;
    case Invensensev3_Type::ICM40605:
        devtype = DEVTYPE_INS_ICM40605;
        fifo_config1 = 0x0F;
        temp_sensitivity = 1.0 * 128 / 115.49;
        break;
    case Invensensev3_Type::ICM42670:
        devtype = DEVTYPE_INS_ICM42670;
        temp_sensitivity = 1.0 / 2.0;
        break;
    case Invensensev3_Type::ICM45686:
        devtype = DEVTYPE_INS_ICM45686;
        temp_sensitivity = 1.0 / 2.0;
        gyro_scale = GYRO_SCALE_4000DPS;
        accel_scale = ACCEL_SCALE_32G;
        break;
    case Invensensev3_Type::ICM40609:
        devtype = DEVTYPE_INS_ICM40609;
        temp_sensitivity = 1.0 / 2.07;
        accel_scale = ACCEL_SCALE_32G;
        break;
    }

#if HAL_INS_HIGHRES_SAMPLE
    // now we know who we are, other things can be checked for
    if (enable_highres_sampling(accel_instance)) {
        switch (inv3_type) {
            case Invensensev3_Type::ICM42688: // HiRes 19bit
            case Invensensev3_Type::IIM42652: // HiRes 19bit
            case Invensensev3_Type::ICM42670: // HiRes 19bit
            case Invensensev3_Type::ICM45686: // HiRes 20bit
                highres_sampling = dev->bus_type() == AP_HAL::Device::BUS_TYPE_SPI;
                break;
            case Invensensev3_Type::ICM40609: // No HiRes
            case Invensensev3_Type::ICM42605:
            case Invensensev3_Type::ICM40605:
                break;
        }
    }

    // optionally enable high resolution mode
    if (highres_sampling) {
        fifo_config1 |= (1U<<4);  // FIFO_HIRES_EN
        gyro_scale = GYRO_SCALE_HIGHRES_2000DPS;
        accel_scale = ACCEL_SCALE_HIGHRES_16G;
        temp_sensitivity = 1.0 / 132.48;
        if (inv3_type == Invensensev3_Type::ICM45686) {
            temp_sensitivity = 1.0 / 128.0;
            accel_scale = ACCEL_SCALE_HIGHRES_32G;
            gyro_scale = GYRO_SCALE_HIGHRES_4000DPS;
        } else if (inv3_type == Invensensev3_Type::ICM42670) {
            temp_sensitivity = 1.0 / 128.0;
        }
    }
#endif
    // always use FIFO
    fifo_reset();

    // setup on-sensor filtering and scaling and backend rate
    if (inv3_type == Invensensev3_Type::ICM42670) {
        set_filter_and_scaling_icm42670();
    } else if (inv3_type == Invensensev3_Type::ICM45686) {
        set_filter_and_scaling_icm456xy();
    } else {
        set_filter_and_scaling();
    }

    // pre-calculate backend period
    backend_period_us = 1000000UL / backend_rate_hz;

    if (!_imu.register_gyro(gyro_instance, backend_rate_hz, dev->get_bus_id_devtype(devtype)) ||
        !_imu.register_accel(accel_instance, backend_rate_hz, dev->get_bus_id_devtype(devtype))) {
        return;
    }

    // update backend sample rate
    _set_accel_raw_sample_rate(accel_instance, backend_rate_hz);
    _set_gyro_raw_sample_rate(gyro_instance, backend_rate_hz);

    // indicate what multiplier is appropriate for the sensors'
    // readings to fit them into an int16_t:
    _set_raw_sample_accel_multiplier(accel_instance, multiplier_accel);

    // now that we have initialised, we set the bus speed to high
    dev->set_speed(AP_HAL::Device::SPEED_HIGH);

    // setup sensor rotations from probe()
    set_gyro_orientation(gyro_instance, rotation);
    set_accel_orientation(accel_instance, rotation);

    // allocate fifo buffer
#if HAL_INS_HIGHRES_SAMPLE
    if (highres_sampling) {
        fifo_buffer = hal.util->malloc_type(INV3_FIFO_BUFFER_LEN * INV3_HIGHRES_SAMPLE_SIZE, AP_HAL::Util::MEM_DMA_SAFE);
    } else
#endif
    fifo_buffer = hal.util->malloc_type(INV3_FIFO_BUFFER_LEN * INV3_SAMPLE_SIZE, AP_HAL::Util::MEM_DMA_SAFE);

    if (fifo_buffer == nullptr) {
        AP_HAL::panic("Invensensev3: Unable to allocate FIFO buffer");
    }

    // start the timer process to read samples, using the fastest rate avilable
    periodic_handle = dev->register_periodic_callback(backend_period_us, FUNCTOR_BIND_MEMBER(&AP_InertialSensor_Invensensev3::read_fifo, void));
}

// get a startup banner to output to the GCS
bool AP_InertialSensor_Invensensev3::get_output_banner(char* banner, uint8_t banner_len) {
    if (fast_sampling) {
        snprintf(banner, banner_len, "IMU%u: fast%s sampling enabled %.1fkHz",
            gyro_instance,
#if HAL_INS_HIGHRES_SAMPLE
            highres_sampling ? ", high-resolution" :
#endif
            "" , backend_rate_hz * 0.001);
        return true;
    }
    return false;
}

/*
  publish any pending data
 */
bool AP_InertialSensor_Invensensev3::update()
{
    update_accel(accel_instance);
    update_gyro(gyro_instance);
    _publish_temperature(accel_instance, temp_filtered);

    return true;
}

/*
  accumulate new samples
 */
void AP_InertialSensor_Invensensev3::accumulate()
{
    // nothing to do
}

bool AP_InertialSensor_Invensensev3::accumulate_samples(const FIFOData *data, uint8_t n_samples)
{
#if INV3_ENABLE_FIFO_LOGGING
    const uint64_t tstart = AP_HAL::micros64();
#endif
    for (uint8_t i = 0; i < n_samples; i++) {
        const FIFOData &d = data[i];

        // we have a header to confirm we don't have FIFO corruption! no more mucking
        // about with the temperature registers
        // ICM45686 - TMST_FIELD_EN bit 3 : 1
        // ICM42688 - HEADER_TIMESTAMP_FSYNC bit 2-3 : 10
        if ((d.header & 0xFC) != 0x68) { // ACCEL_EN | GYRO_EN | TMST_FIELD_EN
            // no or bad data
            return false;
        }

        Vector3f accel{float(d.accel[0]), float(d.accel[1]), float(d.accel[2])};
        Vector3f gyro{float(d.gyro[0]), float(d.gyro[1]), float(d.gyro[2])};

        accel *= accel_scale;
        gyro *= gyro_scale;

#if INV3_ENABLE_FIFO_LOGGING
        Write_GYR(gyro_instance, tstart+(i*backend_period_us), gyro, true);
#endif

        const float temp = d.temperature * temp_sensitivity + temp_zero;

        // these four calls are about 40us
        _rotate_and_correct_accel(accel_instance, accel);
        _rotate_and_correct_gyro(gyro_instance, gyro);

        _notify_new_accel_raw_sample(accel_instance, accel, 0);
        _notify_new_gyro_raw_sample(gyro_instance, gyro);

        temp_filtered = temp_filter.apply(temp);
    }
    return true;
}

#if HAL_INS_HIGHRES_SAMPLE
// high-resolution packets are always 20-bits, but not always 20-bits of data.
// Scale factors account for the useless bits
static inline float uint20_to_float(uint8_t msb, uint8_t bits, uint8_t lsb)
{
    uint32_t value20bit = uint32_t(msb) << 12U | uint32_t(bits) << 4U | lsb;
    int32_t value32bit;
    // Check the sign bit (MSB)
    if (value20bit & 0x80000) { // MSB is set (negative value)
        // Extend the sign bit to the upper 12 bits of the 32-bit integer
        value32bit = (int32_t)(value20bit | 0xFFF00000);
    } else { // MSB is not set (positive value)
        // Zero-fill the upper 12 bits of the 32-bit integer
        value32bit = value20bit;
    }

    return float(value32bit);
}


bool AP_InertialSensor_Invensensev3::accumulate_highres_samples(const FIFODataHighRes *data, uint8_t n_samples)
{
    for (uint8_t i = 0; i < n_samples; i++) {
        const FIFODataHighRes &d = data[i];

        // we have a header to confirm we don't have FIFO corruption! no more mucking
        // about with the temperature registers
        if ((d.header & 0xFC) != 0x78) { // ACCEL_EN | GYRO_EN | HIRES_EN | TMST_FIELD_EN
            // no or bad data
            return false;
        }

        Vector3f accel{uint20_to_float(d.accel[1], d.accel[0], d.ax),
            uint20_to_float(d.accel[3], d.accel[2], d.ay),
            uint20_to_float(d.accel[5], d.accel[4], d.az)};
        Vector3f gyro{uint20_to_float(d.gyro[1], d.gyro[0], d.gx),
            uint20_to_float(d.gyro[3], d.gyro[2], d.gy),
            uint20_to_float(d.gyro[5], d.gyro[4], d.gz)};

        accel *= accel_scale;
        gyro *= gyro_scale;

        const float temp = d.temperature * temp_sensitivity + temp_zero;

        // these four calls are about 40us
        _rotate_and_correct_accel(accel_instance, accel);
        _rotate_and_correct_gyro(gyro_instance, gyro);

        _notify_new_accel_raw_sample(accel_instance, accel, 0);
        _notify_new_gyro_raw_sample(gyro_instance, gyro);

        temp_filtered = temp_filter.apply(temp);
    }
    return true;
}
#endif

/*
  timer function called at ODR rate
 */
void AP_InertialSensor_Invensensev3::read_fifo()
{
    bool need_reset = false;
    uint16_t n_samples;

    uint8_t reg_counth;
    uint8_t reg_data;

    switch (inv3_type) {
    case Invensensev3_Type::ICM45686:
        reg_counth = INV3REG_456_FIFO_COUNTH;
        reg_data = INV3REG_456_FIFO_DATA;
        break;
    case Invensensev3_Type::ICM42670:
        reg_counth = INV3REG_70_FIFO_COUNTH;
        reg_data = INV3REG_70_FIFO_DATA;
        break;
    default:
        reg_counth = INV3REG_FIFO_COUNTH;
        reg_data = INV3REG_FIFO_DATA;
        break;
    }

#if HAL_INS_HIGHRES_SAMPLE
    const uint8_t fifo_sample_size = highres_sampling ? INV3_HIGHRES_SAMPLE_SIZE : INV3_SAMPLE_SIZE;
#else
    const uint8_t fifo_sample_size = INV3_SAMPLE_SIZE;
#endif
    if (!block_read(reg_counth, (uint8_t*)&n_samples, 2)) {
        goto check_registers;
    }

    if (n_samples == 0) {
        /* Not enough data in FIFO */
        goto check_registers;
    }

    // adjust the periodic callback to be synchronous with the incoming data
    // this means that we rarely run read_fifo() without updating the sensor data
    dev->adjust_periodic_callback(periodic_handle, backend_period_us);

    while (n_samples > 0) {
        uint8_t n = MIN(n_samples, INV3_FIFO_BUFFER_LEN);
        if (!block_read(reg_data, (uint8_t*)fifo_buffer, n * fifo_sample_size)) {
            goto check_registers;
        }
#if HAL_INS_HIGHRES_SAMPLE
        if (highres_sampling) {
            if (!accumulate_highres_samples((FIFODataHighRes*)fifo_buffer, n)) {
                need_reset = true;
                break;
            }
        } else
#endif
        if (!accumulate_samples((FIFOData*)fifo_buffer, n)) {
            need_reset = true;
            break;
        }
        n_samples -= n;
    }

    if (need_reset) {
        fifo_reset();
    }
    
check_registers:
    // check next register value for correctness
    dev->set_speed(AP_HAL::Device::SPEED_LOW);
    AP_HAL::Device::checkreg reg;
    if (!dev->check_next_register(reg)) {
        log_register_change(dev->get_bus_id(), reg);
        _inc_gyro_error_count(gyro_instance);
        _inc_accel_error_count(accel_instance);
    }
    dev->set_speed(AP_HAL::Device::SPEED_HIGH);
}

bool AP_InertialSensor_Invensensev3::block_read(uint8_t reg, uint8_t *buf, uint32_t size)
{
    return dev->read_registers(reg, buf, size);
}

uint8_t AP_InertialSensor_Invensensev3::register_read(uint8_t reg)
{
    uint8_t val = 0;
    dev->read_registers(reg, &val, 1);
    return val;
}

void AP_InertialSensor_Invensensev3::register_write(uint8_t reg, uint8_t val, bool checked)
{
    dev->write_register(reg, val, checked);
}

/*
  read a bank register, only used on startup
 */
uint8_t AP_InertialSensor_Invensensev3::register_read_bank(uint8_t bank, uint8_t reg)
{
    if (inv3_type == Invensensev3_Type::ICM42670) {
        // the ICM42670 has a complex bank setup
        register_write(INV3REG_BLK_SEL_R, bank);
        register_write(INV3REG_MADDR_R, reg);
        hal.scheduler->delay_microseconds(10);
        const uint8_t val = register_read(INV3REG_M_R);
        hal.scheduler->delay_microseconds(10);
        register_write(INV3REG_BLK_SEL_R, 0);
        return val;
    }
    register_write(INV3REG_BANK_SEL, bank);
    const uint8_t val = register_read(reg);
    register_write(INV3REG_BANK_SEL, 0);
    return val;
}

/*
  write to a bank register. This is only used on startup, so can use
  sleeps to wait for success
 */
void AP_InertialSensor_Invensensev3::register_write_bank(uint8_t bank, uint8_t reg, uint8_t val)
{
    if (inv3_type == Invensensev3_Type::ICM42670) {
        // the ICM42670 has a complex bank setup
        register_write(INV3REG_BLK_SEL_W, bank);
        register_write(INV3REG_MADDR_W, reg);
        register_write(INV3REG_M_W, val);
        hal.scheduler->delay_microseconds(10);
        register_write(INV3REG_BLK_SEL_W, 0);
        hal.scheduler->delay_microseconds(10);
    } else {
        register_write(INV3REG_BANK_SEL, bank);
        register_write(reg, val);
        register_write(INV3REG_BANK_SEL, 0);
    }
}

// calculate the fast sampling backend rate
uint16_t AP_InertialSensor_Invensensev3::calculate_fast_sampling_backend_rate(uint16_t base_odr, uint16_t max_odr) const
{
    // constrain the gyro rate to be at least the loop rate
    uint8_t loop_limit = 1;
    if (get_loop_rate_hz() > base_odr) {
        loop_limit = 2;
    }
    if (get_loop_rate_hz() > base_odr * 2) {
        loop_limit = 4;
    }
    // constrain the gyro rate to be a 2^N multiple
    uint8_t fast_sampling_rate = constrain_int16(get_fast_sampling_rate(), loop_limit, 8);

    // calculate rate we will be giving samples to the backend
    return constrain_int16(base_odr * fast_sampling_rate, base_odr, max_odr);
}

/*
  set the filter frequencies and scaling

  The AAF for gyros needs to be high enough to avoid group delay and low enough to have
  (ideally) 40dB at the nyquist frequency so that noise above this is not folded into the
  range seen by ArduPilot. A reasonable approximation for the former is 1Khz and for the latter
  1/4 of the sample frequency, so for 1/4 sample frequency > 1Khz we pick 1Khz and for 1/4 sample
  frequency < 1Khz we use 1/4 sample frequency.

  The AAF for accels is set lower to minimise noise and clipping. The constraint is that the
  group delay between gyros and accels should be <5ms to avoid inertial nav errors.

  The UI filter block cannot be disabled and is fixed at ODR/4. This is a 2p filter by default
  (as is the AAF). Since the order of the UI filter does not appear to significantly affect
  group delay at higher ODRs it is left at the default. The group delay of the AAF is not documented,
  but we assume it is similar to the UI 2p performance:

  2Khz  - 0.2ms
  1Khz  - 0.4ms
  666Hz - 0.6ms
  500Hz - 0.8ms
  333Hz - 2.0ms
  190Hz - 2.4ms

  Since the UI group delay is the same for both accels and gyros we only need to consider the
  difference in group delay for the AAFs. At the highest ODR of 4Khz or 8Khz the group delay for
  gyros will be 0.4ms thus the accel AAF can safely be set to ~190Hz.
 */
void AP_InertialSensor_Invensensev3::set_filter_and_scaling(void)
{
    // 1KHz by default
    backend_rate_hz = 1000;
    uint8_t odr_config = 0x06;

    // AAF at ~1/4 of 1Khz by default for gyros- 258Hz
    // AAF at 213Hz for accels
    uint8_t aaf_delt = 6, accel_aaf_delt = 5;
    uint16_t aaf_deltsqr = 36, accel_aaf_deltsqr = 25;
    uint8_t aaf_bitshift = 10, accel_aaf_bitshift = 10;

    // limited filtering on ICM-42605
    if (inv3_type == Invensensev3_Type::ICM42605) {
        // 249Hz AAF gyros
        aaf_delt = 21;
        aaf_deltsqr = 440;
        aaf_bitshift = 6;
        // 184Hz AAF accels
        accel_aaf_delt = 16;
        accel_aaf_deltsqr = 256;
        accel_aaf_bitshift = 7;
    }

    // checked for
    // ICM-40609
    // ICM-42688
    // ICM-42605
    // IIM-42652
    if (enable_fast_sampling(accel_instance) && get_fast_sampling_rate() > 1) {
        fast_sampling = dev->bus_type() == AP_HAL::Device::BUS_TYPE_SPI;

        if (fast_sampling) {
            backend_rate_hz = calculate_fast_sampling_backend_rate(backend_rate_hz, 8 * backend_rate_hz);

            // limited filtering on ICM-42605
            if (inv3_type == Invensensev3_Type::ICM42605) {
                switch (backend_rate_hz) {
                    case 2000: // 2KHz
                        odr_config = 0x05;
                        // 507Hz AAF
                        aaf_delt = 47;
                        aaf_deltsqr = 2208;
                        aaf_bitshift = 4;
                        break;
                    case 4000: // 4KHz
                        // 995Hz AAF
                        aaf_delt = 63;
                        aaf_deltsqr = 3968;
                        aaf_bitshift = 3;
                        odr_config = 0x04;
                        break;
                    case 8000: // 8Khz
                        // 995Hz AAF
                        aaf_delt = 63;
                        aaf_deltsqr = 3968;
                        aaf_bitshift = 3;
                        odr_config = 0x03;
                        break;
                    default: // 1Khz, 334Hz AAF
                        break;
                }
            } else {
                // ICM-42688 / ICM-40609 / IIM-426525
                switch (backend_rate_hz) {
                    case 2000: // 2KHz
                        odr_config = 0x05;
                        // 536Hz AAF
                        aaf_delt = 12;
                        aaf_deltsqr = 144;
                        aaf_bitshift = 8;
                        break;
                    case 4000: // 4KHz
                        odr_config = 0x04;
                        // 997Hz AAF
                        aaf_delt = 21;
                        aaf_deltsqr = 440;
                        aaf_bitshift = 6;
                        break;
                    case 8000: // 8Khz
                        odr_config = 0x03;
                        // 997Hz AAF
                        aaf_delt = 21;
                        aaf_deltsqr = 440;
                        aaf_bitshift = 6;
                        break;
                    default: // 1KHz, 348Hz AAF
                        break;
                }
            }
        }
    }

    // disable gyro and accel as per 12.9 in the ICM-42688 docs
    register_write(INV3REG_PWR_MGMT0, 0x00);

    // setup gyro for backend rate
    register_write(INV3REG_GYRO_CONFIG0, odr_config);
    // setup accel for backend rate
    register_write(INV3REG_ACCEL_CONFIG0, odr_config);

    // setup anti-alias filters for gyro at 1/4 ODR, notch left at default
    // The defaults for 42605 and 42609 are different to the 42688, make sure AAF and notch are enabled on all
    uint8_t aaf_enable = register_read_bank(1, INV3REG_GYRO_CONFIG_STATIC2);
    register_write_bank(1, INV3REG_GYRO_CONFIG_STATIC2, aaf_enable & ~0x03);
    register_write_bank(1, INV3REG_GYRO_CONFIG_STATIC3, aaf_delt);   // GYRO_AAF_DELT
    register_write_bank(1, INV3REG_GYRO_CONFIG_STATIC4, (aaf_deltsqr & 0xFF)); // GYRO_AAF_DELTSQR
    register_write_bank(1, INV3REG_GYRO_CONFIG_STATIC5, ((aaf_bitshift<<4) & 0xF0) | ((aaf_deltsqr>>8) & 0x0F)); // GYRO_AAF_BITSHIFT | GYRO_AAF_DELTSQR

    // setup accel AAF at fixed ~500Hz
    register_write_bank(2, INV3REG_ACCEL_CONFIG_STATIC2, accel_aaf_delt<<1); // ACCEL_AAF_DELT | enabled bit
    register_write_bank(2, INV3REG_ACCEL_CONFIG_STATIC3, (accel_aaf_deltsqr & 0xFF)); // ACCEL_AAF_DELTSQR
    register_write_bank(2, INV3REG_ACCEL_CONFIG_STATIC4, ((accel_aaf_bitshift<<4) & 0xF0) | ((accel_aaf_deltsqr>>8) & 0x0F)); // ACCEL_AAF_BITSHIFT | ACCEL_AAF_DELTSQR

    switch (inv3_type) {
    case Invensensev3_Type::ICM42688:
    case Invensensev3_Type::ICM42605:
    case Invensensev3_Type::IIM42652:
    case Invensensev3_Type::ICM42670: {
        /*
          fix for the "stuck gyro" issue, which affects all IxM42xxx
          sensors. This disables the AFSR feature which changes the
          noise sensitivity with angular rate. When the switch happens
          (at around 100 deg/sec) the gyro gets stuck for around 2ms,
          producing constant output which causes a DC gyro bias
        */
        const uint8_t v = register_read(INV3REG_42XXX_INTF_CONFIG1);
        register_write(INV3REG_42XXX_INTF_CONFIG1, (v & 0x3F) | 0x40, true);
        break;
    }
    case Invensensev3_Type::ICM40605:
    case Invensensev3_Type::ICM40609:
    case Invensensev3_Type::ICM45686:
        break;
    }

    // enable gyro and accel in low-noise modes
    register_write(INV3REG_PWR_MGMT0, 0x0F);
    hal.scheduler->delay_microseconds(300);
}

/*
  set the filter frequencies and scaling for the ICM-42670
 */
void AP_InertialSensor_Invensensev3::set_filter_and_scaling_icm42670(void)
{
    backend_rate_hz = 1600;
    // use low-noise mode
    register_write(INV3REG_70_PWR_MGMT0, 0x0f);
    hal.scheduler->delay_microseconds(300);

    // setup gyro for 1.6kHz, 2000dps range
    register_write(INV3REG_70_GYRO_CONFIG0, 0x05);
    // Low noise mode uses an AAF with fixed bandwidth, so disable LPF
    register_write(INV3REG_70_GYRO_CONFIG1, 0x30);

    // setup accel for 1.6kHz, 16g range
    register_write(INV3REG_70_ACCEL_CONFIG0, 0x05);
    // AAF is not available for accels, so LPF at 180Hz
    register_write(INV3REG_70_ACCEL_CONFIG1, 0x01);

    // fix "stuck" gyro issue
    const uint8_t v = register_read(INV3REG_42XXX_INTF_CONFIG1);
    register_write(INV3REG_42XXX_INTF_CONFIG1, (v & 0x3F) | 0x40);
}

/*
  set the filter frequencies and scaling for the ICM-456xy
 */
void AP_InertialSensor_Invensensev3::set_filter_and_scaling_icm456xy(void)
{
    uint8_t odr_config = 4;
    backend_rate_hz = 1600;
    // always fast sampling
    fast_sampling = dev->bus_type() == AP_HAL::Device::BUS_TYPE_SPI;

    if (enable_fast_sampling(accel_instance) && get_fast_sampling_rate() > 1) {
        backend_rate_hz = calculate_fast_sampling_backend_rate(backend_rate_hz, backend_rate_hz * 4);
    }

    // this sensor actually only supports 2 speeds
    backend_rate_hz = constrain_int16(backend_rate_hz, 3200, 6400);

    switch (backend_rate_hz) {
    case 6400: // 6.4Khz
        odr_config = 3;
        break;
    case 3200: // 3.2Khz
        odr_config = 4;
        break;
    default:
        break;
    }

    // Disable FIFO first
    register_write(INV3REG_456_FIFO_CONFIG3, 0x00);
    register_write(INV3REG_456_FIFO_CONFIG0, 0x00);

    // setup gyro for 1.6-6.4kHz, 4000dps range
    register_write(INV3REG_456_GYRO_CONFIG0, (0x0 << 4) | odr_config); // GYRO_UI_FS_SEL b4-7, GYRO_ODR b0-3

    // setup accel for 1.6-6.4kHz, 32g range
    register_write(INV3REG_456_ACCEL_CONFIG0, (0x0 << 4) | odr_config); // ACCEL_UI_FS_SEL b4-6, ACCEL_ODR b0-3

    // enable timestamps on FIFO data 
    // SMC_CONTROL_0
    uint8_t reg = register_read_bank_icm456xy(INV3BANK_456_IPREG_TOP1_ADDR, 0x58);
#ifdef ICM45686_CLKIN
    reg |= (0x1<<4U); // ACCEL_LP_CLK_SEL
#endif
    register_write_bank_icm456xy(INV3BANK_456_IPREG_TOP1_ADDR, 0x58, reg | 0x01);

    uint8_t fifo_config = (1U<<2 | 1U<<1); // FIFO_ACCEL_EN | FIFO_GYRO_EN, FIFO_IF_EN disabled
#if HAL_INS_HIGHRES_SAMPLE
    // optionally enable high resolution mode
    if (highres_sampling) {
        fifo_config |= (1U<<3);  // FIFO_HIRES_EN
    }
#endif
    // enable FIFO for each sensor
    register_write(INV3REG_456_FIFO_CONFIG3, fifo_config, true);

    // FIFO enabled - stop-on-full, disable bypass and 2K FIFO
    register_write(INV3REG_456_FIFO_CONFIG0, (2 << 6) | 0x07, true);

    // enable Interpolator and Anti Aliasing Filter on Gyro
    reg = register_read_bank_icm456xy(INV3BANK_456_IPREG_SYS1_ADDR, 0xA6);  // GYRO_SRC_CTRL b5-6
    register_write_bank_icm456xy(INV3BANK_456_IPREG_SYS1_ADDR, 0xA6, (reg & ~(0x3 << 5)) | (0x2 << 5));

    // enable Interpolator and Anti Aliasing Filter on accel
    reg = register_read_bank_icm456xy(INV3BANK_456_IPREG_SYS2_ADDR, 0x7B); // ACCEL_SRC_CTRL b0-1
    register_write_bank_icm456xy(INV3BANK_456_IPREG_SYS2_ADDR, 0x7B, (reg & ~0x3) | 0x2);

    // enable FIFO sensor registers
    fifo_config |= (1U<<0);  // FIFO_IF_EN
    register_write(INV3REG_456_FIFO_CONFIG3, fifo_config, true);
}

/*
  check whoami for sensor type
 */
bool AP_InertialSensor_Invensensev3::check_whoami(void)
{
    uint8_t whoami = register_read(INV3REG_WHOAMI);

    switch (whoami) {
    case INV3_ID_ICM40609:
        inv3_type = Invensensev3_Type::ICM40609;
        return true;
    case INV3_ID_ICM42688:
        inv3_type = Invensensev3_Type::ICM42688;
        return true;
    case INV3_ID_ICM42605:
        inv3_type = Invensensev3_Type::ICM42605;
        return true;
    case INV3_ID_ICM40605:
        inv3_type = Invensensev3_Type::ICM40605;
        return true;
    case INV3_ID_IIM42652:
        inv3_type = Invensensev3_Type::IIM42652;
        return true;
    case INV3_ID_ICM42670:
        inv3_type = Invensensev3_Type::ICM42670;
        return true;
    }
    // check 456 who am i
    whoami = register_read(INV3REG_456_WHOAMI);
    switch (whoami) {
    case INV3_ID_ICM45686:
        inv3_type = Invensensev3_Type::ICM45686;
        return true;
    }
    // not a value WHOAMI result
    return false;
}

uint8_t AP_InertialSensor_Invensensev3::register_read_bank_icm456xy(uint16_t bank_addr, uint16_t reg)
{
    // combine addr
    uint16_t addr = bank_addr + reg;

    uint8_t send[] = {INV3REG_456_IREG_ADDRH, (uint8_t)(addr >> 8), (uint8_t)(addr & 0xFF)};

    // set indirect register address
    dev->transfer(send, sizeof(send), nullptr, 0);

    // try reading IREG_DATA on ready
    for (uint8_t i=0; i<10; i++) {
        if (register_read(INV3REG_456_REG_MISC2) & 0x01) {
            break;
        }
        // minimum wait time-gap between IREG access is 4us
        hal.scheduler->delay_microseconds(10);
    }

    // read the data
    return register_read(INV3REG_456_IREG_DATA);
}

void AP_InertialSensor_Invensensev3::register_write_bank_icm456xy(uint16_t bank_addr, uint16_t reg, uint8_t val)
{
    // combine addr
    uint16_t addr = bank_addr + reg;

    uint8_t send[] = {INV3REG_456_IREG_ADDRH, (uint8_t)(addr >> 8), (uint8_t)(addr & 0xFF), val};

    // set indirect register address
    dev->transfer(send, sizeof(send), nullptr, 0);

    //check if IREG_DATA ready, we can return immediately if so
    if (register_read(INV3REG_456_REG_MISC2) & 0x01) {
        return;
    }
    // minimum wait time-gap between IREG access is 4us
    hal.scheduler->delay_microseconds(10);
}


bool AP_InertialSensor_Invensensev3::hardware_init(void)
{
    WITH_SEMAPHORE(dev->get_semaphore());

    dev->setup_checked_registers(8, dev->bus_type() == AP_HAL::Device::BUS_TYPE_I2C?200:20);

    // initially run the bus at low speed
    dev->set_speed(AP_HAL::Device::SPEED_LOW);

    if (!check_whoami()) {
        return false;
    }

    dev->set_speed(AP_HAL::Device::SPEED_HIGH);

    switch (inv3_type) {
    case Invensensev3_Type::ICM45686:
    case Invensensev3_Type::ICM40609:
        _clip_limit = 29.5f * GRAVITY_MSS;
        break;
    case Invensensev3_Type::ICM42688:
    case Invensensev3_Type::IIM42652:
    case Invensensev3_Type::ICM42605:
    case Invensensev3_Type::ICM40605:
    case Invensensev3_Type::ICM42670:
        _clip_limit = 15.5f * GRAVITY_MSS;
        break;
    }

    if (inv3_type == Invensensev3_Type::ICM42670) {
        // the ICM-42670 needs some more power-up config
        for (uint8_t tries=0; tries<50; tries++) {
            // initiate a power up sequence
            register_write(INV3REG_70_SIGNAL_PATH_RESET, 0x10);
            hal.scheduler->delay_microseconds(1000);
            register_write(INV3REG_70_PWR_MGMT0, 0x0f, true);
            if (register_read(INV3REG_70_MCLK_RDY) != 0) {
                break;
            }
            hal.scheduler->delay(5);
        }
        if (register_read(INV3REG_70_MCLK_RDY) == 0) {
            return false;
        }

        // disable APEX for larger FIFO
        register_write_bank(INV3REG_BANK_MREG1, INV3REG_MREG1_SENSOR_CONFIG3, 0x40);

        // use 16 bit data, gyro+accel
        uint8_t fifo_config = 0x03;
#if HAL_INS_HIGHRES_SAMPLE
        // optionally enable high resolution mode
        if (highres_sampling) {
            fifo_config |= (1U<<3);  // FIFO_HIRES_EN
        }
#endif
        register_write_bank(INV3REG_BANK_MREG1, INV3REG_MREG1_FIFO_CONFIG5, fifo_config);

        // FIFO stop-on-full, disable bypass
        register_write(INV3REG_70_FIFO_CONFIG1, 0x2, true);
        
        // little-endian, fifo count in records
        register_write(INV3REG_70_INTF_CONFIG0, 0x40, true);
    } else if (inv3_type == Invensensev3_Type::ICM45686) {

        // do soft reset
        register_write(INV3REG_456_REG_MISC2, 0x02);
        hal.scheduler->delay_microseconds(1000);
        // check if reset done
        if (!(register_read(INV3REG_456_INT1_STATUS0) & 0x80)) {
            // failed to reset
            return false;
        }
        // turn off aux1
        register_write(INV3REG_456_PWR_MGMT_AUX1, 0x3);

        // gyro and accel in low-noise mode
        register_write(INV3REG_456_PWR_MGMT0, 0x0f);

#ifdef ICM45686_CLKIN
        /*************************CLKIN setting*************************/
        // override INT2 pad as CLKIN, AUX1 disabled
        register_write(INV3REG_456_IOC_PAD_SCENARIO_OVRD, (0x1 << 2)| 0x2 , true);

        // disable AUX1
        register_write(INV3REG_456_IOC_PAD_SCENARIO_AUX_OVRD, (0x1<<1U), true);

        // enable RTC MODE
        register_write(INV3REG_456_RTC_CONFIG, (0x1<<5U));
#endif
        /*************************CLKIN setting*************************/
        // disable STC
        uint8_t reg = register_read_bank_icm456xy(INV3BANK_456_IPREG_TOP1_ADDR, 0x68);  // I3C_STC_MODE b2
        register_write_bank_icm456xy(INV3BANK_456_IPREG_TOP1_ADDR, 0x68, reg & ~0x04);
    }

    return true;
}
=======
/*
   This program is free software: you can redistribute it and/or modify
   it under the terms of the GNU General Public License as published by
   the Free Software Foundation, either version 3 of the License, or
   (at your option) any later version.

   This program is distributed in the hope that it will be useful,
   but WITHOUT ANY WARRANTY; without even the implied warranty of
   MERCHANTABILITY or FITNESS FOR A PARTICULAR PURPOSE.  See the
   GNU General Public License for more details.

   You should have received a copy of the GNU General Public License
   along with this program.  If not, see <http://www.gnu.org/licenses/>.
*/
/*
  driver for Invensensev3 IMUs

  Supported:
   ICM-40609
   ICM-42688
   ICM-42605
   ICM-40605 - EOL
   IIM-42652
   ICM-42670
   ICM-45686

  Note that this sensor includes 32kHz internal sampling and an
  anti-aliasing filter, which means this driver can be a lot simpler
  than the Invensense and Invensensev2 drivers which need to handle
  8kHz sample rates to achieve decent aliasing protection
 */

#include <AP_HAL/AP_HAL.h>
#include "AP_InertialSensor_Invensensev3.h"
#include <utility>
#include <stdio.h>
#include <GCS_MAVLink/GCS.h>

extern const AP_HAL::HAL& hal;

// set bit 0x80 in register ID for read on SPI
#define BIT_READ_FLAG                           0x80

// registers we use
#define INV3REG_WHOAMI        0x75
#define INV3REG_FIFO_CONFIG   0x16
#define INV3REG_PWR_MGMT0     0x4e
#define INV3REG_GYRO_CONFIG0  0x4f
#define INV3REG_ACCEL_CONFIG0 0x50
#define INV3REG_GYRO_CONFIG1  0x51
#define INV3REG_GYRO_ACCEL_CONFIG0 0x52
#define INV3REG_ACCEL_CONFIG1 0x53
#define INV3REG_FIFO_CONFIG1  0x5f
#define INV3REG_FIFO_CONFIG2  0x60
#define INV3REG_FIFO_CONFIG3  0x61
#define INV3REG_SIGNAL_PATH_RESET 0x4b
#define INV3REG_INTF_CONFIG0  0x4c
#define INV3REG_FIFO_COUNTH   0x2e
#define INV3REG_FIFO_DATA     0x30
#define INV3REG_BANK_SEL      0x76
#define INV3REG_DEVICE_CONFIG 0x11
#define INV3REG_INT_STATUS    0x2D

// ICM42688 bank1
#define INV3REG_GYRO_CONFIG_STATIC2 0x0B
#define INV3REG_GYRO_CONFIG_STATIC3 0x0C
#define INV3REG_GYRO_CONFIG_STATIC4 0x0D
#define INV3REG_GYRO_CONFIG_STATIC5 0x0E

// ICM42688 bank2
#define INV3REG_ACCEL_CONFIG_STATIC2 0x03
#define INV3REG_ACCEL_CONFIG_STATIC3 0x04
#define INV3REG_ACCEL_CONFIG_STATIC4 0x05

// registers for ICM-42670, multi-bank
#define INV3REG_70_PWR_MGMT0  0x1F
#define INV3REG_70_GYRO_CONFIG0  0x20
#define INV3REG_70_GYRO_CONFIG1  0x23
#define INV3REG_70_ACCEL_CONFIG0 0x21
#define INV3REG_70_ACCEL_CONFIG1 0x24
#define INV3REG_70_FIFO_COUNTH   0x3D
#define INV3REG_70_FIFO_DATA     0x3F
#define INV3REG_70_INTF_CONFIG0  0x35
#define INV3REG_70_MCLK_RDY      0x00
#define INV3REG_70_SIGNAL_PATH_RESET 0x02
#define INV3REG_70_FIFO_CONFIG1  0x28
#define INV3REG_BLK_SEL_W 0x79
#define INV3REG_BLK_SEL_R 0x7C
#define INV3REG_MADDR_W   0x7A
#define INV3REG_MADDR_R   0x7D
#define INV3REG_M_W       0x7B
#define INV3REG_M_R       0x7E
#define INV3REG_BANK_MREG1 0x00
#define INV3REG_BANK_MREG2 0x28
#define INV3REG_BANK_MREG3 0x50

#define INV3REG_MREG1_FIFO_CONFIG5 0x1
#define INV3REG_MREG1_SENSOR_CONFIG3 0x06

#define INV3REG_456_WHOAMI          0x72
#define INV3REG_456_PWR_MGMT0       0x10
#define INV3REG_456_INT1_STATUS0    0x19
#define INV3REG_456_ACCEL_CONFIG0   0x1B
#define INV3REG_456_GYRO_CONFIG0    0x1C
#define INV3REG_456_FIFO_CONFIG0    0x1D
#define INV3REG_456_FIFO_CONFIG2    0x20
#define INV3REG_456_FIFO_CONFIG3    0x21
#define INV3REG_456_FIFO_CONFIG4    0x22
#define INV3REG_456_RTC_CONFIG      0x26
#define INV3REG_456_FIFO_COUNTH     0x12
#define INV3REG_456_FIFO_COUNTL     0x13
#define INV3REG_456_FIFO_DATA       0x14
#define INV3REG_456_INTF_CONFIG0    0x2C
#define INV3REG_456_IOC_PAD_SCENARIO 0x2F
#define INV3REG_456_IOC_PAD_SCENARIO_AUX_OVRD 0x30
#define INV3REG_456_IOC_PAD_SCENARIO_OVRD 0x31
#define INV3REG_456_PWR_MGMT_AUX1   0x54
#define INV3REG_456_IREG_ADDRH      0x7C
#define INV3REG_456_IREG_ADDRL      0x7D
#define INV3REG_456_IREG_DATA       0x7E
#define INV3REG_456_REG_MISC2       0x7F
#define INV3REG_456_SREG_CTRL       0x63

#define INV3BANK_456_IMEM_SRAM_ADDR 0x0000
#define INV3BANK_456_IPREG_BAR_ADDR 0xA000
#define INV3BANK_456_IPREG_TOP1_ADDR 0xA200
#define INV3BANK_456_IPREG_SYS1_ADDR 0xA400
#define INV3BANK_456_IPREG_SYS2_ADDR 0xA500

// ICM42xxx specific registers
#define INV3REG_42XXX_INTF_CONFIG1  0x4d

// WHOAMI values
#define INV3_ID_ICM40605      0x33
#define INV3_ID_ICM40609      0x3b
#define INV3_ID_ICM42605      0x42
#define INV3_ID_ICM42688      0x47
#define INV3_ID_IIM42652      0x6f
#define INV3_ID_ICM42670      0x67
#define INV3_ID_ICM45686      0xE9

// enable logging at FIFO rate for debugging
#define INV3_ENABLE_FIFO_LOGGING 0

/*
  really nice that this sensor has an option to request little-endian
  data
 */
struct PACKED FIFOData {
    uint8_t header;
    int16_t accel[3];
    int16_t gyro[3];
    int8_t temperature;
    uint16_t timestamp;
};

struct PACKED FIFODataHighRes {
    uint8_t header;
    uint8_t accel[6];
    uint8_t gyro[6];
    int16_t temperature;
    uint16_t timestamp;
    uint8_t gx : 4, ax : 4, gy : 4, ay : 4, gz : 4, az : 4;
};

#define INV3_SAMPLE_SIZE sizeof(FIFOData)
#define INV3_HIGHRES_SAMPLE_SIZE sizeof(FIFODataHighRes)

static_assert(sizeof(FIFOData) == 16);
static_assert(sizeof(FIFODataHighRes) == 20);

#define INV3_FIFO_BUFFER_LEN 8

AP_InertialSensor_Invensensev3::AP_InertialSensor_Invensensev3(AP_InertialSensor &imu,
                                                               AP_HAL::OwnPtr<AP_HAL::Device> _dev,
                                                               enum Rotation _rotation)
    : AP_InertialSensor_Backend(imu)
    , rotation(_rotation)
    , dev(std::move(_dev))
{
}

AP_InertialSensor_Invensensev3::~AP_InertialSensor_Invensensev3()
{
#if HAL_INS_HIGHRES_SAMPLE
    if (highres_sampling) {
        if (fifo_buffer != nullptr) {
            hal.util->free_type(fifo_buffer, INV3_FIFO_BUFFER_LEN * INV3_HIGHRES_SAMPLE_SIZE, AP_HAL::Util::MEM_DMA_SAFE);
        }
    } else
#endif
    if (fifo_buffer != nullptr) {
        hal.util->free_type(fifo_buffer, INV3_FIFO_BUFFER_LEN * INV3_SAMPLE_SIZE, AP_HAL::Util::MEM_DMA_SAFE);
    }
}

AP_InertialSensor_Backend *AP_InertialSensor_Invensensev3::probe(AP_InertialSensor &imu,
                                                                 AP_HAL::OwnPtr<AP_HAL::Device> _dev,
                                                                 enum Rotation _rotation)
{
    if (!_dev) {
        return nullptr;
    }

    if (_dev->bus_type() == AP_HAL::Device::BUS_TYPE_SPI) {
        _dev->set_read_flag(BIT_READ_FLAG);
    }

    AP_InertialSensor_Invensensev3 *sensor =
        new AP_InertialSensor_Invensensev3(imu, std::move(_dev), _rotation);
    if (!sensor || !sensor->hardware_init()) {
        delete sensor;
        return nullptr;
    }

    return sensor;
}

void AP_InertialSensor_Invensensev3::fifo_reset()
{
    if (inv3_type == Invensensev3_Type::ICM42670) {
        // FIFO_FLUSH
        register_write(INV3REG_70_SIGNAL_PATH_RESET, 0x04);
    } else if (inv3_type == Invensensev3_Type::ICM45686) {
        // FIFO_FLUSH
        register_write(INV3REG_456_FIFO_CONFIG2, 0x80);
        register_write(INV3REG_456_FIFO_CONFIG2, 0x00, true);
    } else {
        // FIFO_MODE stop-on-full
        register_write(INV3REG_FIFO_CONFIG, 0x80);
        // FIFO partial disable, enable accel, gyro, temperature
        register_write(INV3REG_FIFO_CONFIG1, fifo_config1);
        // little-endian, fifo count in records, last data hold for ODR mismatch
        register_write(INV3REG_INTF_CONFIG0, 0xC0);
        register_write(INV3REG_SIGNAL_PATH_RESET, 2);
    }

    notify_accel_fifo_reset(accel_instance);
    notify_gyro_fifo_reset(gyro_instance);
}

void AP_InertialSensor_Invensensev3::start()
{
    // pre-fetch instance numbers for checking fast sampling settings
    if (!_imu.get_gyro_instance(gyro_instance) || !_imu.get_accel_instance(accel_instance)) {
        return;
    }
    WITH_SEMAPHORE(dev->get_semaphore());

    // initially run the bus at low speed
    dev->set_speed(AP_HAL::Device::SPEED_LOW);

    enum DevTypes devtype = DEVTYPE_INS_ICM42688;
    fifo_config1 = 0x07;

    switch (inv3_type) {
    case Invensensev3_Type::IIM42652:
        devtype = DEVTYPE_INS_IIM42652;
        temp_sensitivity = 1.0 / 2.07;
        break;
    case Invensensev3_Type::ICM42688:
        devtype = DEVTYPE_INS_ICM42688;
        temp_sensitivity = 1.0 / 2.07;
        break;
    case Invensensev3_Type::ICM42605:
        devtype = DEVTYPE_INS_ICM42605;
        temp_sensitivity = 1.0 / 2.07;
        break;
    case Invensensev3_Type::ICM40605:
        devtype = DEVTYPE_INS_ICM40605;
        fifo_config1 = 0x0F;
        temp_sensitivity = 1.0 * 128 / 115.49;
        break;
    case Invensensev3_Type::ICM42670:
        devtype = DEVTYPE_INS_ICM42670;
        temp_sensitivity = 1.0 / 2.0;
        break;
    case Invensensev3_Type::ICM45686:
        devtype = DEVTYPE_INS_ICM45686;
        temp_sensitivity = 1.0 / 2.0;
        gyro_scale = GYRO_SCALE_4000DPS;
        accel_scale = ACCEL_SCALE_32G;
        break;
    case Invensensev3_Type::ICM40609:
        devtype = DEVTYPE_INS_ICM40609;
        temp_sensitivity = 1.0 / 2.07;
        accel_scale = ACCEL_SCALE_32G;
        break;
    }

#if HAL_INS_HIGHRES_SAMPLE
    // now we know who we are, other things can be checked for
    if (enable_highres_sampling(accel_instance)) {
        switch (inv3_type) {
            case Invensensev3_Type::ICM42688: // HiRes 19bit
            case Invensensev3_Type::IIM42652: // HiRes 19bit
            case Invensensev3_Type::ICM42670: // HiRes 19bit
            case Invensensev3_Type::ICM45686: // HiRes 20bit
                highres_sampling = dev->bus_type() == AP_HAL::Device::BUS_TYPE_SPI;
                break;
            case Invensensev3_Type::ICM40609: // No HiRes
            case Invensensev3_Type::ICM42605:
            case Invensensev3_Type::ICM40605:
                break;
        }
    }

    // optionally enable high resolution mode
    if (highres_sampling) {
        fifo_config1 |= (1U<<4);  // FIFO_HIRES_EN
        gyro_scale = GYRO_SCALE_HIGHRES_2000DPS;
        accel_scale = ACCEL_SCALE_HIGHRES_16G;
        temp_sensitivity = 1.0 / 132.48;
        if (inv3_type == Invensensev3_Type::ICM45686) {
            temp_sensitivity = 1.0 / 128.0;
            accel_scale = ACCEL_SCALE_HIGHRES_32G;
            gyro_scale = GYRO_SCALE_HIGHRES_4000DPS;
        } else if (inv3_type == Invensensev3_Type::ICM42670) {
            temp_sensitivity = 1.0 / 128.0;
        }
    }
#endif
    // always use FIFO
    fifo_reset();

    // setup on-sensor filtering and scaling and backend rate
    if (inv3_type == Invensensev3_Type::ICM42670) {
        set_filter_and_scaling_icm42670();
    } else if (inv3_type == Invensensev3_Type::ICM45686) {
        set_filter_and_scaling_icm456xy();
    } else {
        set_filter_and_scaling();
    }

    // pre-calculate backend period
    backend_period_us = 1000000UL / backend_rate_hz;

    if (!_imu.register_gyro(gyro_instance, backend_rate_hz, dev->get_bus_id_devtype(devtype)) ||
        !_imu.register_accel(accel_instance, backend_rate_hz, dev->get_bus_id_devtype(devtype))) {
        return;
    }

    // update backend sample rate
    _set_accel_raw_sample_rate(accel_instance, backend_rate_hz);
    _set_gyro_raw_sample_rate(gyro_instance, backend_rate_hz);

    // indicate what multiplier is appropriate for the sensors'
    // readings to fit them into an int16_t:
    _set_raw_sample_accel_multiplier(accel_instance, multiplier_accel);

    // now that we have initialised, we set the bus speed to high
    dev->set_speed(AP_HAL::Device::SPEED_HIGH);

    // setup sensor rotations from probe()
    set_gyro_orientation(gyro_instance, rotation);
    set_accel_orientation(accel_instance, rotation);

    // allocate fifo buffer
#if HAL_INS_HIGHRES_SAMPLE
    if (highres_sampling) {
        fifo_buffer = hal.util->malloc_type(INV3_FIFO_BUFFER_LEN * INV3_HIGHRES_SAMPLE_SIZE, AP_HAL::Util::MEM_DMA_SAFE);
    } else
#endif
    fifo_buffer = hal.util->malloc_type(INV3_FIFO_BUFFER_LEN * INV3_SAMPLE_SIZE, AP_HAL::Util::MEM_DMA_SAFE);

    if (fifo_buffer == nullptr) {
        AP_HAL::panic("Invensensev3: Unable to allocate FIFO buffer");
    }

    // start the timer process to read samples, using the fastest rate avilable
    periodic_handle = dev->register_periodic_callback(backend_period_us, FUNCTOR_BIND_MEMBER(&AP_InertialSensor_Invensensev3::read_fifo, void));
}

// get a startup banner to output to the GCS
bool AP_InertialSensor_Invensensev3::get_output_banner(char* banner, uint8_t banner_len) {
    if (fast_sampling) {
        snprintf(banner, banner_len, "IMU%u: fast%s sampling enabled %.1fkHz",
            gyro_instance,
#if HAL_INS_HIGHRES_SAMPLE
            highres_sampling ? ", high-resolution" :
#endif
            "" , backend_rate_hz * 0.001);
        return true;
    }
    return false;
}

/*
  publish any pending data
 */
bool AP_InertialSensor_Invensensev3::update()
{
    update_accel(accel_instance);
    update_gyro(gyro_instance);
    _publish_temperature(accel_instance, temp_filtered);

    return true;
}

/*
  accumulate new samples
 */
void AP_InertialSensor_Invensensev3::accumulate()
{
    // nothing to do
}

bool AP_InertialSensor_Invensensev3::accumulate_samples(const FIFOData *data, uint8_t n_samples)
{
#if INV3_ENABLE_FIFO_LOGGING
    const uint64_t tstart = AP_HAL::micros64();
#endif
    for (uint8_t i = 0; i < n_samples; i++) {
        const FIFOData &d = data[i];

        // we have a header to confirm we don't have FIFO corruption! no more mucking
        // about with the temperature registers
        // ICM45686 - TMST_FIELD_EN bit 3 : 1
        // ICM42688 - HEADER_TIMESTAMP_FSYNC bit 2-3 : 10
        if ((d.header & 0xFC) != 0x68) { // ACCEL_EN | GYRO_EN | TMST_FIELD_EN
            // no or bad data
            return false;
        }

        Vector3f accel{float(d.accel[0]), float(d.accel[1]), float(d.accel[2])};
        Vector3f gyro{float(d.gyro[0]), float(d.gyro[1]), float(d.gyro[2])};

        accel *= accel_scale;
        gyro *= gyro_scale;

#if INV3_ENABLE_FIFO_LOGGING
        Write_GYR(gyro_instance, tstart+(i*backend_period_us), gyro, true);
#endif

        const float temp = d.temperature * temp_sensitivity + temp_zero;

        // these four calls are about 40us
        _rotate_and_correct_accel(accel_instance, accel);
        _rotate_and_correct_gyro(gyro_instance, gyro);

        _notify_new_accel_raw_sample(accel_instance, accel, 0);
        _notify_new_gyro_raw_sample(gyro_instance, gyro);

        temp_filtered = temp_filter.apply(temp);
    }
    return true;
}

#if HAL_INS_HIGHRES_SAMPLE
// high-resolution packets are always 20-bits, but not always 20-bits of data.
// Scale factors account for the useless bits
static inline float uint20_to_float(uint8_t msb, uint8_t bits, uint8_t lsb)
{
    uint32_t value20bit = uint32_t(msb) << 12U | uint32_t(bits) << 4U | lsb;
    int32_t value32bit;
    // Check the sign bit (MSB)
    if (value20bit & 0x80000) { // MSB is set (negative value)
        // Extend the sign bit to the upper 12 bits of the 32-bit integer
        value32bit = (int32_t)(value20bit | 0xFFF00000);
    } else { // MSB is not set (positive value)
        // Zero-fill the upper 12 bits of the 32-bit integer
        value32bit = value20bit;
    }

    return float(value32bit);
}


bool AP_InertialSensor_Invensensev3::accumulate_highres_samples(const FIFODataHighRes *data, uint8_t n_samples)
{
#if INV3_ENABLE_FIFO_LOGGING
    const uint64_t tstart = AP_HAL::micros64();
#endif
    for (uint8_t i = 0; i < n_samples; i++) {
        const FIFODataHighRes &d = data[i];

        // we have a header to confirm we don't have FIFO corruption! no more mucking
        // about with the temperature registers
        if ((d.header & 0xFC) != 0x78) { // ACCEL_EN | GYRO_EN | HIRES_EN | TMST_FIELD_EN
            // no or bad data
            return false;
        }

        Vector3f accel{uint20_to_float(d.accel[1], d.accel[0], d.ax),
            uint20_to_float(d.accel[3], d.accel[2], d.ay),
            uint20_to_float(d.accel[5], d.accel[4], d.az)};
        Vector3f gyro{uint20_to_float(d.gyro[1], d.gyro[0], d.gx),
            uint20_to_float(d.gyro[3], d.gyro[2], d.gy),
            uint20_to_float(d.gyro[5], d.gyro[4], d.gz)};

        accel *= accel_scale;
        gyro *= gyro_scale;

#if INV3_ENABLE_FIFO_LOGGING
        Write_GYR(gyro_instance, tstart+(i*backend_period_us), gyro, true);
#endif
        const float temp = d.temperature * temp_sensitivity + temp_zero;

        // these four calls are about 40us
        _rotate_and_correct_accel(accel_instance, accel);
        _rotate_and_correct_gyro(gyro_instance, gyro);

        _notify_new_accel_raw_sample(accel_instance, accel, 0);
        _notify_new_gyro_raw_sample(gyro_instance, gyro);

        temp_filtered = temp_filter.apply(temp);
    }
    return true;
}
#endif

/*
  timer function called at ODR rate
 */
void AP_InertialSensor_Invensensev3::read_fifo()
{
    bool need_reset = false;
    uint16_t n_samples;

    uint8_t reg_counth;
    uint8_t reg_data;

    switch (inv3_type) {
    case Invensensev3_Type::ICM45686:
        reg_counth = INV3REG_456_FIFO_COUNTH;
        reg_data = INV3REG_456_FIFO_DATA;
        break;
    case Invensensev3_Type::ICM42670:
        reg_counth = INV3REG_70_FIFO_COUNTH;
        reg_data = INV3REG_70_FIFO_DATA;
        break;
    default:
        reg_counth = INV3REG_FIFO_COUNTH;
        reg_data = INV3REG_FIFO_DATA;
        break;
    }

#if HAL_INS_HIGHRES_SAMPLE
    const uint8_t fifo_sample_size = highres_sampling ? INV3_HIGHRES_SAMPLE_SIZE : INV3_SAMPLE_SIZE;
#else
    const uint8_t fifo_sample_size = INV3_SAMPLE_SIZE;
#endif
    if (!block_read(reg_counth, (uint8_t*)&n_samples, 2)) {
        goto check_registers;
    }

    if (n_samples == 0) {
        /* Not enough data in FIFO */
        goto check_registers;
    }

    // adjust the periodic callback to be synchronous with the incoming data
    // this means that we rarely run read_fifo() without updating the sensor data
    dev->adjust_periodic_callback(periodic_handle, backend_period_us);

    while (n_samples > 0) {
        uint8_t n = MIN(n_samples, INV3_FIFO_BUFFER_LEN);
        if (!block_read(reg_data, (uint8_t*)fifo_buffer, n * fifo_sample_size)) {
            goto check_registers;
        }
#if HAL_INS_HIGHRES_SAMPLE
        if (highres_sampling) {
            if (!accumulate_highres_samples((FIFODataHighRes*)fifo_buffer, n)) {
                need_reset = true;
                break;
            }
        } else
#endif
        if (!accumulate_samples((FIFOData*)fifo_buffer, n)) {
            need_reset = true;
            break;
        }
        n_samples -= n;
    }

    if (need_reset) {
        fifo_reset();
    }
    
check_registers:
    // check next register value for correctness
    dev->set_speed(AP_HAL::Device::SPEED_LOW);
    AP_HAL::Device::checkreg reg;
    if (!dev->check_next_register(reg)) {
        log_register_change(dev->get_bus_id(), reg);
        _inc_gyro_error_count(gyro_instance);
        _inc_accel_error_count(accel_instance);
    }
    dev->set_speed(AP_HAL::Device::SPEED_HIGH);
}

bool AP_InertialSensor_Invensensev3::block_read(uint8_t reg, uint8_t *buf, uint32_t size)
{
    return dev->read_registers(reg, buf, size);
}

uint8_t AP_InertialSensor_Invensensev3::register_read(uint8_t reg)
{
    uint8_t val = 0;
    dev->read_registers(reg, &val, 1);
    return val;
}

void AP_InertialSensor_Invensensev3::register_write(uint8_t reg, uint8_t val, bool checked)
{
    dev->write_register(reg, val, checked);
}

/*
  read a bank register, only used on startup
 */
uint8_t AP_InertialSensor_Invensensev3::register_read_bank(uint8_t bank, uint8_t reg)
{
    if (inv3_type == Invensensev3_Type::ICM42670) {
        // the ICM42670 has a complex bank setup
        register_write(INV3REG_BLK_SEL_R, bank);
        register_write(INV3REG_MADDR_R, reg);
        hal.scheduler->delay_microseconds(10);
        const uint8_t val = register_read(INV3REG_M_R);
        hal.scheduler->delay_microseconds(10);
        register_write(INV3REG_BLK_SEL_R, 0);
        return val;
    }
    register_write(INV3REG_BANK_SEL, bank);
    const uint8_t val = register_read(reg);
    register_write(INV3REG_BANK_SEL, 0);
    return val;
}

/*
  write to a bank register. This is only used on startup, so can use
  sleeps to wait for success
 */
void AP_InertialSensor_Invensensev3::register_write_bank(uint8_t bank, uint8_t reg, uint8_t val)
{
    if (inv3_type == Invensensev3_Type::ICM42670) {
        // the ICM42670 has a complex bank setup
        register_write(INV3REG_BLK_SEL_W, bank);
        register_write(INV3REG_MADDR_W, reg);
        register_write(INV3REG_M_W, val);
        hal.scheduler->delay_microseconds(10);
        register_write(INV3REG_BLK_SEL_W, 0);
        hal.scheduler->delay_microseconds(10);
    } else {
        register_write(INV3REG_BANK_SEL, bank);
        register_write(reg, val);
        register_write(INV3REG_BANK_SEL, 0);
    }
}

// calculate the fast sampling backend rate
uint16_t AP_InertialSensor_Invensensev3::calculate_fast_sampling_backend_rate(uint16_t base_odr, uint16_t max_odr) const
{
    // constrain the gyro rate to be at least the loop rate
    uint8_t loop_limit = 1;
    if (get_loop_rate_hz() > base_odr) {
        loop_limit = 2;
    }
    if (get_loop_rate_hz() > base_odr * 2) {
        loop_limit = 4;
    }
    // constrain the gyro rate to be a 2^N multiple
    uint8_t fast_sampling_rate = constrain_int16(get_fast_sampling_rate(), loop_limit, 8);

    // calculate rate we will be giving samples to the backend
    return constrain_int16(base_odr * fast_sampling_rate, base_odr, max_odr);
}

/*
  set the filter frequencies and scaling

  The AAF for gyros needs to be high enough to avoid group delay and low enough to have
  (ideally) 40dB at the nyquist frequency so that noise above this is not folded into the
  range seen by ArduPilot. A reasonable approximation for the former is 1Khz and for the latter
  1/4 of the sample frequency, so for 1/4 sample frequency > 1Khz we pick 1Khz and for 1/4 sample
  frequency < 1Khz we use 1/4 sample frequency.

  The AAF for accels is set lower to minimise noise and clipping. The constraint is that the
  group delay between gyros and accels should be <5ms to avoid inertial nav errors.

  The UI filter block cannot be disabled and is fixed at ODR/4. This is a 2p filter by default
  (as is the AAF). Since the order of the UI filter does not appear to significantly affect
  group delay at higher ODRs it is left at the default. The group delay of the AAF is not documented,
  but we assume it is similar to the UI 2p performance:

  2Khz  - 0.2ms
  1Khz  - 0.4ms
  666Hz - 0.6ms
  500Hz - 0.8ms
  333Hz - 2.0ms
  190Hz - 2.4ms

  Since the UI group delay is the same for both accels and gyros we only need to consider the
  difference in group delay for the AAFs. At the highest ODR of 4Khz or 8Khz the group delay for
  gyros will be 0.4ms thus the accel AAF can safely be set to ~190Hz.
 */
void AP_InertialSensor_Invensensev3::set_filter_and_scaling(void)
{
    // 1KHz by default
    backend_rate_hz = 1000;
    uint8_t odr_config = 0x06;

    // AAF at ~1/4 of 1Khz by default for gyros- 258Hz
    // AAF at 213Hz for accels
    uint8_t aaf_delt = 6, accel_aaf_delt = 5;
    uint16_t aaf_deltsqr = 36, accel_aaf_deltsqr = 25;
    uint8_t aaf_bitshift = 10, accel_aaf_bitshift = 10;

    // limited filtering on ICM-42605
    if (inv3_type == Invensensev3_Type::ICM42605) {
        // 249Hz AAF gyros
        aaf_delt = 21;
        aaf_deltsqr = 440;
        aaf_bitshift = 6;
        // 184Hz AAF accels
        accel_aaf_delt = 16;
        accel_aaf_deltsqr = 256;
        accel_aaf_bitshift = 7;
    }

    // checked for
    // ICM-40609
    // ICM-42688
    // ICM-42605
    // IIM-42652
    if (enable_fast_sampling(accel_instance) && get_fast_sampling_rate() > 1) {
        fast_sampling = dev->bus_type() == AP_HAL::Device::BUS_TYPE_SPI;

        if (fast_sampling) {
            backend_rate_hz = calculate_fast_sampling_backend_rate(backend_rate_hz, 8 * backend_rate_hz);

            // limited filtering on ICM-42605
            if (inv3_type == Invensensev3_Type::ICM42605) {
                switch (backend_rate_hz) {
                    case 2000: // 2KHz
                        odr_config = 0x05;
                        // 507Hz AAF
                        aaf_delt = 47;
                        aaf_deltsqr = 2208;
                        aaf_bitshift = 4;
                        break;
                    case 4000: // 4KHz
                        // 995Hz AAF
                        aaf_delt = 63;
                        aaf_deltsqr = 3968;
                        aaf_bitshift = 3;
                        odr_config = 0x04;
                        break;
                    case 8000: // 8Khz
                        // 995Hz AAF
                        aaf_delt = 63;
                        aaf_deltsqr = 3968;
                        aaf_bitshift = 3;
                        odr_config = 0x03;
                        break;
                    default: // 1Khz, 334Hz AAF
                        break;
                }
            } else {
                // ICM-42688 / ICM-40609 / IIM-426525
                switch (backend_rate_hz) {
                    case 2000: // 2KHz
                        odr_config = 0x05;
                        // 536Hz AAF
                        aaf_delt = 12;
                        aaf_deltsqr = 144;
                        aaf_bitshift = 8;
                        break;
                    case 4000: // 4KHz
                        odr_config = 0x04;
                        // 997Hz AAF
                        aaf_delt = 21;
                        aaf_deltsqr = 440;
                        aaf_bitshift = 6;
                        break;
                    case 8000: // 8Khz
                        odr_config = 0x03;
                        // 997Hz AAF
                        aaf_delt = 21;
                        aaf_deltsqr = 440;
                        aaf_bitshift = 6;
                        break;
                    default: // 1KHz, 348Hz AAF
                        break;
                }
            }
        }
    }

    // disable gyro and accel as per 12.9 in the ICM-42688 docs
    register_write(INV3REG_PWR_MGMT0, 0x00);

    // setup gyro for backend rate
    register_write(INV3REG_GYRO_CONFIG0, odr_config);
    // setup accel for backend rate
    register_write(INV3REG_ACCEL_CONFIG0, odr_config);

    // setup anti-alias filters for gyro at 1/4 ODR, notch left at default
    // The defaults for 42605 and 42609 are different to the 42688, make sure AAF and notch are enabled on all
    uint8_t aaf_enable = register_read_bank(1, INV3REG_GYRO_CONFIG_STATIC2);
    register_write_bank(1, INV3REG_GYRO_CONFIG_STATIC2, aaf_enable & ~0x03);
    register_write_bank(1, INV3REG_GYRO_CONFIG_STATIC3, aaf_delt);   // GYRO_AAF_DELT
    register_write_bank(1, INV3REG_GYRO_CONFIG_STATIC4, (aaf_deltsqr & 0xFF)); // GYRO_AAF_DELTSQR
    register_write_bank(1, INV3REG_GYRO_CONFIG_STATIC5, ((aaf_bitshift<<4) & 0xF0) | ((aaf_deltsqr>>8) & 0x0F)); // GYRO_AAF_BITSHIFT | GYRO_AAF_DELTSQR

    // setup accel AAF at fixed ~500Hz
    register_write_bank(2, INV3REG_ACCEL_CONFIG_STATIC2, accel_aaf_delt<<1); // ACCEL_AAF_DELT | enabled bit
    register_write_bank(2, INV3REG_ACCEL_CONFIG_STATIC3, (accel_aaf_deltsqr & 0xFF)); // ACCEL_AAF_DELTSQR
    register_write_bank(2, INV3REG_ACCEL_CONFIG_STATIC4, ((accel_aaf_bitshift<<4) & 0xF0) | ((accel_aaf_deltsqr>>8) & 0x0F)); // ACCEL_AAF_BITSHIFT | ACCEL_AAF_DELTSQR

    switch (inv3_type) {
    case Invensensev3_Type::ICM42688:
    case Invensensev3_Type::ICM42605:
    case Invensensev3_Type::IIM42652:
    case Invensensev3_Type::ICM42670: {
        /*
          fix for the "stuck gyro" issue, which affects all IxM42xxx
          sensors. This disables the AFSR feature which changes the
          noise sensitivity with angular rate. When the switch happens
          (at around 100 deg/sec) the gyro gets stuck for around 2ms,
          producing constant output which causes a DC gyro bias
        */
        const uint8_t v = register_read(INV3REG_42XXX_INTF_CONFIG1);
        register_write(INV3REG_42XXX_INTF_CONFIG1, (v & 0x3F) | 0x40, true);
        break;
    }
    case Invensensev3_Type::ICM40605:
    case Invensensev3_Type::ICM40609:
    case Invensensev3_Type::ICM45686:
        break;
    }

    // enable gyro and accel in low-noise modes
    register_write(INV3REG_PWR_MGMT0, 0x0F);
    hal.scheduler->delay_microseconds(300);
}

/*
  set the filter frequencies and scaling for the ICM-42670
 */
void AP_InertialSensor_Invensensev3::set_filter_and_scaling_icm42670(void)
{
    backend_rate_hz = 1600;
    // use low-noise mode
    register_write(INV3REG_70_PWR_MGMT0, 0x0f);
    hal.scheduler->delay_microseconds(300);

    // setup gyro for 1.6kHz, 2000dps range
    register_write(INV3REG_70_GYRO_CONFIG0, 0x05);
    // Low noise mode uses an AAF with fixed bandwidth, so disable LPF
    register_write(INV3REG_70_GYRO_CONFIG1, 0x30);

    // setup accel for 1.6kHz, 16g range
    register_write(INV3REG_70_ACCEL_CONFIG0, 0x05);
    // AAF is not available for accels, so LPF at 180Hz
    register_write(INV3REG_70_ACCEL_CONFIG1, 0x01);

    // fix "stuck" gyro issue
    const uint8_t v = register_read(INV3REG_42XXX_INTF_CONFIG1);
    register_write(INV3REG_42XXX_INTF_CONFIG1, (v & 0x3F) | 0x40);
}

/*
  set the filter frequencies and scaling for the ICM-456xy
 */
void AP_InertialSensor_Invensensev3::set_filter_and_scaling_icm456xy(void)
{
    uint8_t odr_config = 4;
    backend_rate_hz = 1600;
    // always fast sampling
    fast_sampling = dev->bus_type() == AP_HAL::Device::BUS_TYPE_SPI;

    if (enable_fast_sampling(accel_instance) && get_fast_sampling_rate() > 1) {
        backend_rate_hz = calculate_fast_sampling_backend_rate(backend_rate_hz, backend_rate_hz * 4);
    }

    // this sensor actually only supports 2 speeds
    backend_rate_hz = constrain_int16(backend_rate_hz, 3200, 6400);

    switch (backend_rate_hz) {
    case 6400: // 6.4Khz
        odr_config = 3;
        break;
    case 3200: // 3.2Khz
        odr_config = 4;
        break;
    default:
        break;
    }

    // Disable FIFO first
    register_write(INV3REG_456_FIFO_CONFIG3, 0x00);
    register_write(INV3REG_456_FIFO_CONFIG0, 0x00);

    // setup gyro for 1.6-6.4kHz, 4000dps range
    register_write(INV3REG_456_GYRO_CONFIG0, (0x0 << 4) | odr_config); // GYRO_UI_FS_SEL b4-7, GYRO_ODR b0-3

    // setup accel for 1.6-6.4kHz, 32g range
    register_write(INV3REG_456_ACCEL_CONFIG0, (0x0 << 4) | odr_config); // ACCEL_UI_FS_SEL b4-6, ACCEL_ODR b0-3

    // enable timestamps on FIFO data 
    // SMC_CONTROL_0
    uint8_t reg = register_read_bank_icm456xy(INV3BANK_456_IPREG_TOP1_ADDR, 0x58);
#ifdef ICM45686_CLKIN
    reg |= (0x1<<4U); // ACCEL_LP_CLK_SEL
#endif
    register_write_bank_icm456xy(INV3BANK_456_IPREG_TOP1_ADDR, 0x58, reg | 0x01);

    uint8_t fifo_config = (1U<<2 | 1U<<1); // FIFO_ACCEL_EN | FIFO_GYRO_EN, FIFO_IF_EN disabled
#if HAL_INS_HIGHRES_SAMPLE
    // optionally enable high resolution mode
    if (highres_sampling) {
        fifo_config |= (1U<<3);  // FIFO_HIRES_EN
    }
#endif
    // enable FIFO for each sensor
    register_write(INV3REG_456_FIFO_CONFIG3, fifo_config, true);

    // FIFO enabled - stop-on-full, disable bypass and 2K FIFO
    register_write(INV3REG_456_FIFO_CONFIG0, (2 << 6) | 0x07, true);

    // enable Interpolator and Anti Aliasing Filter on Gyro
    reg = register_read_bank_icm456xy(INV3BANK_456_IPREG_SYS1_ADDR, 0xA6);  // GYRO_SRC_CTRL b5-6
    register_write_bank_icm456xy(INV3BANK_456_IPREG_SYS1_ADDR, 0xA6, (reg & ~(0x3 << 5)) | (0x2 << 5));

    // enable Interpolator and Anti Aliasing Filter on accel
    reg = register_read_bank_icm456xy(INV3BANK_456_IPREG_SYS2_ADDR, 0x7B); // ACCEL_SRC_CTRL b0-1
    register_write_bank_icm456xy(INV3BANK_456_IPREG_SYS2_ADDR, 0x7B, (reg & ~0x3) | 0x2);

    // enable FIFO sensor registers
    fifo_config |= (1U<<0);  // FIFO_IF_EN
    register_write(INV3REG_456_FIFO_CONFIG3, fifo_config, true);
}

/*
  check whoami for sensor type
 */
bool AP_InertialSensor_Invensensev3::check_whoami(void)
{
    uint8_t whoami = register_read(INV3REG_WHOAMI);

    switch (whoami) {
    case INV3_ID_ICM40609:
        inv3_type = Invensensev3_Type::ICM40609;
        return true;
    case INV3_ID_ICM42688:
        inv3_type = Invensensev3_Type::ICM42688;
        return true;
    case INV3_ID_ICM42605:
        inv3_type = Invensensev3_Type::ICM42605;
        return true;
    case INV3_ID_ICM40605:
        inv3_type = Invensensev3_Type::ICM40605;
        return true;
    case INV3_ID_IIM42652:
        inv3_type = Invensensev3_Type::IIM42652;
        return true;
    case INV3_ID_ICM42670:
        inv3_type = Invensensev3_Type::ICM42670;
        return true;
    }
    // check 456 who am i
    whoami = register_read(INV3REG_456_WHOAMI);
    switch (whoami) {
    case INV3_ID_ICM45686:
        inv3_type = Invensensev3_Type::ICM45686;
        return true;
    }
    // not a value WHOAMI result
    return false;
}

uint8_t AP_InertialSensor_Invensensev3::register_read_bank_icm456xy(uint16_t bank_addr, uint16_t reg)
{
    // combine addr
    uint16_t addr = bank_addr + reg;

    uint8_t send[] = {INV3REG_456_IREG_ADDRH, (uint8_t)(addr >> 8), (uint8_t)(addr & 0xFF)};

    // set indirect register address
    dev->transfer(send, sizeof(send), nullptr, 0);

    // try reading IREG_DATA on ready
    for (uint8_t i=0; i<10; i++) {
        if (register_read(INV3REG_456_REG_MISC2) & 0x01) {
            break;
        }
        // minimum wait time-gap between IREG access is 4us
        hal.scheduler->delay_microseconds(10);
    }

    // read the data
    return register_read(INV3REG_456_IREG_DATA);
}

void AP_InertialSensor_Invensensev3::register_write_bank_icm456xy(uint16_t bank_addr, uint16_t reg, uint8_t val)
{
    // combine addr
    uint16_t addr = bank_addr + reg;

    uint8_t send[] = {INV3REG_456_IREG_ADDRH, (uint8_t)(addr >> 8), (uint8_t)(addr & 0xFF), val};

    // set indirect register address
    dev->transfer(send, sizeof(send), nullptr, 0);

    //check if IREG_DATA ready, we can return immediately if so
    if (register_read(INV3REG_456_REG_MISC2) & 0x01) {
        return;
    }
    // minimum wait time-gap between IREG access is 4us
    hal.scheduler->delay_microseconds(10);
}


bool AP_InertialSensor_Invensensev3::hardware_init(void)
{
    WITH_SEMAPHORE(dev->get_semaphore());

    dev->setup_checked_registers(8, dev->bus_type() == AP_HAL::Device::BUS_TYPE_I2C?200:20);

    // initially run the bus at low speed
    dev->set_speed(AP_HAL::Device::SPEED_LOW);

    if (!check_whoami()) {
        return false;
    }

    dev->set_speed(AP_HAL::Device::SPEED_HIGH);

    switch (inv3_type) {
    case Invensensev3_Type::ICM45686:
    case Invensensev3_Type::ICM40609:
        _clip_limit = 29.5f * GRAVITY_MSS;
        break;
    case Invensensev3_Type::ICM42688:
    case Invensensev3_Type::IIM42652:
    case Invensensev3_Type::ICM42605:
    case Invensensev3_Type::ICM40605:
    case Invensensev3_Type::ICM42670:
        _clip_limit = 15.5f * GRAVITY_MSS;
        break;
    }

    if (inv3_type == Invensensev3_Type::ICM42670) {
        // the ICM-42670 needs some more power-up config
        for (uint8_t tries=0; tries<50; tries++) {
            // initiate a power up sequence
            register_write(INV3REG_70_SIGNAL_PATH_RESET, 0x10);
            hal.scheduler->delay_microseconds(1000);
            register_write(INV3REG_70_PWR_MGMT0, 0x0f, true);
            if (register_read(INV3REG_70_MCLK_RDY) != 0) {
                break;
            }
            hal.scheduler->delay(5);
        }
        if (register_read(INV3REG_70_MCLK_RDY) == 0) {
            return false;
        }

        // disable APEX for larger FIFO
        register_write_bank(INV3REG_BANK_MREG1, INV3REG_MREG1_SENSOR_CONFIG3, 0x40);

        // use 16 bit data, gyro+accel
        uint8_t fifo_config = 0x03;
#if HAL_INS_HIGHRES_SAMPLE
        // optionally enable high resolution mode
        if (highres_sampling) {
            fifo_config |= (1U<<3);  // FIFO_HIRES_EN
        }
#endif
        register_write_bank(INV3REG_BANK_MREG1, INV3REG_MREG1_FIFO_CONFIG5, fifo_config);

        // FIFO stop-on-full, disable bypass
        register_write(INV3REG_70_FIFO_CONFIG1, 0x2, true);
        
        // little-endian, fifo count in records
        register_write(INV3REG_70_INTF_CONFIG0, 0x40, true);
    } else if (inv3_type == Invensensev3_Type::ICM45686) {

        // do soft reset
        register_write(INV3REG_456_REG_MISC2, 0x02);
        hal.scheduler->delay_microseconds(1000);
        // check if reset done
        if (!(register_read(INV3REG_456_INT1_STATUS0) & 0x80)) {
            // failed to reset
            return false;
        }
        // turn off aux1
        register_write(INV3REG_456_PWR_MGMT_AUX1, 0x3);

        // gyro and accel in low-noise mode
        register_write(INV3REG_456_PWR_MGMT0, 0x0f);

#ifdef ICM45686_CLKIN
        /*************************CLKIN setting*************************/
        // override INT2 pad as CLKIN, AUX1 disabled
        register_write(INV3REG_456_IOC_PAD_SCENARIO_OVRD, (0x1 << 2)| 0x2 , true);

        // disable AUX1
        register_write(INV3REG_456_IOC_PAD_SCENARIO_AUX_OVRD, (0x1<<1U), true);

        // enable RTC MODE
        register_write(INV3REG_456_RTC_CONFIG, (0x1<<5U));
#endif
        /*************************CLKIN setting*************************/
        // disable STC
        uint8_t reg = register_read_bank_icm456xy(INV3BANK_456_IPREG_TOP1_ADDR, 0x68);  // I3C_STC_MODE b2
        register_write_bank_icm456xy(INV3BANK_456_IPREG_TOP1_ADDR, 0x68, reg & ~0x04);
    }

    return true;
}
>>>>>>> fd81aaee
<|MERGE_RESOLUTION|>--- conflicted
+++ resolved
@@ -1,4 +1,3 @@
-<<<<<<< HEAD
 /*
    This program is free software: you can redistribute it and/or modify
    it under the terms of the GNU General Public License as published by
@@ -469,6 +468,9 @@
 
 bool AP_InertialSensor_Invensensev3::accumulate_highres_samples(const FIFODataHighRes *data, uint8_t n_samples)
 {
+#if INV3_ENABLE_FIFO_LOGGING
+    const uint64_t tstart = AP_HAL::micros64();
+#endif
     for (uint8_t i = 0; i < n_samples; i++) {
         const FIFODataHighRes &d = data[i];
 
@@ -489,6 +491,9 @@
         accel *= accel_scale;
         gyro *= gyro_scale;
 
+#if INV3_ENABLE_FIFO_LOGGING
+        Write_GYR(gyro_instance, tstart+(i*backend_period_us), gyro, true);
+#endif
         const float temp = d.temperature * temp_sensitivity + temp_zero;
 
         // these four calls are about 40us
@@ -1104,1118 +1109,4 @@
     }
 
     return true;
-}
-=======
-/*
-   This program is free software: you can redistribute it and/or modify
-   it under the terms of the GNU General Public License as published by
-   the Free Software Foundation, either version 3 of the License, or
-   (at your option) any later version.
-
-   This program is distributed in the hope that it will be useful,
-   but WITHOUT ANY WARRANTY; without even the implied warranty of
-   MERCHANTABILITY or FITNESS FOR A PARTICULAR PURPOSE.  See the
-   GNU General Public License for more details.
-
-   You should have received a copy of the GNU General Public License
-   along with this program.  If not, see <http://www.gnu.org/licenses/>.
-*/
-/*
-  driver for Invensensev3 IMUs
-
-  Supported:
-   ICM-40609
-   ICM-42688
-   ICM-42605
-   ICM-40605 - EOL
-   IIM-42652
-   ICM-42670
-   ICM-45686
-
-  Note that this sensor includes 32kHz internal sampling and an
-  anti-aliasing filter, which means this driver can be a lot simpler
-  than the Invensense and Invensensev2 drivers which need to handle
-  8kHz sample rates to achieve decent aliasing protection
- */
-
-#include <AP_HAL/AP_HAL.h>
-#include "AP_InertialSensor_Invensensev3.h"
-#include <utility>
-#include <stdio.h>
-#include <GCS_MAVLink/GCS.h>
-
-extern const AP_HAL::HAL& hal;
-
-// set bit 0x80 in register ID for read on SPI
-#define BIT_READ_FLAG                           0x80
-
-// registers we use
-#define INV3REG_WHOAMI        0x75
-#define INV3REG_FIFO_CONFIG   0x16
-#define INV3REG_PWR_MGMT0     0x4e
-#define INV3REG_GYRO_CONFIG0  0x4f
-#define INV3REG_ACCEL_CONFIG0 0x50
-#define INV3REG_GYRO_CONFIG1  0x51
-#define INV3REG_GYRO_ACCEL_CONFIG0 0x52
-#define INV3REG_ACCEL_CONFIG1 0x53
-#define INV3REG_FIFO_CONFIG1  0x5f
-#define INV3REG_FIFO_CONFIG2  0x60
-#define INV3REG_FIFO_CONFIG3  0x61
-#define INV3REG_SIGNAL_PATH_RESET 0x4b
-#define INV3REG_INTF_CONFIG0  0x4c
-#define INV3REG_FIFO_COUNTH   0x2e
-#define INV3REG_FIFO_DATA     0x30
-#define INV3REG_BANK_SEL      0x76
-#define INV3REG_DEVICE_CONFIG 0x11
-#define INV3REG_INT_STATUS    0x2D
-
-// ICM42688 bank1
-#define INV3REG_GYRO_CONFIG_STATIC2 0x0B
-#define INV3REG_GYRO_CONFIG_STATIC3 0x0C
-#define INV3REG_GYRO_CONFIG_STATIC4 0x0D
-#define INV3REG_GYRO_CONFIG_STATIC5 0x0E
-
-// ICM42688 bank2
-#define INV3REG_ACCEL_CONFIG_STATIC2 0x03
-#define INV3REG_ACCEL_CONFIG_STATIC3 0x04
-#define INV3REG_ACCEL_CONFIG_STATIC4 0x05
-
-// registers for ICM-42670, multi-bank
-#define INV3REG_70_PWR_MGMT0  0x1F
-#define INV3REG_70_GYRO_CONFIG0  0x20
-#define INV3REG_70_GYRO_CONFIG1  0x23
-#define INV3REG_70_ACCEL_CONFIG0 0x21
-#define INV3REG_70_ACCEL_CONFIG1 0x24
-#define INV3REG_70_FIFO_COUNTH   0x3D
-#define INV3REG_70_FIFO_DATA     0x3F
-#define INV3REG_70_INTF_CONFIG0  0x35
-#define INV3REG_70_MCLK_RDY      0x00
-#define INV3REG_70_SIGNAL_PATH_RESET 0x02
-#define INV3REG_70_FIFO_CONFIG1  0x28
-#define INV3REG_BLK_SEL_W 0x79
-#define INV3REG_BLK_SEL_R 0x7C
-#define INV3REG_MADDR_W   0x7A
-#define INV3REG_MADDR_R   0x7D
-#define INV3REG_M_W       0x7B
-#define INV3REG_M_R       0x7E
-#define INV3REG_BANK_MREG1 0x00
-#define INV3REG_BANK_MREG2 0x28
-#define INV3REG_BANK_MREG3 0x50
-
-#define INV3REG_MREG1_FIFO_CONFIG5 0x1
-#define INV3REG_MREG1_SENSOR_CONFIG3 0x06
-
-#define INV3REG_456_WHOAMI          0x72
-#define INV3REG_456_PWR_MGMT0       0x10
-#define INV3REG_456_INT1_STATUS0    0x19
-#define INV3REG_456_ACCEL_CONFIG0   0x1B
-#define INV3REG_456_GYRO_CONFIG0    0x1C
-#define INV3REG_456_FIFO_CONFIG0    0x1D
-#define INV3REG_456_FIFO_CONFIG2    0x20
-#define INV3REG_456_FIFO_CONFIG3    0x21
-#define INV3REG_456_FIFO_CONFIG4    0x22
-#define INV3REG_456_RTC_CONFIG      0x26
-#define INV3REG_456_FIFO_COUNTH     0x12
-#define INV3REG_456_FIFO_COUNTL     0x13
-#define INV3REG_456_FIFO_DATA       0x14
-#define INV3REG_456_INTF_CONFIG0    0x2C
-#define INV3REG_456_IOC_PAD_SCENARIO 0x2F
-#define INV3REG_456_IOC_PAD_SCENARIO_AUX_OVRD 0x30
-#define INV3REG_456_IOC_PAD_SCENARIO_OVRD 0x31
-#define INV3REG_456_PWR_MGMT_AUX1   0x54
-#define INV3REG_456_IREG_ADDRH      0x7C
-#define INV3REG_456_IREG_ADDRL      0x7D
-#define INV3REG_456_IREG_DATA       0x7E
-#define INV3REG_456_REG_MISC2       0x7F
-#define INV3REG_456_SREG_CTRL       0x63
-
-#define INV3BANK_456_IMEM_SRAM_ADDR 0x0000
-#define INV3BANK_456_IPREG_BAR_ADDR 0xA000
-#define INV3BANK_456_IPREG_TOP1_ADDR 0xA200
-#define INV3BANK_456_IPREG_SYS1_ADDR 0xA400
-#define INV3BANK_456_IPREG_SYS2_ADDR 0xA500
-
-// ICM42xxx specific registers
-#define INV3REG_42XXX_INTF_CONFIG1  0x4d
-
-// WHOAMI values
-#define INV3_ID_ICM40605      0x33
-#define INV3_ID_ICM40609      0x3b
-#define INV3_ID_ICM42605      0x42
-#define INV3_ID_ICM42688      0x47
-#define INV3_ID_IIM42652      0x6f
-#define INV3_ID_ICM42670      0x67
-#define INV3_ID_ICM45686      0xE9
-
-// enable logging at FIFO rate for debugging
-#define INV3_ENABLE_FIFO_LOGGING 0
-
-/*
-  really nice that this sensor has an option to request little-endian
-  data
- */
-struct PACKED FIFOData {
-    uint8_t header;
-    int16_t accel[3];
-    int16_t gyro[3];
-    int8_t temperature;
-    uint16_t timestamp;
-};
-
-struct PACKED FIFODataHighRes {
-    uint8_t header;
-    uint8_t accel[6];
-    uint8_t gyro[6];
-    int16_t temperature;
-    uint16_t timestamp;
-    uint8_t gx : 4, ax : 4, gy : 4, ay : 4, gz : 4, az : 4;
-};
-
-#define INV3_SAMPLE_SIZE sizeof(FIFOData)
-#define INV3_HIGHRES_SAMPLE_SIZE sizeof(FIFODataHighRes)
-
-static_assert(sizeof(FIFOData) == 16);
-static_assert(sizeof(FIFODataHighRes) == 20);
-
-#define INV3_FIFO_BUFFER_LEN 8
-
-AP_InertialSensor_Invensensev3::AP_InertialSensor_Invensensev3(AP_InertialSensor &imu,
-                                                               AP_HAL::OwnPtr<AP_HAL::Device> _dev,
-                                                               enum Rotation _rotation)
-    : AP_InertialSensor_Backend(imu)
-    , rotation(_rotation)
-    , dev(std::move(_dev))
-{
-}
-
-AP_InertialSensor_Invensensev3::~AP_InertialSensor_Invensensev3()
-{
-#if HAL_INS_HIGHRES_SAMPLE
-    if (highres_sampling) {
-        if (fifo_buffer != nullptr) {
-            hal.util->free_type(fifo_buffer, INV3_FIFO_BUFFER_LEN * INV3_HIGHRES_SAMPLE_SIZE, AP_HAL::Util::MEM_DMA_SAFE);
-        }
-    } else
-#endif
-    if (fifo_buffer != nullptr) {
-        hal.util->free_type(fifo_buffer, INV3_FIFO_BUFFER_LEN * INV3_SAMPLE_SIZE, AP_HAL::Util::MEM_DMA_SAFE);
-    }
-}
-
-AP_InertialSensor_Backend *AP_InertialSensor_Invensensev3::probe(AP_InertialSensor &imu,
-                                                                 AP_HAL::OwnPtr<AP_HAL::Device> _dev,
-                                                                 enum Rotation _rotation)
-{
-    if (!_dev) {
-        return nullptr;
-    }
-
-    if (_dev->bus_type() == AP_HAL::Device::BUS_TYPE_SPI) {
-        _dev->set_read_flag(BIT_READ_FLAG);
-    }
-
-    AP_InertialSensor_Invensensev3 *sensor =
-        new AP_InertialSensor_Invensensev3(imu, std::move(_dev), _rotation);
-    if (!sensor || !sensor->hardware_init()) {
-        delete sensor;
-        return nullptr;
-    }
-
-    return sensor;
-}
-
-void AP_InertialSensor_Invensensev3::fifo_reset()
-{
-    if (inv3_type == Invensensev3_Type::ICM42670) {
-        // FIFO_FLUSH
-        register_write(INV3REG_70_SIGNAL_PATH_RESET, 0x04);
-    } else if (inv3_type == Invensensev3_Type::ICM45686) {
-        // FIFO_FLUSH
-        register_write(INV3REG_456_FIFO_CONFIG2, 0x80);
-        register_write(INV3REG_456_FIFO_CONFIG2, 0x00, true);
-    } else {
-        // FIFO_MODE stop-on-full
-        register_write(INV3REG_FIFO_CONFIG, 0x80);
-        // FIFO partial disable, enable accel, gyro, temperature
-        register_write(INV3REG_FIFO_CONFIG1, fifo_config1);
-        // little-endian, fifo count in records, last data hold for ODR mismatch
-        register_write(INV3REG_INTF_CONFIG0, 0xC0);
-        register_write(INV3REG_SIGNAL_PATH_RESET, 2);
-    }
-
-    notify_accel_fifo_reset(accel_instance);
-    notify_gyro_fifo_reset(gyro_instance);
-}
-
-void AP_InertialSensor_Invensensev3::start()
-{
-    // pre-fetch instance numbers for checking fast sampling settings
-    if (!_imu.get_gyro_instance(gyro_instance) || !_imu.get_accel_instance(accel_instance)) {
-        return;
-    }
-    WITH_SEMAPHORE(dev->get_semaphore());
-
-    // initially run the bus at low speed
-    dev->set_speed(AP_HAL::Device::SPEED_LOW);
-
-    enum DevTypes devtype = DEVTYPE_INS_ICM42688;
-    fifo_config1 = 0x07;
-
-    switch (inv3_type) {
-    case Invensensev3_Type::IIM42652:
-        devtype = DEVTYPE_INS_IIM42652;
-        temp_sensitivity = 1.0 / 2.07;
-        break;
-    case Invensensev3_Type::ICM42688:
-        devtype = DEVTYPE_INS_ICM42688;
-        temp_sensitivity = 1.0 / 2.07;
-        break;
-    case Invensensev3_Type::ICM42605:
-        devtype = DEVTYPE_INS_ICM42605;
-        temp_sensitivity = 1.0 / 2.07;
-        break;
-    case Invensensev3_Type::ICM40605:
-        devtype = DEVTYPE_INS_ICM40605;
-        fifo_config1 = 0x0F;
-        temp_sensitivity = 1.0 * 128 / 115.49;
-        break;
-    case Invensensev3_Type::ICM42670:
-        devtype = DEVTYPE_INS_ICM42670;
-        temp_sensitivity = 1.0 / 2.0;
-        break;
-    case Invensensev3_Type::ICM45686:
-        devtype = DEVTYPE_INS_ICM45686;
-        temp_sensitivity = 1.0 / 2.0;
-        gyro_scale = GYRO_SCALE_4000DPS;
-        accel_scale = ACCEL_SCALE_32G;
-        break;
-    case Invensensev3_Type::ICM40609:
-        devtype = DEVTYPE_INS_ICM40609;
-        temp_sensitivity = 1.0 / 2.07;
-        accel_scale = ACCEL_SCALE_32G;
-        break;
-    }
-
-#if HAL_INS_HIGHRES_SAMPLE
-    // now we know who we are, other things can be checked for
-    if (enable_highres_sampling(accel_instance)) {
-        switch (inv3_type) {
-            case Invensensev3_Type::ICM42688: // HiRes 19bit
-            case Invensensev3_Type::IIM42652: // HiRes 19bit
-            case Invensensev3_Type::ICM42670: // HiRes 19bit
-            case Invensensev3_Type::ICM45686: // HiRes 20bit
-                highres_sampling = dev->bus_type() == AP_HAL::Device::BUS_TYPE_SPI;
-                break;
-            case Invensensev3_Type::ICM40609: // No HiRes
-            case Invensensev3_Type::ICM42605:
-            case Invensensev3_Type::ICM40605:
-                break;
-        }
-    }
-
-    // optionally enable high resolution mode
-    if (highres_sampling) {
-        fifo_config1 |= (1U<<4);  // FIFO_HIRES_EN
-        gyro_scale = GYRO_SCALE_HIGHRES_2000DPS;
-        accel_scale = ACCEL_SCALE_HIGHRES_16G;
-        temp_sensitivity = 1.0 / 132.48;
-        if (inv3_type == Invensensev3_Type::ICM45686) {
-            temp_sensitivity = 1.0 / 128.0;
-            accel_scale = ACCEL_SCALE_HIGHRES_32G;
-            gyro_scale = GYRO_SCALE_HIGHRES_4000DPS;
-        } else if (inv3_type == Invensensev3_Type::ICM42670) {
-            temp_sensitivity = 1.0 / 128.0;
-        }
-    }
-#endif
-    // always use FIFO
-    fifo_reset();
-
-    // setup on-sensor filtering and scaling and backend rate
-    if (inv3_type == Invensensev3_Type::ICM42670) {
-        set_filter_and_scaling_icm42670();
-    } else if (inv3_type == Invensensev3_Type::ICM45686) {
-        set_filter_and_scaling_icm456xy();
-    } else {
-        set_filter_and_scaling();
-    }
-
-    // pre-calculate backend period
-    backend_period_us = 1000000UL / backend_rate_hz;
-
-    if (!_imu.register_gyro(gyro_instance, backend_rate_hz, dev->get_bus_id_devtype(devtype)) ||
-        !_imu.register_accel(accel_instance, backend_rate_hz, dev->get_bus_id_devtype(devtype))) {
-        return;
-    }
-
-    // update backend sample rate
-    _set_accel_raw_sample_rate(accel_instance, backend_rate_hz);
-    _set_gyro_raw_sample_rate(gyro_instance, backend_rate_hz);
-
-    // indicate what multiplier is appropriate for the sensors'
-    // readings to fit them into an int16_t:
-    _set_raw_sample_accel_multiplier(accel_instance, multiplier_accel);
-
-    // now that we have initialised, we set the bus speed to high
-    dev->set_speed(AP_HAL::Device::SPEED_HIGH);
-
-    // setup sensor rotations from probe()
-    set_gyro_orientation(gyro_instance, rotation);
-    set_accel_orientation(accel_instance, rotation);
-
-    // allocate fifo buffer
-#if HAL_INS_HIGHRES_SAMPLE
-    if (highres_sampling) {
-        fifo_buffer = hal.util->malloc_type(INV3_FIFO_BUFFER_LEN * INV3_HIGHRES_SAMPLE_SIZE, AP_HAL::Util::MEM_DMA_SAFE);
-    } else
-#endif
-    fifo_buffer = hal.util->malloc_type(INV3_FIFO_BUFFER_LEN * INV3_SAMPLE_SIZE, AP_HAL::Util::MEM_DMA_SAFE);
-
-    if (fifo_buffer == nullptr) {
-        AP_HAL::panic("Invensensev3: Unable to allocate FIFO buffer");
-    }
-
-    // start the timer process to read samples, using the fastest rate avilable
-    periodic_handle = dev->register_periodic_callback(backend_period_us, FUNCTOR_BIND_MEMBER(&AP_InertialSensor_Invensensev3::read_fifo, void));
-}
-
-// get a startup banner to output to the GCS
-bool AP_InertialSensor_Invensensev3::get_output_banner(char* banner, uint8_t banner_len) {
-    if (fast_sampling) {
-        snprintf(banner, banner_len, "IMU%u: fast%s sampling enabled %.1fkHz",
-            gyro_instance,
-#if HAL_INS_HIGHRES_SAMPLE
-            highres_sampling ? ", high-resolution" :
-#endif
-            "" , backend_rate_hz * 0.001);
-        return true;
-    }
-    return false;
-}
-
-/*
-  publish any pending data
- */
-bool AP_InertialSensor_Invensensev3::update()
-{
-    update_accel(accel_instance);
-    update_gyro(gyro_instance);
-    _publish_temperature(accel_instance, temp_filtered);
-
-    return true;
-}
-
-/*
-  accumulate new samples
- */
-void AP_InertialSensor_Invensensev3::accumulate()
-{
-    // nothing to do
-}
-
-bool AP_InertialSensor_Invensensev3::accumulate_samples(const FIFOData *data, uint8_t n_samples)
-{
-#if INV3_ENABLE_FIFO_LOGGING
-    const uint64_t tstart = AP_HAL::micros64();
-#endif
-    for (uint8_t i = 0; i < n_samples; i++) {
-        const FIFOData &d = data[i];
-
-        // we have a header to confirm we don't have FIFO corruption! no more mucking
-        // about with the temperature registers
-        // ICM45686 - TMST_FIELD_EN bit 3 : 1
-        // ICM42688 - HEADER_TIMESTAMP_FSYNC bit 2-3 : 10
-        if ((d.header & 0xFC) != 0x68) { // ACCEL_EN | GYRO_EN | TMST_FIELD_EN
-            // no or bad data
-            return false;
-        }
-
-        Vector3f accel{float(d.accel[0]), float(d.accel[1]), float(d.accel[2])};
-        Vector3f gyro{float(d.gyro[0]), float(d.gyro[1]), float(d.gyro[2])};
-
-        accel *= accel_scale;
-        gyro *= gyro_scale;
-
-#if INV3_ENABLE_FIFO_LOGGING
-        Write_GYR(gyro_instance, tstart+(i*backend_period_us), gyro, true);
-#endif
-
-        const float temp = d.temperature * temp_sensitivity + temp_zero;
-
-        // these four calls are about 40us
-        _rotate_and_correct_accel(accel_instance, accel);
-        _rotate_and_correct_gyro(gyro_instance, gyro);
-
-        _notify_new_accel_raw_sample(accel_instance, accel, 0);
-        _notify_new_gyro_raw_sample(gyro_instance, gyro);
-
-        temp_filtered = temp_filter.apply(temp);
-    }
-    return true;
-}
-
-#if HAL_INS_HIGHRES_SAMPLE
-// high-resolution packets are always 20-bits, but not always 20-bits of data.
-// Scale factors account for the useless bits
-static inline float uint20_to_float(uint8_t msb, uint8_t bits, uint8_t lsb)
-{
-    uint32_t value20bit = uint32_t(msb) << 12U | uint32_t(bits) << 4U | lsb;
-    int32_t value32bit;
-    // Check the sign bit (MSB)
-    if (value20bit & 0x80000) { // MSB is set (negative value)
-        // Extend the sign bit to the upper 12 bits of the 32-bit integer
-        value32bit = (int32_t)(value20bit | 0xFFF00000);
-    } else { // MSB is not set (positive value)
-        // Zero-fill the upper 12 bits of the 32-bit integer
-        value32bit = value20bit;
-    }
-
-    return float(value32bit);
-}
-
-
-bool AP_InertialSensor_Invensensev3::accumulate_highres_samples(const FIFODataHighRes *data, uint8_t n_samples)
-{
-#if INV3_ENABLE_FIFO_LOGGING
-    const uint64_t tstart = AP_HAL::micros64();
-#endif
-    for (uint8_t i = 0; i < n_samples; i++) {
-        const FIFODataHighRes &d = data[i];
-
-        // we have a header to confirm we don't have FIFO corruption! no more mucking
-        // about with the temperature registers
-        if ((d.header & 0xFC) != 0x78) { // ACCEL_EN | GYRO_EN | HIRES_EN | TMST_FIELD_EN
-            // no or bad data
-            return false;
-        }
-
-        Vector3f accel{uint20_to_float(d.accel[1], d.accel[0], d.ax),
-            uint20_to_float(d.accel[3], d.accel[2], d.ay),
-            uint20_to_float(d.accel[5], d.accel[4], d.az)};
-        Vector3f gyro{uint20_to_float(d.gyro[1], d.gyro[0], d.gx),
-            uint20_to_float(d.gyro[3], d.gyro[2], d.gy),
-            uint20_to_float(d.gyro[5], d.gyro[4], d.gz)};
-
-        accel *= accel_scale;
-        gyro *= gyro_scale;
-
-#if INV3_ENABLE_FIFO_LOGGING
-        Write_GYR(gyro_instance, tstart+(i*backend_period_us), gyro, true);
-#endif
-        const float temp = d.temperature * temp_sensitivity + temp_zero;
-
-        // these four calls are about 40us
-        _rotate_and_correct_accel(accel_instance, accel);
-        _rotate_and_correct_gyro(gyro_instance, gyro);
-
-        _notify_new_accel_raw_sample(accel_instance, accel, 0);
-        _notify_new_gyro_raw_sample(gyro_instance, gyro);
-
-        temp_filtered = temp_filter.apply(temp);
-    }
-    return true;
-}
-#endif
-
-/*
-  timer function called at ODR rate
- */
-void AP_InertialSensor_Invensensev3::read_fifo()
-{
-    bool need_reset = false;
-    uint16_t n_samples;
-
-    uint8_t reg_counth;
-    uint8_t reg_data;
-
-    switch (inv3_type) {
-    case Invensensev3_Type::ICM45686:
-        reg_counth = INV3REG_456_FIFO_COUNTH;
-        reg_data = INV3REG_456_FIFO_DATA;
-        break;
-    case Invensensev3_Type::ICM42670:
-        reg_counth = INV3REG_70_FIFO_COUNTH;
-        reg_data = INV3REG_70_FIFO_DATA;
-        break;
-    default:
-        reg_counth = INV3REG_FIFO_COUNTH;
-        reg_data = INV3REG_FIFO_DATA;
-        break;
-    }
-
-#if HAL_INS_HIGHRES_SAMPLE
-    const uint8_t fifo_sample_size = highres_sampling ? INV3_HIGHRES_SAMPLE_SIZE : INV3_SAMPLE_SIZE;
-#else
-    const uint8_t fifo_sample_size = INV3_SAMPLE_SIZE;
-#endif
-    if (!block_read(reg_counth, (uint8_t*)&n_samples, 2)) {
-        goto check_registers;
-    }
-
-    if (n_samples == 0) {
-        /* Not enough data in FIFO */
-        goto check_registers;
-    }
-
-    // adjust the periodic callback to be synchronous with the incoming data
-    // this means that we rarely run read_fifo() without updating the sensor data
-    dev->adjust_periodic_callback(periodic_handle, backend_period_us);
-
-    while (n_samples > 0) {
-        uint8_t n = MIN(n_samples, INV3_FIFO_BUFFER_LEN);
-        if (!block_read(reg_data, (uint8_t*)fifo_buffer, n * fifo_sample_size)) {
-            goto check_registers;
-        }
-#if HAL_INS_HIGHRES_SAMPLE
-        if (highres_sampling) {
-            if (!accumulate_highres_samples((FIFODataHighRes*)fifo_buffer, n)) {
-                need_reset = true;
-                break;
-            }
-        } else
-#endif
-        if (!accumulate_samples((FIFOData*)fifo_buffer, n)) {
-            need_reset = true;
-            break;
-        }
-        n_samples -= n;
-    }
-
-    if (need_reset) {
-        fifo_reset();
-    }
-    
-check_registers:
-    // check next register value for correctness
-    dev->set_speed(AP_HAL::Device::SPEED_LOW);
-    AP_HAL::Device::checkreg reg;
-    if (!dev->check_next_register(reg)) {
-        log_register_change(dev->get_bus_id(), reg);
-        _inc_gyro_error_count(gyro_instance);
-        _inc_accel_error_count(accel_instance);
-    }
-    dev->set_speed(AP_HAL::Device::SPEED_HIGH);
-}
-
-bool AP_InertialSensor_Invensensev3::block_read(uint8_t reg, uint8_t *buf, uint32_t size)
-{
-    return dev->read_registers(reg, buf, size);
-}
-
-uint8_t AP_InertialSensor_Invensensev3::register_read(uint8_t reg)
-{
-    uint8_t val = 0;
-    dev->read_registers(reg, &val, 1);
-    return val;
-}
-
-void AP_InertialSensor_Invensensev3::register_write(uint8_t reg, uint8_t val, bool checked)
-{
-    dev->write_register(reg, val, checked);
-}
-
-/*
-  read a bank register, only used on startup
- */
-uint8_t AP_InertialSensor_Invensensev3::register_read_bank(uint8_t bank, uint8_t reg)
-{
-    if (inv3_type == Invensensev3_Type::ICM42670) {
-        // the ICM42670 has a complex bank setup
-        register_write(INV3REG_BLK_SEL_R, bank);
-        register_write(INV3REG_MADDR_R, reg);
-        hal.scheduler->delay_microseconds(10);
-        const uint8_t val = register_read(INV3REG_M_R);
-        hal.scheduler->delay_microseconds(10);
-        register_write(INV3REG_BLK_SEL_R, 0);
-        return val;
-    }
-    register_write(INV3REG_BANK_SEL, bank);
-    const uint8_t val = register_read(reg);
-    register_write(INV3REG_BANK_SEL, 0);
-    return val;
-}
-
-/*
-  write to a bank register. This is only used on startup, so can use
-  sleeps to wait for success
- */
-void AP_InertialSensor_Invensensev3::register_write_bank(uint8_t bank, uint8_t reg, uint8_t val)
-{
-    if (inv3_type == Invensensev3_Type::ICM42670) {
-        // the ICM42670 has a complex bank setup
-        register_write(INV3REG_BLK_SEL_W, bank);
-        register_write(INV3REG_MADDR_W, reg);
-        register_write(INV3REG_M_W, val);
-        hal.scheduler->delay_microseconds(10);
-        register_write(INV3REG_BLK_SEL_W, 0);
-        hal.scheduler->delay_microseconds(10);
-    } else {
-        register_write(INV3REG_BANK_SEL, bank);
-        register_write(reg, val);
-        register_write(INV3REG_BANK_SEL, 0);
-    }
-}
-
-// calculate the fast sampling backend rate
-uint16_t AP_InertialSensor_Invensensev3::calculate_fast_sampling_backend_rate(uint16_t base_odr, uint16_t max_odr) const
-{
-    // constrain the gyro rate to be at least the loop rate
-    uint8_t loop_limit = 1;
-    if (get_loop_rate_hz() > base_odr) {
-        loop_limit = 2;
-    }
-    if (get_loop_rate_hz() > base_odr * 2) {
-        loop_limit = 4;
-    }
-    // constrain the gyro rate to be a 2^N multiple
-    uint8_t fast_sampling_rate = constrain_int16(get_fast_sampling_rate(), loop_limit, 8);
-
-    // calculate rate we will be giving samples to the backend
-    return constrain_int16(base_odr * fast_sampling_rate, base_odr, max_odr);
-}
-
-/*
-  set the filter frequencies and scaling
-
-  The AAF for gyros needs to be high enough to avoid group delay and low enough to have
-  (ideally) 40dB at the nyquist frequency so that noise above this is not folded into the
-  range seen by ArduPilot. A reasonable approximation for the former is 1Khz and for the latter
-  1/4 of the sample frequency, so for 1/4 sample frequency > 1Khz we pick 1Khz and for 1/4 sample
-  frequency < 1Khz we use 1/4 sample frequency.
-
-  The AAF for accels is set lower to minimise noise and clipping. The constraint is that the
-  group delay between gyros and accels should be <5ms to avoid inertial nav errors.
-
-  The UI filter block cannot be disabled and is fixed at ODR/4. This is a 2p filter by default
-  (as is the AAF). Since the order of the UI filter does not appear to significantly affect
-  group delay at higher ODRs it is left at the default. The group delay of the AAF is not documented,
-  but we assume it is similar to the UI 2p performance:
-
-  2Khz  - 0.2ms
-  1Khz  - 0.4ms
-  666Hz - 0.6ms
-  500Hz - 0.8ms
-  333Hz - 2.0ms
-  190Hz - 2.4ms
-
-  Since the UI group delay is the same for both accels and gyros we only need to consider the
-  difference in group delay for the AAFs. At the highest ODR of 4Khz or 8Khz the group delay for
-  gyros will be 0.4ms thus the accel AAF can safely be set to ~190Hz.
- */
-void AP_InertialSensor_Invensensev3::set_filter_and_scaling(void)
-{
-    // 1KHz by default
-    backend_rate_hz = 1000;
-    uint8_t odr_config = 0x06;
-
-    // AAF at ~1/4 of 1Khz by default for gyros- 258Hz
-    // AAF at 213Hz for accels
-    uint8_t aaf_delt = 6, accel_aaf_delt = 5;
-    uint16_t aaf_deltsqr = 36, accel_aaf_deltsqr = 25;
-    uint8_t aaf_bitshift = 10, accel_aaf_bitshift = 10;
-
-    // limited filtering on ICM-42605
-    if (inv3_type == Invensensev3_Type::ICM42605) {
-        // 249Hz AAF gyros
-        aaf_delt = 21;
-        aaf_deltsqr = 440;
-        aaf_bitshift = 6;
-        // 184Hz AAF accels
-        accel_aaf_delt = 16;
-        accel_aaf_deltsqr = 256;
-        accel_aaf_bitshift = 7;
-    }
-
-    // checked for
-    // ICM-40609
-    // ICM-42688
-    // ICM-42605
-    // IIM-42652
-    if (enable_fast_sampling(accel_instance) && get_fast_sampling_rate() > 1) {
-        fast_sampling = dev->bus_type() == AP_HAL::Device::BUS_TYPE_SPI;
-
-        if (fast_sampling) {
-            backend_rate_hz = calculate_fast_sampling_backend_rate(backend_rate_hz, 8 * backend_rate_hz);
-
-            // limited filtering on ICM-42605
-            if (inv3_type == Invensensev3_Type::ICM42605) {
-                switch (backend_rate_hz) {
-                    case 2000: // 2KHz
-                        odr_config = 0x05;
-                        // 507Hz AAF
-                        aaf_delt = 47;
-                        aaf_deltsqr = 2208;
-                        aaf_bitshift = 4;
-                        break;
-                    case 4000: // 4KHz
-                        // 995Hz AAF
-                        aaf_delt = 63;
-                        aaf_deltsqr = 3968;
-                        aaf_bitshift = 3;
-                        odr_config = 0x04;
-                        break;
-                    case 8000: // 8Khz
-                        // 995Hz AAF
-                        aaf_delt = 63;
-                        aaf_deltsqr = 3968;
-                        aaf_bitshift = 3;
-                        odr_config = 0x03;
-                        break;
-                    default: // 1Khz, 334Hz AAF
-                        break;
-                }
-            } else {
-                // ICM-42688 / ICM-40609 / IIM-426525
-                switch (backend_rate_hz) {
-                    case 2000: // 2KHz
-                        odr_config = 0x05;
-                        // 536Hz AAF
-                        aaf_delt = 12;
-                        aaf_deltsqr = 144;
-                        aaf_bitshift = 8;
-                        break;
-                    case 4000: // 4KHz
-                        odr_config = 0x04;
-                        // 997Hz AAF
-                        aaf_delt = 21;
-                        aaf_deltsqr = 440;
-                        aaf_bitshift = 6;
-                        break;
-                    case 8000: // 8Khz
-                        odr_config = 0x03;
-                        // 997Hz AAF
-                        aaf_delt = 21;
-                        aaf_deltsqr = 440;
-                        aaf_bitshift = 6;
-                        break;
-                    default: // 1KHz, 348Hz AAF
-                        break;
-                }
-            }
-        }
-    }
-
-    // disable gyro and accel as per 12.9 in the ICM-42688 docs
-    register_write(INV3REG_PWR_MGMT0, 0x00);
-
-    // setup gyro for backend rate
-    register_write(INV3REG_GYRO_CONFIG0, odr_config);
-    // setup accel for backend rate
-    register_write(INV3REG_ACCEL_CONFIG0, odr_config);
-
-    // setup anti-alias filters for gyro at 1/4 ODR, notch left at default
-    // The defaults for 42605 and 42609 are different to the 42688, make sure AAF and notch are enabled on all
-    uint8_t aaf_enable = register_read_bank(1, INV3REG_GYRO_CONFIG_STATIC2);
-    register_write_bank(1, INV3REG_GYRO_CONFIG_STATIC2, aaf_enable & ~0x03);
-    register_write_bank(1, INV3REG_GYRO_CONFIG_STATIC3, aaf_delt);   // GYRO_AAF_DELT
-    register_write_bank(1, INV3REG_GYRO_CONFIG_STATIC4, (aaf_deltsqr & 0xFF)); // GYRO_AAF_DELTSQR
-    register_write_bank(1, INV3REG_GYRO_CONFIG_STATIC5, ((aaf_bitshift<<4) & 0xF0) | ((aaf_deltsqr>>8) & 0x0F)); // GYRO_AAF_BITSHIFT | GYRO_AAF_DELTSQR
-
-    // setup accel AAF at fixed ~500Hz
-    register_write_bank(2, INV3REG_ACCEL_CONFIG_STATIC2, accel_aaf_delt<<1); // ACCEL_AAF_DELT | enabled bit
-    register_write_bank(2, INV3REG_ACCEL_CONFIG_STATIC3, (accel_aaf_deltsqr & 0xFF)); // ACCEL_AAF_DELTSQR
-    register_write_bank(2, INV3REG_ACCEL_CONFIG_STATIC4, ((accel_aaf_bitshift<<4) & 0xF0) | ((accel_aaf_deltsqr>>8) & 0x0F)); // ACCEL_AAF_BITSHIFT | ACCEL_AAF_DELTSQR
-
-    switch (inv3_type) {
-    case Invensensev3_Type::ICM42688:
-    case Invensensev3_Type::ICM42605:
-    case Invensensev3_Type::IIM42652:
-    case Invensensev3_Type::ICM42670: {
-        /*
-          fix for the "stuck gyro" issue, which affects all IxM42xxx
-          sensors. This disables the AFSR feature which changes the
-          noise sensitivity with angular rate. When the switch happens
-          (at around 100 deg/sec) the gyro gets stuck for around 2ms,
-          producing constant output which causes a DC gyro bias
-        */
-        const uint8_t v = register_read(INV3REG_42XXX_INTF_CONFIG1);
-        register_write(INV3REG_42XXX_INTF_CONFIG1, (v & 0x3F) | 0x40, true);
-        break;
-    }
-    case Invensensev3_Type::ICM40605:
-    case Invensensev3_Type::ICM40609:
-    case Invensensev3_Type::ICM45686:
-        break;
-    }
-
-    // enable gyro and accel in low-noise modes
-    register_write(INV3REG_PWR_MGMT0, 0x0F);
-    hal.scheduler->delay_microseconds(300);
-}
-
-/*
-  set the filter frequencies and scaling for the ICM-42670
- */
-void AP_InertialSensor_Invensensev3::set_filter_and_scaling_icm42670(void)
-{
-    backend_rate_hz = 1600;
-    // use low-noise mode
-    register_write(INV3REG_70_PWR_MGMT0, 0x0f);
-    hal.scheduler->delay_microseconds(300);
-
-    // setup gyro for 1.6kHz, 2000dps range
-    register_write(INV3REG_70_GYRO_CONFIG0, 0x05);
-    // Low noise mode uses an AAF with fixed bandwidth, so disable LPF
-    register_write(INV3REG_70_GYRO_CONFIG1, 0x30);
-
-    // setup accel for 1.6kHz, 16g range
-    register_write(INV3REG_70_ACCEL_CONFIG0, 0x05);
-    // AAF is not available for accels, so LPF at 180Hz
-    register_write(INV3REG_70_ACCEL_CONFIG1, 0x01);
-
-    // fix "stuck" gyro issue
-    const uint8_t v = register_read(INV3REG_42XXX_INTF_CONFIG1);
-    register_write(INV3REG_42XXX_INTF_CONFIG1, (v & 0x3F) | 0x40);
-}
-
-/*
-  set the filter frequencies and scaling for the ICM-456xy
- */
-void AP_InertialSensor_Invensensev3::set_filter_and_scaling_icm456xy(void)
-{
-    uint8_t odr_config = 4;
-    backend_rate_hz = 1600;
-    // always fast sampling
-    fast_sampling = dev->bus_type() == AP_HAL::Device::BUS_TYPE_SPI;
-
-    if (enable_fast_sampling(accel_instance) && get_fast_sampling_rate() > 1) {
-        backend_rate_hz = calculate_fast_sampling_backend_rate(backend_rate_hz, backend_rate_hz * 4);
-    }
-
-    // this sensor actually only supports 2 speeds
-    backend_rate_hz = constrain_int16(backend_rate_hz, 3200, 6400);
-
-    switch (backend_rate_hz) {
-    case 6400: // 6.4Khz
-        odr_config = 3;
-        break;
-    case 3200: // 3.2Khz
-        odr_config = 4;
-        break;
-    default:
-        break;
-    }
-
-    // Disable FIFO first
-    register_write(INV3REG_456_FIFO_CONFIG3, 0x00);
-    register_write(INV3REG_456_FIFO_CONFIG0, 0x00);
-
-    // setup gyro for 1.6-6.4kHz, 4000dps range
-    register_write(INV3REG_456_GYRO_CONFIG0, (0x0 << 4) | odr_config); // GYRO_UI_FS_SEL b4-7, GYRO_ODR b0-3
-
-    // setup accel for 1.6-6.4kHz, 32g range
-    register_write(INV3REG_456_ACCEL_CONFIG0, (0x0 << 4) | odr_config); // ACCEL_UI_FS_SEL b4-6, ACCEL_ODR b0-3
-
-    // enable timestamps on FIFO data 
-    // SMC_CONTROL_0
-    uint8_t reg = register_read_bank_icm456xy(INV3BANK_456_IPREG_TOP1_ADDR, 0x58);
-#ifdef ICM45686_CLKIN
-    reg |= (0x1<<4U); // ACCEL_LP_CLK_SEL
-#endif
-    register_write_bank_icm456xy(INV3BANK_456_IPREG_TOP1_ADDR, 0x58, reg | 0x01);
-
-    uint8_t fifo_config = (1U<<2 | 1U<<1); // FIFO_ACCEL_EN | FIFO_GYRO_EN, FIFO_IF_EN disabled
-#if HAL_INS_HIGHRES_SAMPLE
-    // optionally enable high resolution mode
-    if (highres_sampling) {
-        fifo_config |= (1U<<3);  // FIFO_HIRES_EN
-    }
-#endif
-    // enable FIFO for each sensor
-    register_write(INV3REG_456_FIFO_CONFIG3, fifo_config, true);
-
-    // FIFO enabled - stop-on-full, disable bypass and 2K FIFO
-    register_write(INV3REG_456_FIFO_CONFIG0, (2 << 6) | 0x07, true);
-
-    // enable Interpolator and Anti Aliasing Filter on Gyro
-    reg = register_read_bank_icm456xy(INV3BANK_456_IPREG_SYS1_ADDR, 0xA6);  // GYRO_SRC_CTRL b5-6
-    register_write_bank_icm456xy(INV3BANK_456_IPREG_SYS1_ADDR, 0xA6, (reg & ~(0x3 << 5)) | (0x2 << 5));
-
-    // enable Interpolator and Anti Aliasing Filter on accel
-    reg = register_read_bank_icm456xy(INV3BANK_456_IPREG_SYS2_ADDR, 0x7B); // ACCEL_SRC_CTRL b0-1
-    register_write_bank_icm456xy(INV3BANK_456_IPREG_SYS2_ADDR, 0x7B, (reg & ~0x3) | 0x2);
-
-    // enable FIFO sensor registers
-    fifo_config |= (1U<<0);  // FIFO_IF_EN
-    register_write(INV3REG_456_FIFO_CONFIG3, fifo_config, true);
-}
-
-/*
-  check whoami for sensor type
- */
-bool AP_InertialSensor_Invensensev3::check_whoami(void)
-{
-    uint8_t whoami = register_read(INV3REG_WHOAMI);
-
-    switch (whoami) {
-    case INV3_ID_ICM40609:
-        inv3_type = Invensensev3_Type::ICM40609;
-        return true;
-    case INV3_ID_ICM42688:
-        inv3_type = Invensensev3_Type::ICM42688;
-        return true;
-    case INV3_ID_ICM42605:
-        inv3_type = Invensensev3_Type::ICM42605;
-        return true;
-    case INV3_ID_ICM40605:
-        inv3_type = Invensensev3_Type::ICM40605;
-        return true;
-    case INV3_ID_IIM42652:
-        inv3_type = Invensensev3_Type::IIM42652;
-        return true;
-    case INV3_ID_ICM42670:
-        inv3_type = Invensensev3_Type::ICM42670;
-        return true;
-    }
-    // check 456 who am i
-    whoami = register_read(INV3REG_456_WHOAMI);
-    switch (whoami) {
-    case INV3_ID_ICM45686:
-        inv3_type = Invensensev3_Type::ICM45686;
-        return true;
-    }
-    // not a value WHOAMI result
-    return false;
-}
-
-uint8_t AP_InertialSensor_Invensensev3::register_read_bank_icm456xy(uint16_t bank_addr, uint16_t reg)
-{
-    // combine addr
-    uint16_t addr = bank_addr + reg;
-
-    uint8_t send[] = {INV3REG_456_IREG_ADDRH, (uint8_t)(addr >> 8), (uint8_t)(addr & 0xFF)};
-
-    // set indirect register address
-    dev->transfer(send, sizeof(send), nullptr, 0);
-
-    // try reading IREG_DATA on ready
-    for (uint8_t i=0; i<10; i++) {
-        if (register_read(INV3REG_456_REG_MISC2) & 0x01) {
-            break;
-        }
-        // minimum wait time-gap between IREG access is 4us
-        hal.scheduler->delay_microseconds(10);
-    }
-
-    // read the data
-    return register_read(INV3REG_456_IREG_DATA);
-}
-
-void AP_InertialSensor_Invensensev3::register_write_bank_icm456xy(uint16_t bank_addr, uint16_t reg, uint8_t val)
-{
-    // combine addr
-    uint16_t addr = bank_addr + reg;
-
-    uint8_t send[] = {INV3REG_456_IREG_ADDRH, (uint8_t)(addr >> 8), (uint8_t)(addr & 0xFF), val};
-
-    // set indirect register address
-    dev->transfer(send, sizeof(send), nullptr, 0);
-
-    //check if IREG_DATA ready, we can return immediately if so
-    if (register_read(INV3REG_456_REG_MISC2) & 0x01) {
-        return;
-    }
-    // minimum wait time-gap between IREG access is 4us
-    hal.scheduler->delay_microseconds(10);
-}
-
-
-bool AP_InertialSensor_Invensensev3::hardware_init(void)
-{
-    WITH_SEMAPHORE(dev->get_semaphore());
-
-    dev->setup_checked_registers(8, dev->bus_type() == AP_HAL::Device::BUS_TYPE_I2C?200:20);
-
-    // initially run the bus at low speed
-    dev->set_speed(AP_HAL::Device::SPEED_LOW);
-
-    if (!check_whoami()) {
-        return false;
-    }
-
-    dev->set_speed(AP_HAL::Device::SPEED_HIGH);
-
-    switch (inv3_type) {
-    case Invensensev3_Type::ICM45686:
-    case Invensensev3_Type::ICM40609:
-        _clip_limit = 29.5f * GRAVITY_MSS;
-        break;
-    case Invensensev3_Type::ICM42688:
-    case Invensensev3_Type::IIM42652:
-    case Invensensev3_Type::ICM42605:
-    case Invensensev3_Type::ICM40605:
-    case Invensensev3_Type::ICM42670:
-        _clip_limit = 15.5f * GRAVITY_MSS;
-        break;
-    }
-
-    if (inv3_type == Invensensev3_Type::ICM42670) {
-        // the ICM-42670 needs some more power-up config
-        for (uint8_t tries=0; tries<50; tries++) {
-            // initiate a power up sequence
-            register_write(INV3REG_70_SIGNAL_PATH_RESET, 0x10);
-            hal.scheduler->delay_microseconds(1000);
-            register_write(INV3REG_70_PWR_MGMT0, 0x0f, true);
-            if (register_read(INV3REG_70_MCLK_RDY) != 0) {
-                break;
-            }
-            hal.scheduler->delay(5);
-        }
-        if (register_read(INV3REG_70_MCLK_RDY) == 0) {
-            return false;
-        }
-
-        // disable APEX for larger FIFO
-        register_write_bank(INV3REG_BANK_MREG1, INV3REG_MREG1_SENSOR_CONFIG3, 0x40);
-
-        // use 16 bit data, gyro+accel
-        uint8_t fifo_config = 0x03;
-#if HAL_INS_HIGHRES_SAMPLE
-        // optionally enable high resolution mode
-        if (highres_sampling) {
-            fifo_config |= (1U<<3);  // FIFO_HIRES_EN
-        }
-#endif
-        register_write_bank(INV3REG_BANK_MREG1, INV3REG_MREG1_FIFO_CONFIG5, fifo_config);
-
-        // FIFO stop-on-full, disable bypass
-        register_write(INV3REG_70_FIFO_CONFIG1, 0x2, true);
-        
-        // little-endian, fifo count in records
-        register_write(INV3REG_70_INTF_CONFIG0, 0x40, true);
-    } else if (inv3_type == Invensensev3_Type::ICM45686) {
-
-        // do soft reset
-        register_write(INV3REG_456_REG_MISC2, 0x02);
-        hal.scheduler->delay_microseconds(1000);
-        // check if reset done
-        if (!(register_read(INV3REG_456_INT1_STATUS0) & 0x80)) {
-            // failed to reset
-            return false;
-        }
-        // turn off aux1
-        register_write(INV3REG_456_PWR_MGMT_AUX1, 0x3);
-
-        // gyro and accel in low-noise mode
-        register_write(INV3REG_456_PWR_MGMT0, 0x0f);
-
-#ifdef ICM45686_CLKIN
-        /*************************CLKIN setting*************************/
-        // override INT2 pad as CLKIN, AUX1 disabled
-        register_write(INV3REG_456_IOC_PAD_SCENARIO_OVRD, (0x1 << 2)| 0x2 , true);
-
-        // disable AUX1
-        register_write(INV3REG_456_IOC_PAD_SCENARIO_AUX_OVRD, (0x1<<1U), true);
-
-        // enable RTC MODE
-        register_write(INV3REG_456_RTC_CONFIG, (0x1<<5U));
-#endif
-        /*************************CLKIN setting*************************/
-        // disable STC
-        uint8_t reg = register_read_bank_icm456xy(INV3BANK_456_IPREG_TOP1_ADDR, 0x68);  // I3C_STC_MODE b2
-        register_write_bank_icm456xy(INV3BANK_456_IPREG_TOP1_ADDR, 0x68, reg & ~0x04);
-    }
-
-    return true;
-}
->>>>>>> fd81aaee
+}