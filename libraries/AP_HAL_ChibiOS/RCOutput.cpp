/*
 * This file is free software: you can redistribute it and/or modify it
 * under the terms of the GNU General Public License as published by the
 * Free Software Foundation, either version 3 of the License, or
 * (at your option) any later version.
 *
 * This file is distributed in the hope that it will be useful, but
 * WITHOUT ANY WARRANTY; without even the implied warranty of
 * MERCHANTABILITY or FITNESS FOR A PARTICULAR PURPOSE.
 * See the GNU General Public License for more details.
 *
 * You should have received a copy of the GNU General Public License along
 * with this program.  If not, see <http://www.gnu.org/licenses/>.
 *
 * Code by Andrew Tridgell and Siddharth Bharat Purohit
 * Bi-directional dshot based on Betaflight, code by Andy Piper and Siddharth Bharat Purohit
 */

#include <hal.h>
#include "RCOutput.h"
#include <AP_Math/AP_Math.h>
#include <AP_BoardConfig/AP_BoardConfig.h>
#include <AP_HAL/utility/RingBuffer.h>
#include "GPIO.h"
#include "Util.h"
#include "hwdef/common/stm32_util.h"
#include "hwdef/common/watchdog.h"
#include <AP_InternalError/AP_InternalError.h>
#include <AP_Vehicle/AP_Vehicle_Type.h>
#include <AP_Common/ExpandingString.h>
#ifndef HAL_NO_UARTDRIVER
#include <GCS_MAVLink/GCS.h>
#endif

#if AP_SIM_ENABLED
#include <AP_HAL/SIMState.h>
#endif

#if HAL_USE_PWM == TRUE
#include <SRV_Channel/SRV_Channel.h>

using namespace ChibiOS;

extern const AP_HAL::HAL& hal;

#if HAL_WITH_IO_MCU
#include <AP_IOMCU/AP_IOMCU.h>
extern AP_IOMCU iomcu;
#endif

#define RCOU_SERIAL_TIMING_DEBUG 0

#define TELEM_IC_SAMPLE 16

struct RCOutput::pwm_group RCOutput::pwm_group_list[] = { HAL_PWM_GROUPS };
struct RCOutput::irq_state RCOutput::irq;
const uint8_t RCOutput::NUM_GROUPS = ARRAY_SIZE(RCOutput::pwm_group_list);

// event mask for triggering a PWM send
static const eventmask_t EVT_PWM_SEND  = EVENT_MASK(11);
static const eventmask_t EVT_PWM_START  = EVENT_MASK(12);
static const eventmask_t EVT_PWM_SYNTHETIC_SEND  = EVENT_MASK(13);
static const eventmask_t EVT_PWM_SEND_NEXT  = EVENT_MASK(14);
static const eventmask_t EVT_LED_SEND  = EVENT_MASK(15);

// #pragma GCC optimize("Og")

/*
  initialise RC output driver
 */
void RCOutput::init()
{
    if (_initialised) {
        // cannot init RCOutput twice
        return;
    }

#if HAL_WITH_IO_MCU
    if (AP_BoardConfig::io_enabled()) {
        // with IOMCU the local (FMU) channels start at 8
        chan_offset = 8;
    }
#endif

    for (auto &group : pwm_group_list) {
        const uint8_t i = &group - pwm_group_list;
        //Start Pwm groups
        group.current_mode = MODE_PWM_NORMAL;
        group.dshot_event_mask = EVENT_MASK(i);

        for (uint8_t j = 0; j < 4; j++ ) {
#if !APM_BUILD_TYPE(APM_BUILD_iofirmware)
            uint8_t chan = group.chan[j];
            if (SRV_Channels::is_GPIO(chan+chan_offset)) {
                group.chan[j] = CHAN_DISABLED;
            } else if (SRV_Channels::is_alarm(chan+chan_offset)
                || SRV_Channels::is_alarm_inverted(chan+chan_offset)) {
                // alarm takes the whole timer
                group.ch_mask = 0;
                group.current_mode = MODE_PWM_NONE;
                for (uint8_t k = 0; k < 4; k++) {
                    group.chan[k] = CHAN_DISABLED;
                    group.pwm_cfg.channels[k].mode = PWM_OUTPUT_DISABLED;
                }
                ChibiOS::Util::from(hal.util)->toneAlarm_init(group.pwm_cfg, group.pwm_drv, j,
                    SRV_Channels::is_alarm(chan+chan_offset));
                break;
            }
#endif
            if (group.chan[j] != CHAN_DISABLED) {
                num_fmu_channels = MAX(num_fmu_channels, group.chan[j]+1);
                group.ch_mask |= (1U<<group.chan[j]);
            }
#ifdef HAL_WITH_BIDIR_DSHOT
            group.bdshot.telem_tim_ch[j] = CHAN_DISABLED;
#endif
        }
        if (group.ch_mask != 0) {
            pwmStart(group.pwm_drv, &group.pwm_cfg);
            group.pwm_started = true;
        }
        chVTObjectInit(&group.dma_timeout);
    }

#if HAL_WITH_IO_MCU
    if (AP_BoardConfig::io_enabled()) {
        iomcu.init();
    }
#endif
    chMtxObjectInit(&trigger_mutex);
    chVTObjectInit(&_dshot_rate_timer);
    // setup default output rate of 50Hz
    set_freq(0xFFFF ^ ((1U<<chan_offset)-1), 50);

    safety_state = AP_HAL::Util::SAFETY_DISARMED;

#if RCOU_DSHOT_TIMING_DEBUG
    hal.gpio->pinMode(54, 1);
    hal.gpio->pinMode(55, 1);
    hal.gpio->pinMode(56, 1);
    hal.gpio->pinMode(57, 1);
#endif

    hal.scheduler->register_timer_process(FUNCTOR_BIND(this, &RCOutput::safety_update, void));
    _initialised = true;
}

/*
  thread for handling RCOutput send
 */
void RCOutput::rcout_thread()
{
    uint64_t last_thread_run_us = 0; // last time we did a 1kHz run of rcout
    uint64_t last_cycle_run_us = 0;

    rcout_thread_ctx = chThdGetSelfX();

    // don't start outputting until fully configured
    while (!hal.scheduler->is_system_initialized()) {
        hal.scheduler->delay_microseconds(1000);
    }

    // dshot is quite sensitive to timing, it's important to output pulses as
    // regularly as possible at the correct bitrate
    while (true) {
        const auto mask = chEvtWaitOne(EVT_PWM_SEND | EVT_PWM_SYNTHETIC_SEND | EVT_LED_SEND);
        const bool have_pwm_event = (mask & (EVT_PWM_SEND | EVT_PWM_SYNTHETIC_SEND)) != 0;
        // start the clock
        last_thread_run_us = AP_HAL::micros64();

        // this is when the cycle is supposed to start
        if (_dshot_cycle == 0 && have_pwm_event) {
            last_cycle_run_us = AP_HAL::micros64();
            // register a timer for the next tick if push() will not be providing it
            if (_dshot_rate != 1) {
                chVTSet(&_dshot_rate_timer, chTimeUS2I(_dshot_period_us), dshot_update_tick, this);
            }
        }

        // if DMA sharing is in effect there can be quite a delay between the request to begin the cycle and
        // actually sending out data - thus we need to work out how much time we have left to collect the locks
        uint64_t time_out_us = (_dshot_cycle + 1) * _dshot_period_us + last_cycle_run_us;
        if (!_dshot_rate) {
            time_out_us = last_thread_run_us + _dshot_period_us;
        }

        // main thread requested a new dshot send or we timed out - if we are not running
        // as a multiple of loop rate then ignore EVT_PWM_SEND events to preserve periodicity
        if (!serial_group && have_pwm_event) {
            dshot_send_groups(time_out_us);

            // now unlock everything
            dshot_collect_dma_locks(time_out_us);

            if (_dshot_rate > 0) {
                _dshot_cycle = (_dshot_cycle + 1) % _dshot_rate;
            }
        }

        // process any pending RC output requests
        timer_tick(time_out_us);
#if RCOU_DSHOT_TIMING_DEBUG
        static bool output_masks = true;
        if (AP_HAL::millis() > 5000 && output_masks) {
            output_masks = false;
            hal.console->printf("bdmask 0x%x, en_mask 0x%lx, 3dmask 0x%x:\n", _bdshot.mask, en_mask, _reversible_mask);
            for (auto &group : pwm_group_list) {
                hal.console->printf("  timer %u: ch_mask 0x%x, en_mask 0x%x\n", group.timer_id, group.ch_mask, group.en_mask);
            }
        }
#endif
    }
}

__RAMFUNC__ void RCOutput::dshot_update_tick(void* p)
{
    chSysLockFromISR();
    RCOutput* rcout = (RCOutput*)p;

    if (rcout->_dshot_cycle + 1 < rcout->_dshot_rate) {
        chVTSetI(&rcout->_dshot_rate_timer, chTimeUS2I(rcout->_dshot_period_us), dshot_update_tick, p);
    }
    chEvtSignalI(rcout->rcout_thread_ctx, EVT_PWM_SYNTHETIC_SEND);
    chSysUnlockFromISR();
}

#if AP_HAL_SHARED_DMA_ENABLED
// release locks on the groups that are pending in reverse order
void RCOutput::dshot_collect_dma_locks(uint64_t time_out_us)
{
    if (NUM_GROUPS == 0) {
        return;
    }
    for (int8_t i = NUM_GROUPS - 1; i >= 0; i--) {
        pwm_group &group = pwm_group_list[i];
<<<<<<< HEAD
=======

        if (led_thread != is_led_protocol(group.current_mode)) {
            continue;
        }

>>>>>>> 931309e9
        if (group.dma_handle != nullptr && group.dma_handle->is_locked()) {
            // calculate how long we have left
            uint64_t now = AP_HAL::micros64();
            // if we have time left wait for the event
            eventmask_t mask = 0;
            const uint64_t pulse_elapsed_us = now - group.last_dmar_send_us;
            uint32_t wait_us = 0;
            if (now < time_out_us) {
                wait_us = time_out_us - now;
            }
            if (pulse_elapsed_us < group.dshot_pulse_send_time_us) {
                // better to let the burst write in progress complete rather than cancelling mid way through
                wait_us = MAX(wait_us, group.dshot_pulse_send_time_us - pulse_elapsed_us);
            }

            // waiting for a very short period of time can cause a
            // timer wrap with ChibiOS timers. Use CH_CFG_ST_TIMEDELTA
            // as minimum. Don't allow for a very long delay (over _dshot_period_us)
            // to prevent bugs in handling timer wrap
            const uint32_t max_delay_us = _dshot_period_us;
            const uint32_t min_delay_us = 10; // matches our CH_CFG_ST_TIMEDELTA
            wait_us = constrain_uint32(wait_us, min_delay_us, max_delay_us);
            mask = chEvtWaitOneTimeout(group.dshot_event_mask, chTimeUS2I(wait_us));

            // no time left cancel and restart
            if (!mask) {
                dma_cancel(group);
            }
            group.dshot_waiter = nullptr;
#ifdef HAL_WITH_BIDIR_DSHOT
            // if using input capture DMA then clean up
            if (group.bdshot.enabled) {
                // the channel index only moves on with success
                const uint8_t chan = mask ? group.bdshot.prev_telem_chan
                    : group.bdshot.curr_telem_chan;
                // only unlock if not shared
                if (group.bdshot.ic_dma_handle[chan] != nullptr
                    && group.bdshot.ic_dma_handle[chan] != group.dma_handle) {
                    group.bdshot.ic_dma_handle[chan]->unlock();
                }
            }
#endif
            group.dma_handle->unlock();
        }
    }
}
#endif // AP_HAL_SHARED_DMA_ENABLED

/*
  setup the output frequency for a group and start pwm output
 */
void RCOutput::set_freq_group(pwm_group &group)
{
    if (mode_requires_dma(group.current_mode)) {
        // speed setup in DMA handler
        return;
    }

    uint16_t freq_set = group.rc_frequency;
    uint32_t old_clock = group.pwm_cfg.frequency;
    uint32_t old_period = group.pwm_cfg.period;

    if (freq_set > 400 || group.current_mode == MODE_PWM_ONESHOT125) {
        // use a 8MHz clock for higher frequencies or for
        // oneshot125. Using 8MHz for oneshot125 results in the full
        // 1000 steps for smooth output
        group.pwm_cfg.frequency = 8000000;
    } else if (freq_set <= 400) {
        // use a 1MHz clock
        group.pwm_cfg.frequency = 1000000;
    }

    // check if the frequency is possible, and keep halving
    // down to 1MHz until it is OK with the hardware timer we
    // are using. If we don't do this we'll hit an assert in
    // the ChibiOS PWM driver on some timers
    PWMDriver *pwmp = group.pwm_drv;
    uint32_t psc = (pwmp->clock / pwmp->config->frequency) - 1;
    while ((psc > 0xFFFF || ((psc + 1) * pwmp->config->frequency) != pwmp->clock) &&
           group.pwm_cfg.frequency > 1000000) {
        group.pwm_cfg.frequency /= 2;
        psc = (pwmp->clock / pwmp->config->frequency) - 1;
    }

    if (group.current_mode == MODE_PWM_ONESHOT ||
        group.current_mode == MODE_PWM_ONESHOT125) {
        // force a period of 0, meaning no pulses till we trigger
        group.pwm_cfg.period = 0;
    } else {
        group.pwm_cfg.period = group.pwm_cfg.frequency/freq_set;
    }

    bool force_reconfig = false;
    for (uint8_t j=0; j<4; j++) {
        if (group.pwm_cfg.channels[j].mode == PWM_OUTPUT_ACTIVE_LOW) {
            group.pwm_cfg.channels[j].mode = PWM_OUTPUT_ACTIVE_HIGH;
            force_reconfig = true;
        }
        if (group.pwm_cfg.channels[j].mode == PWM_COMPLEMENTARY_OUTPUT_ACTIVE_LOW) {
            group.pwm_cfg.channels[j].mode = PWM_COMPLEMENTARY_OUTPUT_ACTIVE_HIGH;
            force_reconfig = true;
        }

    }

    if (old_clock != group.pwm_cfg.frequency ||
        old_period != group.pwm_cfg.period ||
        !group.pwm_started ||
        force_reconfig) {
        // we need to stop and start to setup the new clock
        if (group.pwm_started) {
            pwmStop(group.pwm_drv);
        }
        pwmStart(group.pwm_drv, &group.pwm_cfg);
        group.pwm_started = true;
    }
    pwmChangePeriod(group.pwm_drv, group.pwm_cfg.period);
}

/*
  set output frequency in HZ for a set of channels given by a mask
 */
void RCOutput::set_freq(uint32_t chmask, uint16_t freq_hz)
{
#if HAL_WITH_IO_MCU
    if (AP_BoardConfig::io_enabled()) {
        // change frequency on IOMCU
        uint16_t io_chmask = chmask & 0xFF;
        if (io_chmask) {
            // disallow changing frequency of this group if it is greater than the default
            for (uint8_t i=0; i<ARRAY_SIZE(iomcu.ch_masks); i++) {
                const uint16_t mask = io_chmask & iomcu.ch_masks[i];
                if (mask != 0) {
                    if (freq_hz > 50) {
                        io_fast_channel_mask |= mask;
                    } else {
                        io_fast_channel_mask &= ~mask;
                    }
                }
            }
            iomcu.set_freq(io_fast_channel_mask, freq_hz);
        }
    }
#endif

    // convert to a local (FMU) channel mask
    chmask >>= chan_offset;
    if (chmask == 0) {
        return;
    }

    /*
      we enable the new frequency on all groups that have one
      of the requested channels. This means we may enable high
      speed on some channels that aren't requested, but that
      is needed in order to fly a vehicle such as a hex
      multicopter properly
    */
    for (auto &group : pwm_group_list) {
        // greater than 400 doesn't give enough room at higher periods for
        // the down pulse. This still allows for high rate with oneshot and dshot.
        uint16_t group_freq = freq_hz;
        if (group_freq > 400 && group.current_mode != MODE_PWM_BRUSHED) {
            group_freq = 400;
        }
        if ((group.ch_mask & chmask) != 0) {
            group.rc_frequency = group_freq;
            set_freq_group(group);
            // disallow changing frequency of this group if it is greater than the default
            if (group_freq > 50) {
                fast_channel_mask |= group.ch_mask;
            }
        }
    }
}

/*
  set default output rate
 */
void RCOutput::set_default_rate(uint16_t freq_hz)
{
#if HAL_WITH_IO_MCU
    if (AP_BoardConfig::io_enabled()) {
        iomcu.set_default_rate(freq_hz);
    }
#endif
    for (auto &group : pwm_group_list) {
        if ((group.ch_mask & fast_channel_mask) || group.ch_mask == 0) {
            // don't change fast channels
            continue;
        }
        group.pwm_cfg.period = group.pwm_cfg.frequency/freq_hz;
        if (group.pwm_started) {
            pwmChangePeriod(group.pwm_drv, group.pwm_cfg.period);
        }
    }
}

/*
  Set the dshot rate as a multiple of the loop rate.
  This is called late after init_ardupilot() so groups will have been setup
 */
void RCOutput::set_dshot_rate(uint8_t dshot_rate, uint16_t loop_rate_hz)
{
    // for low loop rates simply output at 1Khz on a timer
    if (loop_rate_hz <= 100 || dshot_rate == 0) {
        _dshot_period_us = 1000UL;
        _dshot_rate = 0;
        return;
    }
    // if there are non-dshot channels then do likewise
    for (auto &group : pwm_group_list) {
        if (group.current_mode == MODE_PWM_ONESHOT ||
            group.current_mode == MODE_PWM_ONESHOT125 ||
            group.current_mode == MODE_PWM_BRUSHED) {
            _dshot_period_us = 1000UL;
            _dshot_rate = 0;
            return;
        }
    }

    uint16_t drate = dshot_rate * loop_rate_hz;
    _dshot_rate = dshot_rate;
    // BLHeli32 uses a 16 bit counter for input calibration which at 48Mhz will wrap
    // at 732Hz so never allow rates below 800hz
    while (drate < 800) {
        _dshot_rate++;
        drate = _dshot_rate * loop_rate_hz;
    }
    // prevent stupidly high rates, ideally should also prevent high rates
    // with slower dshot variants
    if (drate > 4000) {
        _dshot_rate = 4000 / loop_rate_hz;
        drate = _dshot_rate * loop_rate_hz;
    }
    _dshot_period_us = 1000000UL / drate;
}

#ifndef DISABLE_DSHOT
/*
 Set/get the dshot esc_type
 */
void RCOutput::set_dshot_esc_type(DshotEscType dshot_esc_type)
{
    _dshot_esc_type = dshot_esc_type;
    switch (_dshot_esc_type) {
        case DSHOT_ESC_BLHELI_S:
            DSHOT_BIT_WIDTH_TICKS = DSHOT_BIT_WIDTH_TICKS_S;
            DSHOT_BIT_0_TICKS = DSHOT_BIT_0_TICKS_S;
            DSHOT_BIT_1_TICKS = DSHOT_BIT_1_TICKS_S;
            break;
        default:
            DSHOT_BIT_WIDTH_TICKS = DSHOT_BIT_WIDTH_TICKS_DEFAULT;
            DSHOT_BIT_0_TICKS = DSHOT_BIT_0_TICKS_DEFAULT;
            DSHOT_BIT_1_TICKS = DSHOT_BIT_1_TICKS_DEFAULT;
            break;
    }
}
#endif

/*
  find pwm_group and index in group given a channel number
 */
RCOutput::pwm_group *RCOutput::find_chan(uint8_t chan, uint8_t &group_idx)
{
    if (chan >= max_channels) {
        return nullptr;
    }
    if (chan < chan_offset) {
        return nullptr;
    }
    chan -= chan_offset;

    for (auto &group : pwm_group_list) {
        for (uint8_t j = 0; j < 4; j++) {
            if (group.chan[j] == chan) {
                group_idx = j;
                return &group;
            }
        }
    }
    return nullptr;
}

/*
 * return mask of channels that must be disabled because they share a group with a digital channel
 */
uint32_t RCOutput::get_disabled_channels(uint32_t digital_mask)
{
    uint32_t dmask = (digital_mask >> chan_offset);
    uint32_t disabled_chan_mask = 0;
    for (auto &group : pwm_group_list) {
        bool digital_group = false;
        for (uint8_t j = 0; j < 4; j++) {
            if ((1U << group.chan[j]) & dmask) {
                digital_group = true;
            }
        }
        if (digital_group) {
            for (uint8_t j = 0; j < 4; j++) {
                if (!((1U << group.chan[j]) & dmask)) {
                    disabled_chan_mask |= (1U << group.chan[j]);
                }
            }
        }
    }

    disabled_chan_mask <<= chan_offset;
    return disabled_chan_mask;
}

uint16_t RCOutput::get_freq(uint8_t chan)
{
#if HAL_WITH_IO_MCU
    if (chan < chan_offset) {
        return iomcu.get_freq(chan);
    }
#endif
    uint8_t i;
    pwm_group *grp = find_chan(chan, i);
    if (grp) {
        return grp->pwm_drv->config->frequency / grp->pwm_drv->period;
    }
    // assume 50Hz default
    return 50;
}

void RCOutput::enable_ch(uint8_t chan)
{
    uint8_t i;
    pwm_group *grp = find_chan(chan, i);
    if (grp) {
        en_mask |= 1U << (chan - chan_offset);
        grp->en_mask |= 1U << (chan - chan_offset);
    }
}

void RCOutput::disable_ch(uint8_t chan)
{
    uint8_t i;
    pwm_group *grp = find_chan(chan, i);
    if (grp) {
        pwmDisableChannel(grp->pwm_drv, i);
        en_mask &= ~(1U<<(chan - chan_offset));
        grp->en_mask &= ~(1U << (chan - chan_offset));
    }
}

void RCOutput::write(uint8_t chan, uint16_t period_us)
{

    if (chan >= max_channels) {
        return;
    }
    last_sent[chan] = period_us;

#if AP_SIM_ENABLED
    hal.simstate->pwm_output[chan] = period_us;
    if (!(AP::sitl()->on_hardware_output_enable_mask & (1U<<chan))) {
        return;
    }
#endif

#if HAL_WITH_IO_MCU
    // handle IO MCU channels
    if (AP_BoardConfig::io_enabled()) {
        uint16_t io_period_us = period_us;
        if ((iomcu_mode == MODE_PWM_ONESHOT125) && ((1U<<chan) & io_fast_channel_mask)) {
            // the iomcu only has one oneshot setting, so we need to scale by a factor
            // of 8 here for oneshot125
            io_period_us /= 8;
        }
        iomcu.write_channel(chan, io_period_us);
    }
#endif
    if (chan < chan_offset) {
        return;
    }

    if (safety_state == AP_HAL::Util::SAFETY_DISARMED && !(safety_mask & (1U<<chan))) {
        // implement safety pwm value
        period_us = 0;
    }

    chan -= chan_offset;

    period[chan] = period_us;

    if (chan < num_fmu_channels) {
        active_fmu_channels = MAX(chan+1, active_fmu_channels);
        if (!corked) {
            push_local();
        }
    }
}

/*
  push values to local channels from period[] array
 */
void RCOutput::push_local(void)
{
    if (active_fmu_channels == 0) {
        return;
    }
    uint32_t outmask = (1U<<active_fmu_channels)-1;
    outmask &= en_mask;

    uint16_t widest_pulse = 0;
    uint8_t need_trigger = 0;

    bool safety_on = hal.util->safety_switch_state() == AP_HAL::Util::SAFETY_DISARMED;
    for (auto &group : pwm_group_list) {
        if (serial_group) {
            continue;
        }
        if (!group.pwm_started) {
            continue;
        }
        for (uint8_t j = 0; j < 4; j++) {
            uint8_t chan = group.chan[j];
            if (!group.is_chan_enabled(j)) {
                continue;
            }
            if (outmask & (1UL<<chan)) {
                uint32_t period_us = period[chan];

                if (safety_on && !(safety_mask & (1U<<(chan+chan_offset)))) {
                    // safety is on, overwride pwm
                    period_us = 0;
                }

                if (group.current_mode == MODE_PWM_BRUSHED) {
                    if (period_us <= _esc_pwm_min) {
                        period_us = 0;
                    } else if (period_us >= _esc_pwm_max) {
                        period_us = PWM_FRACTION_TO_WIDTH(group.pwm_drv, 1, 1);
                    } else {
                        period_us = PWM_FRACTION_TO_WIDTH(group.pwm_drv,\
                               (_esc_pwm_max - _esc_pwm_min), (period_us - _esc_pwm_min));
                    }
                    pwmEnableChannel(group.pwm_drv, j, period_us);
                } else if (group.current_mode == MODE_PWM_ONESHOT125) {
                    // this gives us a width in 125 ns increments, giving 1000 steps over the 125 to 250 range
                    uint32_t width = ((group.pwm_cfg.frequency/1000000U) * period_us) / 8U;
                    pwmEnableChannel(group.pwm_drv, j, width);
                    // scale the period down so we don't delay for longer than we need to
                    period_us /= 8;
                }
                else if (group.current_mode < MODE_PWM_DSHOT150) {
                    uint32_t width = (group.pwm_cfg.frequency/1000000U) * period_us;
                    pwmEnableChannel(group.pwm_drv, j, width);
                }
#ifndef DISABLE_DSHOT
                else if (is_dshot_protocol(group.current_mode) || group.current_mode == MODE_NEOPIXEL || group.current_mode == MODE_PROFILED) {
                    // set period_us to time for pulse output, to enable very fast rates
                    period_us = group.dshot_pulse_time_us;
                }
#endif //#ifndef DISABLE_DSHOT
                if (group.current_mode == MODE_PWM_ONESHOT ||
                    group.current_mode == MODE_PWM_ONESHOT125 ||
                    group.current_mode == MODE_NEOPIXEL ||
                    group.current_mode == MODE_PROFILED ||
                    is_dshot_protocol(group.current_mode)) {
                    // only control widest pulse for oneshot and dshot
                    if (period_us > widest_pulse) {
                        widest_pulse = period_us;
                    }
                    const uint8_t i = &group - pwm_group_list;
                    need_trigger |= (1U<<i);
                }
            }
        }
    }

    if (widest_pulse > 2300) {
        widest_pulse = 2300;
    }
    trigger_widest_pulse = widest_pulse;

    trigger_groupmask = need_trigger;

    if (trigger_groupmask) {
        trigger_groups();
    }
}

uint16_t RCOutput::read(uint8_t chan)
{
    if (chan >= max_channels) {
        return 0;
    }
#if HAL_WITH_IO_MCU
    if (chan < chan_offset) {
        uint16_t period_us = iomcu.read_channel(chan);
        if ((iomcu_mode == MODE_PWM_ONESHOT125) && ((1U<<chan) & io_fast_channel_mask)) {
            // convert back to 1000 - 2000 range
            period_us *= 8;
        }
        return period_us;
    }
#endif
    chan -= chan_offset;
    return period[chan];
}

void RCOutput::read(uint16_t* period_us, uint8_t len)
{
    if (len > max_channels) {
        len = max_channels;
    }
#if HAL_WITH_IO_MCU
    for (uint8_t i=0; i<MIN(len, chan_offset); i++) {
        period_us[i] = iomcu.read_channel(i);
        if ((iomcu_mode == MODE_PWM_ONESHOT125) && ((1U<<i) & io_fast_channel_mask)) {
            // convert back to 1000 - 2000 range
            period_us[i] *= 8;
        }
    }
#endif
    if (len <= chan_offset) {
        return;
    }
    len -= chan_offset;
    period_us += chan_offset;

    memcpy(period_us, period, len*sizeof(uint16_t));
}

uint16_t RCOutput::read_last_sent(uint8_t chan)
{
    if (chan >= max_channels) {
        return 0;
    }
    return last_sent[chan];
}

void RCOutput::read_last_sent(uint16_t* period_us, uint8_t len)
{
    if (len > max_channels) {
        len = max_channels;
    }
    for (uint8_t i=0; i<len; i++) {
        period_us[i] = read_last_sent(i);
    }
}

/*
  does an output mode require the use of the UP DMA channel?
 */
bool RCOutput::mode_requires_dma(enum output_mode mode) const
{
#ifdef DISABLE_DSHOT
    return false;
#else
    return is_dshot_protocol(mode) || (mode == MODE_NEOPIXEL) || (mode == MODE_PROFILED);
#endif //#ifdef DISABLE_DSHOT
}

void RCOutput::print_group_setup_error(pwm_group &group, const char* error_string)
{
#ifndef HAL_NO_UARTDRIVER
    uint8_t min_chan = UINT8_MAX;
    uint8_t max_chan = 0;
    for (uint8_t j = 0; j < 4; j++) {
        uint8_t chan = group.chan[j];
        if (chan == CHAN_DISABLED) {
            continue;
        }
        chan += chan_offset;
        min_chan = MIN(min_chan,chan);
        max_chan = MAX(max_chan,chan);
    }

    if (min_chan == max_chan) {
        GCS_SEND_TEXT(MAV_SEVERITY_ERROR, "Chan %i, %s: %s",min_chan+1,get_output_mode_string(group.current_mode),error_string);
    } else {
        GCS_SEND_TEXT(MAV_SEVERITY_ERROR, "Chan %i to %i, %s: %s",min_chan+1,max_chan+1,get_output_mode_string(group.current_mode),error_string);
    }
#endif
}

/*
  setup a group for DMA output at a given bitrate. The bit_width is
  the value for a pulse width in the DMA buffer for a full bit.

  This is used for both DShot and serial output
 */
bool RCOutput::setup_group_DMA(pwm_group &group, uint32_t bitrate, uint32_t bit_width, bool active_high, const uint16_t buffer_length,
                               uint32_t pulse_time_us, bool is_dshot)
{
#ifndef DISABLE_DSHOT
    // for dshot we setup for DMAR based output
    if (!group.dma_handle) {
        group.dma_handle = new Shared_DMA(group.dma_up_stream_id, SHARED_DMA_NONE,
                                          FUNCTOR_BIND_MEMBER(&RCOutput::dma_allocate, void, Shared_DMA *),
                                          FUNCTOR_BIND_MEMBER(&RCOutput::dma_deallocate, void, Shared_DMA *));
        if (!group.dma_handle) {
            print_group_setup_error(group, "failed to allocate DMA");
            return false;
        }
    }

    // hold the lock during setup, to ensure there isn't a DMA operation ongoing
    group.dma_handle->lock();
    if (!group.dma_buffer || buffer_length != group.dma_buffer_len) {
        if (group.dma_buffer) {
            hal.util->free_type(group.dma_buffer, group.dma_buffer_len, AP_HAL::Util::MEM_DMA_SAFE);
            group.dma_buffer_len = 0;
        }
        group.dma_buffer = (uint32_t *)hal.util->malloc_type(buffer_length, AP_HAL::Util::MEM_DMA_SAFE);
        if (!group.dma_buffer) {
            group.dma_handle->unlock();
            print_group_setup_error(group, "failed to allocate DMA buffer");
            return false;
        }
        group.dma_buffer_len = buffer_length;
    }
    // reset the pulse time inside the lock
    group.dshot_pulse_time_us = group.dshot_pulse_send_time_us = pulse_time_us;

#ifdef HAL_WITH_BIDIR_DSHOT
    // configure input capture DMA if required
    if (is_bidir_dshot_enabled()) {
        if (!bdshot_setup_group_ic_DMA(group)) {
            group.dma_handle->unlock();
            return false;
        }
    }
#endif
    // configure timer driver for DMAR at requested rate
    if (group.pwm_started) {
        pwmStop(group.pwm_drv);
        group.pwm_started = false;
    }

    const uint32_t target_frequency = bitrate * bit_width;
    const uint32_t prescaler = calculate_bitrate_prescaler(group.pwm_drv->clock, target_frequency, is_dshot);

    if (prescaler > 0x8000) {
        group.dma_handle->unlock();
        print_group_setup_error(group, "failed to match clock speed");
        return false;
    }

    const uint32_t freq = group.pwm_drv->clock / prescaler;
    group.pwm_cfg.frequency = freq;
    group.pwm_cfg.period = bit_width;
    group.pwm_cfg.dier = TIM_DIER_UDE;
    group.pwm_cfg.cr2 = 0;
    group.bit_width_mul = (freq + (target_frequency/2)) / target_frequency;

    //hal.console->printf("CLOCK=%u BW=%u FREQ=%u BR=%u MUL=%u PRE=%u\n", unsigned(group.pwm_drv->clock), unsigned(bit_width), unsigned(group.pwm_cfg.frequency),
    //    unsigned(bitrate), unsigned(group.bit_width_mul), unsigned(prescaler));

    for (uint8_t j=0; j<4; j++) {
        pwmmode_t mode = group.pwm_cfg.channels[j].mode;
        if (mode != PWM_OUTPUT_DISABLED) {
            if(mode == PWM_COMPLEMENTARY_OUTPUT_ACTIVE_LOW || mode == PWM_COMPLEMENTARY_OUTPUT_ACTIVE_HIGH) {
               group.pwm_cfg.channels[j].mode = active_high ? PWM_COMPLEMENTARY_OUTPUT_ACTIVE_HIGH : PWM_COMPLEMENTARY_OUTPUT_ACTIVE_LOW;
            } else {
               group.pwm_cfg.channels[j].mode = active_high ? PWM_OUTPUT_ACTIVE_HIGH : PWM_OUTPUT_ACTIVE_LOW;
            }
        }
    }

    pwmStart(group.pwm_drv, &group.pwm_cfg);
    group.pwm_started = true;

    for (uint8_t j=0; j<4; j++) {
        if (group.is_chan_enabled(j)) {
            pwmEnableChannel(group.pwm_drv, j, 0);
        }
    }

    group.dma_handle->unlock();
    return true;
#else
    return false;
#endif //#ifndef DISABLE_DSHOT
}

/*
  setup output mode for a group, using group.current_mode. Used to restore output
  after serial operations
 */
void RCOutput::set_group_mode(pwm_group &group)
{
    if (group.pwm_started) {
        pwmStop(group.pwm_drv);
        group.pwm_started = false;
    }

    memset(group.bdshot.erpm, 0, 4*sizeof(uint16_t));

    switch (group.current_mode) {
    case MODE_PWM_BRUSHED:
        // force zero output initially
        for (uint8_t i=0; i<4; i++) {
            if (group.chan[i] == CHAN_DISABLED) {
                continue;
            }
            uint8_t chan = chan_offset + group.chan[i];
            write(chan, 0);
        }
        break;

    case MODE_NEOPIXEL:
    case MODE_PROFILED:
    {
        uint8_t bits_per_pixel = 24;
        bool active_high = true;

        if (group.current_mode == MODE_PROFILED) {
            bits_per_pixel = 25;
            active_high = false;
        }

        const uint32_t rate = protocol_bitrate(group.current_mode);

        // configure timer driver for DMAR at requested rate
        const uint8_t pad_end_bits = 8;
        const uint8_t pad_start_bits = 1;
        const uint8_t channels_per_group = 4;
        const uint16_t bit_length = bits_per_pixel * group.serial_nleds + pad_start_bits + pad_end_bits;
        const uint16_t buffer_length = bit_length * sizeof(uint32_t) * channels_per_group;
        // calculate min time between pulses taking into account the DMAR parallelism
        const uint32_t pulse_time_us = 1000000UL * bit_length / rate;

        if (!setup_group_DMA(group, rate, NEOP_BIT_WIDTH_TICKS, active_high, buffer_length, pulse_time_us, false)) {
            group.current_mode = MODE_PWM_NONE;
            break;
        }
        break;
    }

    case MODE_PWM_DSHOT150 ... MODE_PWM_DSHOT1200: {
        const uint32_t rate = protocol_bitrate(group.current_mode);
        bool active_high = is_bidir_dshot_enabled() ? false : true;
        // calculate min time between pulses
        const uint32_t pulse_send_time_us = 1000000UL * dshot_bit_length / rate;

        // configure timer driver for DMAR at requested rate
        if (!setup_group_DMA(group, rate, DSHOT_BIT_WIDTH_TICKS, active_high,
                             MAX(DSHOT_BUFFER_LENGTH, GCR_TELEMETRY_BUFFER_LEN), pulse_send_time_us, true)) {
            group.current_mode = MODE_PWM_NORMAL;
            break;
        }
        if (is_bidir_dshot_enabled()) {
            group.dshot_pulse_send_time_us = pulse_send_time_us;
            // to all intents and purposes the pulse time of send and receive are the same
            group.dshot_pulse_time_us = pulse_send_time_us + pulse_send_time_us + 30;
        }
        break;
    }

    case MODE_PWM_ONESHOT:
    case MODE_PWM_ONESHOT125:
        // for oneshot we set a period of 0, which results in no pulses till we trigger
        group.pwm_cfg.period = 0;
        group.rc_frequency = 1;
        if (group.pwm_started) {
            pwmChangePeriod(group.pwm_drv, group.pwm_cfg.period);
        }
        break;

    case MODE_PWM_NORMAL:
    case MODE_PWM_NONE:
        // nothing needed
        break;
    }

    set_freq_group(group);

    if (group.current_mode != MODE_PWM_NONE &&
        !group.pwm_started) {
        pwmStart(group.pwm_drv, &group.pwm_cfg);
        group.pwm_started = true;
        for (uint8_t j=0; j<4; j++) {
            if (group.is_chan_enabled(j)) {
                pwmEnableChannel(group.pwm_drv, j, 0);
            }
        }
    }
}

/*
  setup output mode
 */
void RCOutput::set_output_mode(uint32_t mask, const enum output_mode mode)
{
    for (auto &group : pwm_group_list) {
        enum output_mode thismode = mode;
        if (((group.ch_mask << chan_offset) & mask) == 0) {
            // this group is not affected
            continue;
        }
        if (mode_requires_dma(thismode) && !group.have_up_dma) {
            print_group_setup_error(group, "failed, no DMA");
            thismode = MODE_PWM_NORMAL;
        }
        if (mode > MODE_PWM_NORMAL) {
            fast_channel_mask |= group.ch_mask;
        }
        // setup of the group mode also sets up DMA which might have changed, so always
        // redo it if using DMA
        if (group.current_mode != thismode) {
            group.current_mode = thismode;
            set_group_mode(group);
        }
    }
#if HAL_WITH_IO_MCU
    if ((mode == MODE_PWM_ONESHOT ||
         mode == MODE_PWM_ONESHOT125) &&
        (mask & ((1U<<chan_offset)-1)) &&
        AP_BoardConfig::io_enabled()) {
        iomcu_mode = mode;
        // also setup IO to use a 1Hz frequency, so we only get output
        // when we trigger
        iomcu.set_freq(io_fast_channel_mask, 1);
        iomcu.set_oneshot_mode();
        return;
    }
    if (mode == MODE_PWM_BRUSHED &&
        (mask & ((1U<<chan_offset)-1)) &&
        AP_BoardConfig::io_enabled()) {
        iomcu_mode = mode;
        iomcu.set_brushed_mode();
        return;
    }
#endif
}

/*
 * get output mode banner to inform user of how outputs are configured
 */
bool RCOutput::get_output_mode_banner(char banner_msg[], uint8_t banner_msg_len) const
{
    if (!hal.scheduler->is_system_initialized()) {
        hal.util->snprintf(banner_msg, banner_msg_len, "RCOut: Initialising");
        return true;
    }

    // create array of each channel's mode
    output_mode ch_mode[chan_offset + NUM_GROUPS * ARRAY_SIZE(pwm_group::chan)] = {};
    bool have_nonzero_modes = false;

#if HAL_WITH_IO_MCU
    // fill in ch_mode array for IOMCU channels
    if (AP_BoardConfig::io_enabled()) {
        for (uint8_t i = 0; i < chan_offset; i++ ) {
            ch_mode[i] = iomcu_mode;
        }
        have_nonzero_modes = (chan_offset > 0) && (iomcu_mode != MODE_PWM_NONE);
    }
#endif

    // fill in ch_mode array for FMU channels
    for (auto &group : pwm_group_list) {
        if (group.current_mode != MODE_PWM_NONE) {
            for (uint8_t j = 0; j < ARRAY_SIZE(group.chan); j++) {
                if (group.chan[j] != CHAN_DISABLED) {
                    const uint8_t chan_num = group.chan[j] + chan_offset;
                    if (chan_num < ARRAY_SIZE(ch_mode)) {
                        ch_mode[chan_num] = group.current_mode;
                        have_nonzero_modes = true;
                    }
                }
            }
        }
    }

    // handle simple case
    if (!have_nonzero_modes) {
        hal.util->snprintf(banner_msg, banner_msg_len, "RCOut: None");
        return true;
    }

    // write banner to banner_msg
    hal.util->snprintf(banner_msg, banner_msg_len, "RCOut:");
    uint8_t curr_mode_lowest_ch = 0;
    for (uint8_t k = 1; k < ARRAY_SIZE(ch_mode); k++) {
        if (ch_mode[k-1] != ch_mode[k]) {
            if (ch_mode[k-1] != MODE_PWM_NONE) {
                append_to_banner(banner_msg, banner_msg_len, ch_mode[k-1], curr_mode_lowest_ch + 1, k);
            }
            curr_mode_lowest_ch = k;
        }
    }

    // add final few channel's mode to banner (won't have been done by above loop)
    const uint8_t final_index = ARRAY_SIZE(ch_mode)-1;
    if (ch_mode[final_index] != MODE_PWM_NONE) {
        append_to_banner(banner_msg, banner_msg_len, ch_mode[final_index], curr_mode_lowest_ch + 1, final_index + 1);
    }

    return true;
}

/*
  start corking output
 */
void RCOutput::cork(void)
{
    corked = true;
#if HAL_WITH_IO_MCU
    if (AP_BoardConfig::io_enabled()) {
        iomcu.cork();
    }
#endif
}

/*
  stop corking output
 */
void RCOutput::push(void)
{
    corked = false;
    push_local();
#if HAL_WITH_IO_MCU
    if (AP_BoardConfig::io_enabled()) {
        iomcu.push();
    }
#endif
}

/*
  enable sbus output
 */
bool RCOutput::enable_px4io_sbus_out(uint16_t rate_hz)
{
#if HAL_WITH_IO_MCU
    if (AP_BoardConfig::io_enabled()) {
        return iomcu.enable_sbus_out(rate_hz);
    }
#endif
    return false;
}

/*
  trigger output groups for oneshot or dshot modes
 */
void RCOutput::trigger_groups(void)
{
    if (!chMtxTryLock(&trigger_mutex)) {
        return;
    }
    uint64_t now = AP_HAL::micros64();
    if (now < min_pulse_trigger_us) {
        // guarantee minimum pulse separation
        hal.scheduler->delay_microseconds(min_pulse_trigger_us - now);
    }

    osalSysLock();
    for (auto &group : pwm_group_list) {
        if (irq.waiter) {
            // doing serial output, don't send pulses
            continue;
        }
        if (group.current_mode == MODE_PWM_ONESHOT ||
            group.current_mode == MODE_PWM_ONESHOT125) {
            const uint8_t i = &group - pwm_group_list;
            if (trigger_groupmask & (1U<<i)) {
                // this triggers pulse output for a channel group
                group.pwm_drv->tim->EGR = STM32_TIM_EGR_UG;
            }
        }
    }
    osalSysUnlock();
#ifndef HAL_NO_RCOUT_THREAD
    // trigger a PWM send
    if (!serial_group && hal.scheduler->in_main_thread()) {
        chEvtSignal(rcout_thread_ctx, EVT_PWM_SEND);
    }
#endif
    /*
      calculate time that we are allowed to trigger next pulse
      to guarantee at least a 50us gap between pulses
    */
    min_pulse_trigger_us = AP_HAL::micros64() + trigger_widest_pulse + 50;

    chMtxUnlock(&trigger_mutex);
}

/*
  periodic timer. This is used for oneshot and dshot modes, plus for
  safety switch update. Runs every 1000us.
 */
void RCOutput::timer_tick(uint64_t time_out_us)
{
    if (serial_group) {
        return;
    }

    // if we have enough time left send out LED data
    if (serial_led_pending && (time_out_us > (AP_HAL::micros64() + (_dshot_period_us >> 1)))) {
        serial_led_pending = false;
        for (auto &group : pwm_group_list) {
            serial_led_pending |= !serial_led_send(group);
        }

        // release locks on the groups that are pending in reverse order
        dshot_collect_dma_locks(time_out_us);
    }

    if (min_pulse_trigger_us == 0) {
        return;
    }

    uint64_t now = AP_HAL::micros64();

    if (now > min_pulse_trigger_us &&
        now - min_pulse_trigger_us > 4000) {
        // trigger at a minimum of 250Hz
        trigger_groups();
    }
}

<<<<<<< HEAD
=======
/*
  periodic timer called from led thread. This is used for LED output
 */
void RCOutput::led_timer_tick(uint64_t time_out_us)
{
    if (serial_group) {
        return;
    }

    // if we have enough time left send out LED data
    if (serial_led_pending) {
        serial_led_pending = false;
        for (auto &group : pwm_group_list) {
            serial_led_pending |= !serial_led_send(group);
        }

        // release locks on the groups that are pending in reverse order
        dshot_collect_dma_locks(time_out_us, true);
    }
}

>>>>>>> 931309e9
// send dshot for all groups that support it
void RCOutput::dshot_send_groups(uint64_t time_out_us)
{
#ifndef DISABLE_DSHOT
    if (serial_group) {
        return;
    }

    bool command_sent = false;
    // queue up a command if there is one
    if (_dshot_current_command.cycle == 0
        && _dshot_command_queue.pop(_dshot_current_command)) {
        // got a new command
    }

    for (auto &group : pwm_group_list) {
        // send a dshot command
        if (is_dshot_protocol(group.current_mode)
            && dshot_command_is_active(group)) {
            command_sent = dshot_send_command(group, _dshot_current_command.command, _dshot_current_command.chan);
        // actually do a dshot send
        } else if (group.can_send_dshot_pulse()) {
            dshot_send(group, time_out_us);
        }
    }

    if (command_sent) {
        _dshot_current_command.cycle--;
    }
#endif //#ifndef DISABLE_DSHOT
}

__RAMFUNC__ void RCOutput::dshot_send_next_group(void* p)
{
    chSysLockFromISR();
    RCOutput* rcout = (RCOutput*)p;

    chEvtSignalI(rcout->rcout_thread_ctx, EVT_PWM_SEND_NEXT);
    chSysUnlockFromISR();
}

/*
  allocate DMA channel
 */
void RCOutput::dma_allocate(Shared_DMA *ctx)
{
    for (auto &group : pwm_group_list) {
        if (group.dma_handle == ctx && group.dma == nullptr) {
            chSysLock();
            group.dma = dmaStreamAllocI(group.dma_up_stream_id, 10, dma_up_irq_callback, &group);
            chSysUnlock();
#if STM32_DMA_SUPPORTS_DMAMUX
            if (group.dma) {
                dmaSetRequestSource(group.dma, group.dma_up_channel);
            }
#endif
        }
    }
}

/*
  deallocate DMA channel
 */
void RCOutput::dma_deallocate(Shared_DMA *ctx)
{
    for (auto &group : pwm_group_list) {
        if (group.dma_handle == ctx && group.dma != nullptr) {
            chSysLock();
            dmaStreamFreeI(group.dma);
            group.dma = nullptr;
            chSysUnlock();
        }
    }
}

/*
  create a DSHOT 16 bit packet. Based on prepareDshotPacket from betaflight
 */
uint16_t RCOutput::create_dshot_packet(const uint16_t value, bool telem_request, bool bidir_telem)
{
    uint16_t packet = (value << 1);

    if (telem_request) {
        packet |= 1;
    }

    // compute checksum
    uint16_t csum = 0;
    uint16_t csum_data = packet;
    for (uint8_t i = 0; i < 3; i++) {
        csum ^= csum_data;
        csum_data >>= 4;
    }
    // trigger bi-dir dshot telemetry
    if (bidir_telem) {
        csum = ~csum;
    }

    // append checksum
    csum &= 0xf;
    packet = (packet << 4) | csum;

    return packet;
}

/*
  fill in a DMA buffer for dshot
 */
void RCOutput::fill_DMA_buffer_dshot(uint32_t *buffer, uint8_t stride, uint16_t packet, uint16_t clockmul)
{
    const uint32_t DSHOT_MOTOR_BIT_0 = DSHOT_BIT_0_TICKS * clockmul;
    const uint32_t DSHOT_MOTOR_BIT_1 = DSHOT_BIT_1_TICKS * clockmul;
    uint16_t i = 0;
    for (; i < dshot_pre; i++) {
        buffer[i * stride] = 0;
    }
    for (; i < 16 + dshot_pre; i++) {
        buffer[i * stride] = (packet & 0x8000) ? DSHOT_MOTOR_BIT_1 : DSHOT_MOTOR_BIT_0;
        packet <<= 1;
    }
    for (; i<dshot_bit_length; i++) {
        buffer[i * stride] = 0;
    }
}

/*
  send a set of DShot packets for a channel group
  This call be called in blocking mode from the timer, in which case it waits for the DMA lock.
  In normal operation it doesn't wait for the DMA lock.
 */
void RCOutput::dshot_send(pwm_group &group, uint64_t time_out_us)
{
#ifndef DISABLE_DSHOT
    if (irq.waiter || (group.dshot_state != DshotState::IDLE && group.dshot_state != DshotState::RECV_COMPLETE)) {
        // doing serial output or DMAR input, don't send DShot pulses
        return;
    }

    // first make sure we have the DMA channel before anything else
    osalDbgAssert(!group.dma_handle->is_locked(), "DMA handle is already locked");
    group.dma_handle->lock();

    // if we are sharing UP channels then it might have taken a long time to get here,
    // if there's not enough time to actually send a pulse then cancel

    if (AP_HAL::micros64() + group.dshot_pulse_time_us > time_out_us) {
        group.dma_handle->unlock();
        return;
    }

    // only the timer thread releases the locks
    group.dshot_waiter = rcout_thread_ctx;
#ifdef HAL_WITH_BIDIR_DSHOT
    // assume that we won't be able to get the input capture lock
    group.bdshot.enabled = false;

    uint32_t active_channels = group.ch_mask & group.en_mask;
    // now grab the input capture lock if we are able, we can only enable bi-dir on a group basis
    if (((_bdshot.mask & active_channels) == active_channels) && group.has_ic()) {
        if (group.has_shared_ic_up_dma()) {
            // no locking required
            group.bdshot.enabled = true;
        } else {
            osalDbgAssert(!group.bdshot.ic_dma_handle[group.bdshot.curr_telem_chan]->is_locked(), "DMA handle is already locked");
            group.bdshot.ic_dma_handle[group.bdshot.curr_telem_chan]->lock();
            group.bdshot.enabled = true;
        }
    }

    // if the last transaction returned telemetry, decode it
    if (group.dshot_state == DshotState::RECV_COMPLETE) {
        uint8_t chan = group.chan[group.bdshot.prev_telem_chan];
        uint32_t now = AP_HAL::millis();
        if (bdshot_decode_dshot_telemetry(group, group.bdshot.prev_telem_chan)) {
            _bdshot.erpm_clean_frames[chan]++;
            _active_escs_mask |= (1<<chan); // we know the ESC is functional at this point
        } else {
            _bdshot.erpm_errors[chan]++;
        }
        // reset statistics periodically
        if (now - _bdshot.erpm_last_stats_ms[chan] > 5000) {
            _bdshot.erpm_clean_frames[chan] = 0;
            _bdshot.erpm_errors[chan] = 0;
            _bdshot.erpm_last_stats_ms[chan] = now;
        }
    }

    if (group.bdshot.enabled) {
        if (group.pwm_started) {
            pwmStop(group.pwm_drv);
        }
        pwmStart(group.pwm_drv, &group.pwm_cfg);
        group.pwm_started = true;

        // we can be more precise for capture timer
        group.bdshot.telempsc = (uint16_t)(lrintf(((float)group.pwm_drv->clock / bdshot_get_output_rate_hz(group.current_mode) + 0.01f)/TELEM_IC_SAMPLE) - 1);
    }
#endif
    bool safety_on = hal.util->safety_switch_state() == AP_HAL::Util::SAFETY_DISARMED;
    bool armed = hal.util->get_soft_armed();

    memset((uint8_t *)group.dma_buffer, 0, DSHOT_BUFFER_LENGTH);

    for (uint8_t i=0; i<4; i++) {
        uint8_t chan = group.chan[i];
        if (group.is_chan_enabled(i)) {
#ifdef HAL_WITH_BIDIR_DSHOT
            // retrieve the last erpm values
            const uint16_t erpm = group.bdshot.erpm[i];
#if HAL_WITH_ESC_TELEM
            // update the ESC telemetry data
            if (erpm < 0xFFFF && group.bdshot.enabled) {
                update_rpm(chan, erpm * 200 / _bdshot.motor_poles, get_erpm_error_rate(chan));
            }
#endif
            _bdshot.erpm[chan] = erpm;
#endif
            if (safety_on && !(safety_mask & (1U<<(chan+chan_offset)))) {
                // safety is on, don't output anything
                continue;
            }

            uint16_t pwm = period[chan];

            if (pwm == 0) {
                // no pwm, don't output anything
                continue;
            }

            const uint32_t chan_mask = (1U<<chan);

            pwm = constrain_int16(pwm, 1000, 2000);
            uint16_t value = MIN(2 * (pwm - 1000), 1999);

            if ((chan_mask & _reversible_mask) != 0) {
                // this is a DShot-3D output, map so that 1500 PWM is zero throttle reversed
                if (value < 1000) {
                    value = 1999 - value;
                } else if (value > 1000) {
                    value = value - 1000;
                } else {
                    // mid-throttle is off
                    value = 0;
                }
            }

            // dshot values are from 48 to 2047. 48 means off.
            if (value != 0) {
                value += DSHOT_ZERO_THROTTLE;
            }

            if (!armed) {
                // when disarmed we always send a zero value
                value = 0;
            }

            // according to sskaug requesting telemetry while trying to arm may interfere with the good frame calc
            bool request_telemetry = telem_request_mask & chan_mask;
            uint16_t packet = create_dshot_packet(value, request_telemetry, group.bdshot.enabled);
            if (request_telemetry) {
                telem_request_mask &= ~chan_mask;
            }
            fill_DMA_buffer_dshot(group.dma_buffer + i, 4, packet, group.bit_width_mul);
        }
    }

    chEvtGetAndClearEvents(group.dshot_event_mask);
    // start sending the pulses out
    send_pulses_DMAR(group, DSHOT_BUFFER_LENGTH);
#endif //#ifndef DISABLE_DSHOT
}

/*
  send a set of Serial LED packets for a channel group
  return true if send was successful
 */
bool RCOutput::serial_led_send(pwm_group &group)
{
    if (!group.serial_led_pending
        || (group.current_mode != MODE_NEOPIXEL && group.current_mode != MODE_PROFILED)) {
        return true;
    }

#ifndef DISABLE_DSHOT
    if (irq.waiter || (group.dshot_state != DshotState::IDLE && group.dshot_state != DshotState::RECV_COMPLETE)) {
        // doing serial output or DMAR input, don't send DShot pulses
        return false;
    }

    // first make sure we have the DMA channel before anything else
    group.dma_handle->lock();

    {
        WITH_SEMAPHORE(group.serial_led_mutex);

        group.serial_led_pending = false;
        group.prepared_send = false;

        // fill the DMA buffer while we have the lock
        fill_DMA_buffer_serial_led(group);
    }

    group.dshot_waiter = rcout_thread_ctx;

    chEvtGetAndClearEvents(group.dshot_event_mask);

    // start sending the pulses out
    send_pulses_DMAR(group, group.dma_buffer_len);
#endif //#ifndef DISABLE_DSHOT
    return true;
}


/*
  send a series of pulses for a group using DMAR. Pulses must have
  been encoded into the group dma_buffer with interleaving for the 4
  channels in the group
 */
void RCOutput::send_pulses_DMAR(pwm_group &group, uint32_t buffer_length)
{
#ifndef DISABLE_DSHOT
    osalDbgAssert(group.dma && group.dma_buffer, "DMA structures are corrupt");
    /*
      The DMA approach we are using is based on the DMAR method from
      betaflight. We use the TIMn_UP DMA channel for the timer, and
      setup an interleaved set of pulse durations, with a stride of 4
      (for the 4 channels). We use the DMAR register to point the DMA
      engine at the 4 CCR registers of the timer, so it fills in the
      pulse widths for each timer in turn. This means we only use a
      single DMA channel for groups of 4 timer channels. See the "DMA
      address for full transfer TIMx_DMAR" section of the
      datasheet. Many thanks to the betaflight developers for coming
      up with this great method.
     */
    TOGGLE_PIN_DEBUG(54);
#if STM32_DMA_SUPPORTS_DMAMUX
    dmaSetRequestSource(group.dma, group.dma_up_channel);
#endif
    dmaStreamSetPeripheral(group.dma, &(group.pwm_drv->tim->DMAR));
    stm32_cacheBufferFlush(group.dma_buffer, buffer_length);
    dmaStreamSetMemory0(group.dma, group.dma_buffer);
    dmaStreamSetTransactionSize(group.dma, buffer_length/sizeof(uint32_t));
#if STM32_DMA_ADVANCED
    dmaStreamSetFIFO(group.dma, STM32_DMA_FCR_DMDIS | STM32_DMA_FCR_FTH_FULL);
#endif
    dmaStreamSetMode(group.dma,
                     STM32_DMA_CR_CHSEL(group.dma_up_channel) |
                     STM32_DMA_CR_DIR_M2P | STM32_DMA_CR_PSIZE_WORD | STM32_DMA_CR_MSIZE_WORD |
                     STM32_DMA_CR_MINC | STM32_DMA_CR_PL(3) |
                     STM32_DMA_CR_TEIE | STM32_DMA_CR_TCIE);

    // setup for burst strided transfers into the timers 4 CCR registers
    const uint8_t ccr_ofs = offsetof(stm32_tim_t, CCR)/4;
    group.pwm_drv->tim->DCR = STM32_TIM_DCR_DBA(ccr_ofs) | STM32_TIM_DCR_DBL(3);
    group.dshot_state = DshotState::SEND_START;

    TOGGLE_PIN_DEBUG(54);

    dmaStreamEnable(group.dma);
    // record when the transaction was started
    group.last_dmar_send_us = AP_HAL::micros64();
#endif //#ifndef DISABLE_DSHOT
}

/*
  unlock DMA channel after a dshot send completes and no return value is expected
 */
__RAMFUNC__ void RCOutput::dma_unlock(void *p)
{
    chSysLockFromISR();
    pwm_group *group = (pwm_group *)p;

    group->dshot_state = DshotState::IDLE;
    if (group->dshot_waiter != nullptr) {
        // tell the waiting process we've done the DMA. Note that
        // dshot_waiter can be null if we have cancelled the send
        chEvtSignalI(group->dshot_waiter, group->dshot_event_mask);
    }
    chSysUnlockFromISR();
}

#ifndef HAL_WITH_BIDIR_DSHOT
/*
  DMA interrupt handler. Used to mark DMA completed for DShot
 */
__RAMFUNC__ void RCOutput::dma_up_irq_callback(void *p, uint32_t flags)
{
    pwm_group *group = (pwm_group *)p;
    chSysLockFromISR();
    dmaStreamDisable(group->dma);
    if (group->in_serial_dma && irq.waiter) {
        // tell the waiting process we've done the DMA
        chEvtSignalI(irq.waiter, serial_event_mask);
    } else {
        // this prevents us ever having two dshot pulses too close together
        // dshot mandates a minimum pulse separation of 40us, WS2812 mandates 50us so we
        // pick the higher value
        chVTSetI(&group->dma_timeout, chTimeUS2I(50), dma_unlock, p);
    }
    chSysUnlockFromISR();
}
#endif

/*
  Cancel a DMA transaction in progress
 */
void RCOutput::dma_cancel(pwm_group& group)
{
    chSysLock();
    dmaStreamDisable(group.dma);
#ifdef HAL_WITH_BIDIR_DSHOT
    if (group.ic_dma_enabled() && !group.has_shared_ic_up_dma()) {
        dmaStreamDisable(group.bdshot.ic_dma[group.bdshot.curr_telem_chan]);
    }
#if STM32_DMA_SUPPORTS_DMAMUX
    // the DMA request source has been switched by the receive path, so reinstate the correct one
    if (group.dshot_state == DshotState::RECV_START && group.has_shared_ic_up_dma()) {
        dmaSetRequestSource(group.dma, group.dma_up_channel);
    }
#endif
#endif
    // normally the CCR registers are reset by the final 0 in the DMA buffer
    // since we are cancelling early they need to be reset to avoid infinite pulses
    for (uint8_t i = 0; i < 4; i++) {
        if (group.chan[i] != CHAN_DISABLED) {
            group.pwm_drv->tim->CCR[i] = 0;
        }
    }
    chVTResetI(&group.dma_timeout);
    chEvtGetAndClearEventsI(group.dshot_event_mask);

    group.dshot_state = DshotState::IDLE;
    chSysUnlock();
}

/*
  setup for serial output to an ESC using the given
  baudrate. Assumes 1 start bit, 1 stop bit, LSB first and 8
  databits. This is used for passthrough ESC configuration and
  firmware flashing

  While serial output is active normal output to the channel group is
  suspended.
*/
bool RCOutput::serial_setup_output(uint8_t chan, uint32_t baudrate, uint32_t chanmask)
{
    // account for IOMCU channels
    chan -= chan_offset;
    chanmask >>= chan_offset;
    pwm_group *new_serial_group = nullptr;

    // find the channel group
    for (auto &group : pwm_group_list) {
        if (group.current_mode == MODE_PWM_BRUSHED) {
            // can't do serial output with brushed motors
            continue;
        }
        if (group.ch_mask & (1U<<chan)) {
            new_serial_group = &group;
            for (uint8_t j=0; j<4; j++) {
                if (group.chan[j] == chan) {
                    group.serial.chan = j;
                }
            }
            break;
        }
    }

    if (!new_serial_group) {
        if (serial_group) {
            // shutdown old group
            serial_end();
        }
        return false;
    }

    // stop further dshot output before we reconfigure the DMA
    serial_group = new_serial_group;

    // setup the groups for serial output. We ask for a bit width of 1, which gets modified by the
    // we setup all groups so they all are setup with the right polarity, and to make switching between
    // channels in blheli pass-thru fast
    for (auto &group : pwm_group_list) {
        if (group.ch_mask & chanmask) {
            if (!setup_group_DMA(group, baudrate, 10, false, DSHOT_BUFFER_LENGTH, 10, false)) {
                serial_end();
                return false;
            }
        }
    }

    // run the thread doing serial IO at highest priority. This is needed to ensure we don't
    // lose bytes when we switch between output and input
    serial_thread = chThdGetSelfX();
    serial_priority  = chThdGetSelfX()->realprio;
    chThdSetPriority(HIGHPRIO);

    // remember the bit period for serial_read_byte()
    serial_group->serial.bit_time_us = 1000000UL / baudrate;

    // remember the thread that set things up. This is also used to
    // mark the group as doing serial output, so normal output is
    // suspended
    irq.waiter = chThdGetSelfX();

    return true;
}


/*
  fill in a DMA buffer for a serial byte, assuming 1 start bit and 1 stop bit
 */
void RCOutput::fill_DMA_buffer_byte(uint32_t *buffer, uint8_t stride, uint8_t b, uint32_t bitval)
{
    const uint32_t BIT_0 = bitval;
    const uint32_t BIT_1 = 0;

    // start bit
    buffer[0] = BIT_0;

    // stop bit
    buffer[9*stride] = BIT_1;

    // 8 data bits
    for (uint8_t i = 0; i < 8; i++) {
        buffer[(1 + i) * stride] = (b & 1) ? BIT_1 : BIT_0;
        b >>= 1;
    }
}


/*
  send one serial byte, blocking call, should be called with the DMA lock held
*/
bool RCOutput::serial_write_byte(uint8_t b)
{
    chEvtGetAndClearEvents(serial_event_mask);

    fill_DMA_buffer_byte(serial_group->dma_buffer+serial_group->serial.chan, 4, b, serial_group->bit_width_mul*10);

    serial_group->in_serial_dma = true;

    // start sending the pulses out
    send_pulses_DMAR(*serial_group, 10*4*sizeof(uint32_t));

    // wait for the event
    eventmask_t mask = chEvtWaitAnyTimeout(serial_event_mask, chTimeMS2I(2));

    serial_group->in_serial_dma = false;

    return (mask & serial_event_mask) != 0;
}

/*
  send a set of serial bytes, blocking call
*/
bool RCOutput::serial_write_bytes(const uint8_t *bytes, uint16_t len)
{
#ifndef DISABLE_DSHOT
    if (!serial_group) {
        return false;
    }
    serial_group->dma_handle->lock();
    memset(serial_group->dma_buffer, 0, DSHOT_BUFFER_LENGTH);
    while (len--) {
        if (!serial_write_byte(*bytes++)) {
            serial_group->dma_handle->unlock();
            return false;
        }
    }

    // add a small delay for last word of output to have completely
    // finished
    hal.scheduler->delay_microseconds(25);

    serial_group->dma_handle->unlock();
    return true;
#else
    return false;
#endif // DISABLE_DSHOT
}

/*
  irq handler for bit transition in serial_read_byte()
  This implements a one byte soft serial reader
 */
void RCOutput::serial_bit_irq(void)
{
    uint16_t now = AP_HAL::micros16();
    uint8_t bit = palReadLine(irq.line);
    bool send_signal = false;

#if RCOU_SERIAL_TIMING_DEBUG
    palWriteLine(HAL_GPIO_LINE_GPIO55, bit);
#endif

    if (irq.nbits == 0 || bit == irq.last_bit) {
        // start of byte, should be low
        if (bit != 0) {
            irq.byteval = 0x200;
            send_signal = true;
        } else {
            irq.nbits = 1;
            irq.byte_start_tick = now;
            irq.bitmask = 0;
        }
    } else {
        uint16_t dt = now - irq.byte_start_tick;
        uint8_t bitnum = (dt+(irq.bit_time_tick/2)) / irq.bit_time_tick;

        if (bitnum > 10) {
            bitnum = 10;
        }
        if (!bit) {
            // set the bits that we've processed
            irq.bitmask |= ((1U<<bitnum)-1) & ~((1U<<irq.nbits)-1);
        }
        irq.nbits = bitnum;

        if (irq.nbits == 10) {
            send_signal = true;
            irq.byteval = irq.bitmask & 0x3FF;
            irq.bitmask = 0;
            irq.nbits = 1;
            irq.byte_start_tick = now;
        }
    }
    irq.last_bit = bit;

    if (send_signal) {
        chSysLockFromISR();
        chVTResetI(&irq.serial_timeout);
        chEvtSignalI(irq.waiter, serial_event_mask);
        chSysUnlockFromISR();
    }
}

/*
  timeout a byte read
 */
void RCOutput::serial_byte_timeout(void *ctx)
{
    chSysLockFromISR();
    irq.timed_out = true;
    chEvtSignalI((thread_t *)ctx, serial_event_mask);
    chSysUnlockFromISR();
}

/*
  read a byte from a port, using serial parameters from serial_setup_output()
*/
bool RCOutput::serial_read_byte(uint8_t &b)
{
    irq.timed_out = false;
    chVTSet(&irq.serial_timeout, chTimeMS2I(10), serial_byte_timeout, irq.waiter);
    bool timed_out = ((chEvtWaitAny(serial_event_mask) & serial_event_mask) == 0) || irq.timed_out;

    uint16_t byteval = irq.byteval;

    if (timed_out) {
        // we can accept a byte with a timeout if the last bit was 1
        // and the start bit is set correctly
        if (irq.last_bit == 0) {
            return false;
        }
        byteval = irq.bitmask | 0x200;
    }

    if ((byteval & 0x201) != 0x200) {
        // wrong start/stop bits
        return false;
    }

    b = uint8_t(byteval>>1);
    return true;
}

/*
  read a byte from a port, using serial parameters from serial_setup_output()
*/
uint16_t RCOutput::serial_read_bytes(uint8_t *buf, uint16_t len)
{
#ifndef DISABLE_SERIAL_ESC_COMM
    if (serial_group == nullptr) {
        return 0;
    }
    pwm_group &group = *serial_group;
    const ioline_t line = group.pal_lines[group.serial.chan];
    // keep speed low to avoid noise when switching between input and output
#ifndef PAL_STM32_OSPEED_LOWEST
    // for GPIOv3
    uint32_t gpio_mode = PAL_STM32_MODE_INPUT | PAL_STM32_OTYPE_PUSHPULL | PAL_STM32_PUPDR_PULLUP | PAL_STM32_OSPEED_LOW;
#else
    uint32_t gpio_mode = PAL_STM32_MODE_INPUT | PAL_STM32_OTYPE_PUSHPULL | PAL_STM32_PUPDR_PULLUP | PAL_STM32_OSPEED_LOWEST;
#endif
    // restore the line to what it was before
    iomode_t restore_mode = palReadLineMode(line);
    uint16_t i = 0;

#if RCOU_SERIAL_TIMING_DEBUG
    hal.gpio->pinMode(54, 1);
    hal.gpio->pinMode(55, 1);
#endif

    // assume GPIO mappings for PWM outputs start at 50
    palSetLineMode(line, gpio_mode);

    chVTObjectInit(&irq.serial_timeout);
    chEvtGetAndClearEvents(serial_event_mask);

    irq.line = group.pal_lines[group.serial.chan];
    irq.nbits = 0;
    irq.bitmask = 0;
    irq.byteval = 0;
    irq.bit_time_tick = serial_group->serial.bit_time_us;
    irq.last_bit = 0;
    irq.waiter = chThdGetSelfX();

#if RCOU_SERIAL_TIMING_DEBUG
    palWriteLine(HAL_GPIO_LINE_GPIO54, 1);
#endif

    if (!((GPIO *)hal.gpio)->_attach_interrupt(line, serial_bit_irq, AP_HAL::GPIO::INTERRUPT_BOTH)) {
#if RCOU_SERIAL_TIMING_DEBUG
        palWriteLine(HAL_GPIO_LINE_GPIO54, 0);
#endif
        return false;
    }

    for (i=0; i<len; i++) {
        if (!serial_read_byte(buf[i])) {
            break;
        }
    }

    ((GPIO *)hal.gpio)->_attach_interrupt(line, nullptr, 0);
    irq.waiter = nullptr;

    palSetLineMode(line, restore_mode);
#if RCOU_SERIAL_TIMING_DEBUG
    palWriteLine(HAL_GPIO_LINE_GPIO54, 0);
#endif
    return i;
#else
    return false;
#endif //#ifndef DISABLE_SERIAL_ESC_COMM

}

/*
  end serial output
*/
void RCOutput::serial_end(void)
{
#ifndef DISABLE_SERIAL_ESC_COMM
    if (serial_group) {
        if (serial_thread == chThdGetSelfX()) {
            chThdSetPriority(serial_priority);
            serial_thread = nullptr;
        }
        irq.waiter = nullptr;
        for (uint8_t i = 0; i < NUM_GROUPS; i++ ) {
            pwm_group &group = pwm_group_list[i];
            set_group_mode(group);
            set_freq_group(group);
        }
    }
    serial_group = nullptr;
#endif //#ifndef DISABLE_SERIAL_ESC_COMM
}

/*
  get safety switch state for Util.cpp
 */
AP_HAL::Util::safety_state RCOutput::_safety_switch_state(void)
{
#if HAL_WITH_IO_MCU
    if (AP_BoardConfig::io_enabled()) {
        safety_state = iomcu.get_safety_switch_state();
    }
#endif
    if (!hal.util->was_watchdog_reset()) {
        hal.util->persistent_data.safety_state = safety_state;
    }
    return safety_state;
}

/*
  force the safety switch on, disabling PWM output from the IO board
*/
bool RCOutput::force_safety_on(void)
{
#if HAL_WITH_IO_MCU
    if (AP_BoardConfig::io_enabled()) {
        return iomcu.force_safety_on();
    }
#endif
    safety_state = AP_HAL::Util::SAFETY_DISARMED;
    return true;
}

/*
  force the safety switch off, enabling PWM output from the IO board
*/
void RCOutput::force_safety_off(void)
{
#if HAL_WITH_IO_MCU
    if (AP_BoardConfig::io_enabled()) {
        iomcu.force_safety_off();
        return;
    }
#endif
    safety_state = AP_HAL::Util::SAFETY_ARMED;
}

/*
  update safety state
 */
void RCOutput::safety_update(void)
{
    uint32_t now = AP_HAL::millis();
    if (now - safety_update_ms < 100) {
        // update safety at 10Hz
        return;
    }
    safety_update_ms = now;

    AP_BoardConfig *boardconfig = AP_BoardConfig::get_singleton();

    if (boardconfig) {
        // remember mask of channels to allow with safety on
        safety_mask = boardconfig->get_safety_mask();
    }

#ifdef HAL_GPIO_PIN_SAFETY_IN
    // handle safety button
    bool safety_pressed = palReadLine(HAL_GPIO_PIN_SAFETY_IN);
    if (safety_pressed) {
        AP_BoardConfig *brdconfig = AP_BoardConfig::get_singleton();
        if (safety_press_count < 255) {
            safety_press_count++;
        }
        if (brdconfig && brdconfig->safety_button_handle_pressed(safety_press_count)) {
            if (safety_state ==AP_HAL::Util::SAFETY_ARMED) {
                safety_state = AP_HAL::Util::SAFETY_DISARMED;
            } else {
                safety_state = AP_HAL::Util::SAFETY_ARMED;
            }
        }
    } else {
        safety_press_count = 0;
    }
#elif HAL_WITH_IO_MCU
    safety_state = _safety_switch_state();
#endif

#if HAL_WITH_IO_MCU
    // regardless of if we have a FMU safety pin, if we have an IOMCU we need
    // to pass the BRD_SAFETY_MASK to the IOMCU
    iomcu.set_safety_mask(safety_mask);
#endif
    
#ifdef HAL_GPIO_PIN_LED_SAFETY
    led_counter = (led_counter+1) % 16;
    const uint16_t led_pattern = safety_state==AP_HAL::Util::SAFETY_DISARMED?0x5500:0xFFFF;
    palWriteLine(HAL_GPIO_PIN_LED_SAFETY, (led_pattern & (1U << led_counter))?0:1);
#endif
}

/*
  set PWM to send to a set of channels if the FMU firmware dies
*/
void RCOutput::set_failsafe_pwm(uint32_t chmask, uint16_t period_us)
{
#if HAL_WITH_IO_MCU
    if (AP_BoardConfig::io_enabled()) {
        iomcu.set_failsafe_pwm(chmask, period_us);
    }
#endif
}

/*
    returns the bitrate in Hz of the given output_mode
*/
uint32_t RCOutput::protocol_bitrate(const enum output_mode mode)
{
    switch (mode) {
    case MODE_PWM_DSHOT150:
        return 150000;
    case MODE_PWM_DSHOT300:
        return 300000;
    case MODE_PWM_DSHOT600:
        return 600000;
    case MODE_PWM_DSHOT1200:
        return 1200000;
    case MODE_NEOPIXEL:
        return 800000;
    case MODE_PROFILED:
        return 1500000; // experiment winding this up 3000000 max from data sheet
    default:
        // use 1 to prevent a possible divide-by-zero
        return 1;
    }
}

/*
  setup serial led output for a given channel number, with
  the given max number of LEDs in the chain.
*/
bool RCOutput::set_serial_led_num_LEDs(const uint16_t chan, uint8_t num_leds, output_mode mode, uint32_t clock_mask)
{
    if (!_initialised || num_leds == 0) {
        return false;
    }

    uint8_t i = 0;
    pwm_group *grp = find_chan(chan, i);
    if (!grp) {
        return false;
    }

    WITH_SEMAPHORE(grp->serial_led_mutex);

    // group is already setup correctly
    if ((grp->serial_nleds >= num_leds) && (mode == grp->current_mode)) {
        return true;
    }

    // we cant add more or change the type after the first setup
    if (grp->current_mode == MODE_NEOPIXEL || grp->current_mode == MODE_PROFILED) {
        return false;
    }

    switch (mode) {
        case MODE_NEOPIXEL: {
            grp->serial_nleds = MAX(num_leds, grp->serial_nleds);
            grp->led_mode = MODE_NEOPIXEL;
            return true;
        }
        case MODE_PROFILED: {
            // ProfiLED requires two dummy LED's to mark end of transmission
            grp->serial_nleds = MAX(num_leds + 2, grp->serial_nleds);
            grp->led_mode = MODE_PROFILED;

            // Enable any clock channels in the same group
            grp->clock_mask = 0;
            for (uint8_t j = 0; j < 4; j++) {
                if ((clock_mask & (1U<<(grp->chan[j] + chan_offset))) != 0) {
                    grp->clock_mask |= 1U<<j;
                }
            }
            return true;
        }
        default:
            grp->serial_nleds = 0;
            grp->led_mode = MODE_PWM_NONE;
            return false;
    }

}



#pragma GCC push_options
#pragma GCC optimize("O2")
// Fill the group DMA buffer with data to be output
void RCOutput::fill_DMA_buffer_serial_led(pwm_group& group)
{
    memset(group.dma_buffer, 0, group.dma_buffer_len);
    for (uint8_t j = 0; j < 4; j++) {
        if (group.serial_led_data[j] == nullptr) {
            // something very bad has happended
            continue;
        }

        if (group.current_mode == MODE_PROFILED && (group.clock_mask & 1U<<j) != 0) {
            // output clock channel
            for (uint8_t i = 0; i < group.serial_nleds; i++) {
                _set_profiled_clock(&group, j, i);
            }
            continue;
        }

        for (uint8_t i = 0; i < group.serial_nleds; i++) {
            const SerialLed& led = group.serial_led_data[j][i];
            switch (group.current_mode) {
                case MODE_NEOPIXEL:
                    _set_neopixel_rgb_data(&group, j, i, led.red, led.green, led.blue);
                    break;
                case MODE_PROFILED: {
                    if (i < group.serial_nleds - 2) {
                        _set_profiled_rgb_data(&group, j, i, led.red, led.green, led.blue);
                    } else {
                        _set_profiled_blank_frame(&group, j, i);
                    }
                    break;
                }
                default:
                    break;
            }
        }
    }
}

/*
  setup neopixel (WS2812B) output data for a given output channel
  and a LED number. LED -1 is all LEDs
*/
void RCOutput::_set_neopixel_rgb_data(pwm_group *grp, uint8_t idx, uint8_t led, uint8_t red, uint8_t green, uint8_t blue)
{
    const uint8_t pad_start_bits = 1;
    const uint8_t neopixel_bit_length = 24;
    const uint8_t stride = 4;
    uint32_t *buf = grp->dma_buffer + (led * neopixel_bit_length + pad_start_bits) * stride + idx;
    uint32_t bits = (green<<16) | (red<<8) | blue;
    const uint32_t BIT_0 = NEOP_BIT_0_TICKS * grp->bit_width_mul;
    const uint32_t BIT_1 = NEOP_BIT_1_TICKS * grp->bit_width_mul;
    for (uint16_t b=0; b < 24; b++) {
        buf[b * stride] = (bits & 0x800000) ? BIT_1 : BIT_0;
        bits <<= 1;
    }
}

/*
  ProfiLED frame for a given output channel
  channel is active high and bits inverted to get clock rising edge away from data rising edge
*/
void RCOutput::_set_profiled_rgb_data(pwm_group *grp, uint8_t idx, uint8_t led, uint8_t red, uint8_t green, uint8_t blue)
{
    const uint8_t pad_start_bits = 1;
    const uint8_t bit_length = 25;
    const uint8_t stride = 4;
    uint32_t *buf = grp->dma_buffer + (led * bit_length + pad_start_bits) * stride + idx;
    uint32_t bits = 0x1000000 | (blue<<16) | (red<<8) | green;
    const uint32_t BIT_1 = PROFI_BIT_1_TICKS * grp->bit_width_mul;
    for (uint16_t b=0; b < bit_length; b++) {
        buf[b * stride] = (bits & 0x1000000) ? 0 : BIT_1;
        bits <<= 1;
    }
}

/*
  ProfiLED blank frame for a given output channel
  channel is active high and bits inverted to get clock rising edge away from data rising edge
*/
void RCOutput::_set_profiled_blank_frame(pwm_group *grp, uint8_t idx, uint8_t led)
{
    const uint8_t pad_start_bits = 1;
    const uint8_t bit_length = 25;
    const uint8_t stride = 4;
    uint32_t *buf = grp->dma_buffer + (led * bit_length + pad_start_bits) * stride + idx;
    const uint32_t BIT_1 = PROFI_BIT_1_TICKS * grp->bit_width_mul;
    for (uint16_t b=0; b < bit_length; b++) {
        buf[b * stride] = BIT_1;
    }
}

/*
  setup ProfiLED clock frame for a given output channel
*/
void RCOutput::_set_profiled_clock(pwm_group *grp, uint8_t idx, uint8_t led)
{
    const uint8_t pad_start_bits = 1;
    const uint8_t bit_length = 25;
    const uint8_t stride = 4;
    uint32_t *buf = grp->dma_buffer + (led * bit_length + pad_start_bits) * stride + idx;
    const uint32_t BIT_1 = PROFI_BIT_0_TICKS * grp->bit_width_mul;
    for (uint16_t b=0; b < bit_length; b++) {
        buf[b * stride] = BIT_1;
    }
}
#pragma GCC pop_options

/*
  setup serial LED output data for a given output channel
  and a LED number. LED -1 is all LEDs
*/
void RCOutput::set_serial_led_rgb_data(const uint16_t chan, int8_t led, uint8_t red, uint8_t green, uint8_t blue)
{
    if (!_initialised) {
        return;
    }

    uint8_t i = 0;
    pwm_group *grp = find_chan(chan, i);

    if (!grp) {
        return;
    }

    if (grp->serial_led_pending) {
        // dont allow setting new data if a send is pending
        // would result in a fight over the mutex
        return;
    };

    WITH_SEMAPHORE(grp->serial_led_mutex);

    if (grp->serial_nleds == 0 || led >= grp->serial_nleds) {
        return;
    }

    if ((grp->current_mode != grp->led_mode) && ((grp->led_mode == MODE_NEOPIXEL) || (grp->led_mode == MODE_PROFILED))) {
        // Arrays have not yet been setup, do it now
        for (uint8_t j = 0; j < 4; j++) {
            delete[] grp->serial_led_data[j];
            grp->serial_led_data[j] = nullptr;
            grp->serial_led_data[j] = new SerialLed[grp->serial_nleds];
            if (grp->serial_led_data[j] == nullptr) {
                // if allocation failed clear all memory
                 for (uint8_t k = 0; k < 4; k++) {
                    delete[] grp->serial_led_data[k];
                    grp->serial_led_data[k] = nullptr;
                }
                grp->led_mode = MODE_PWM_NONE;
                grp->serial_nleds = 0;
                return;
            }
        }

        // at this point the group led data is all setup but the dma buffer still needs to be resized
        set_output_mode(1U<<chan, grp->led_mode);

        if (grp->current_mode != grp->led_mode) {
            // Failed to set output mode
            grp->led_mode = MODE_PWM_NONE;
            grp->serial_nleds = 0;
            return;
        }

    } else if ((grp->current_mode != MODE_NEOPIXEL) && (grp->current_mode != MODE_PROFILED)) {
        return;
    }

    if (led == -1) {
        grp->prepared_send = true;
        for (uint8_t n=0; n<grp->serial_nleds; n++) {
            serial_led_set_single_rgb_data(*grp, i, n, red, green, blue);
        }
        return;
    }

    // if not ouput clock and trailing frames, run through all LED's to do it now
    if (!grp->prepared_send) {
        grp->prepared_send = true;
        for (uint8_t n=0; n<grp->serial_nleds; n++) {
            serial_led_set_single_rgb_data(*grp, i, n, 0, 0, 0);
        }
    }
    serial_led_set_single_rgb_data(*grp, i, uint8_t(led), red, green, blue);
}

/*
  setup serial LED output data for a given output channel
  and a LED number. LED -1 is all LEDs
*/
void RCOutput::serial_led_set_single_rgb_data(pwm_group& group, uint8_t idx, uint8_t led, uint8_t red, uint8_t green, uint8_t blue)
{
    switch (group.current_mode) {
        case MODE_PROFILED:
        case MODE_NEOPIXEL:
            group.serial_led_data[idx][led].red = red;
            group.serial_led_data[idx][led].green = green;
            group.serial_led_data[idx][led].blue = blue;
            break;
        default:
            break;
    }
}

/*
  trigger send of serial led data for one group
*/
void RCOutput::serial_led_send(const uint16_t chan)
{
    if (!_initialised) {
        return;
    }

    uint8_t i;
    pwm_group *grp = find_chan(chan, i);
    if (!grp) {
        return;
    }

    WITH_SEMAPHORE(grp->serial_led_mutex);

    if (grp->serial_nleds == 0 || (grp->current_mode != MODE_NEOPIXEL && grp->current_mode != MODE_PROFILED)) {
        return;
    }

    if (grp->prepared_send) {
        chEvtSignal(rcout_thread_ctx, EVT_LED_SEND);
        grp->serial_led_pending = true;
        serial_led_pending = true;
    }
}

void RCOutput::timer_info(ExpandingString &str)
{
    // a header to allow for machine parsers to determine format
    str.printf("TIMERV1\n");

    for (auto &group : pwm_group_list) {
        uint32_t target_freq;
        if (&group == serial_group) {
            target_freq = 19200 * 10;
        } else if (is_dshot_protocol(group.current_mode)) {
            target_freq = protocol_bitrate(group.current_mode) * DSHOT_BIT_WIDTH_TICKS;
        } else {
            target_freq = protocol_bitrate(group.current_mode) * NEOP_BIT_WIDTH_TICKS;
        }
        const uint32_t prescaler = calculate_bitrate_prescaler(group.pwm_drv->clock, target_freq, is_dshot_protocol(group.current_mode));
        str.printf("TIM%-2u CLK=%4uMhz MODE=%5s FREQ=%8u TGT=%8u\n", group.timer_id, unsigned(group.pwm_drv->clock / 1000000),
            get_output_mode_string(group.current_mode),
            unsigned(group.pwm_drv->clock / prescaler), unsigned(target_freq));
    }
}

#endif // HAL_USE_PWM<|MERGE_RESOLUTION|>--- conflicted
+++ resolved
@@ -49,6 +49,14 @@
 #endif
 
 #define RCOU_SERIAL_TIMING_DEBUG 0
+#define LED_THD_WA_SIZE 256
+#ifndef HAL_NO_LED_THREAD
+#if defined(HAL_NO_RCOUT_THREAD)
+#define HAL_NO_LED_THREAD 1
+#else
+#define HAL_NO_LED_THREAD 0
+#endif
+#endif
 
 #define TELEM_IC_SAMPLE 16
 
@@ -145,25 +153,71 @@
     _initialised = true;
 }
 
-/*
-  thread for handling RCOutput send
- */
-void RCOutput::rcout_thread()
-{
-    uint64_t last_thread_run_us = 0; // last time we did a 1kHz run of rcout
-    uint64_t last_cycle_run_us = 0;
-
-    rcout_thread_ctx = chThdGetSelfX();
+// start the led thread
+bool RCOutput::start_led_thread(void)
+{
+#if HAL_NO_LED_THREAD
+    return false;
+#else
+    WITH_SEMAPHORE(led_thread_sem);
+
+    if (led_thread_created) {
+        return true;
+    }
+
+    if (!hal.scheduler->thread_create(FUNCTOR_BIND_MEMBER(&RCOutput::led_thread, void), "led", LED_THD_WA_SIZE, AP_HAL::Scheduler::PRIORITY_LED, 0)) {
+        return false;
+    }
+
+    led_thread_created = true;
+    return true;
+#endif
+}
+
+/*
+  thread for handling LED RCOutpu
+ */
+void RCOutput::led_thread()
+{
+    {
+        WITH_SEMAPHORE(led_thread_sem);
+        led_thread_ctx = chThdGetSelfX();
+    }
 
     // don't start outputting until fully configured
     while (!hal.scheduler->is_system_initialized()) {
         hal.scheduler->delay_microseconds(1000);
     }
 
+    while (true) {
+        chEvtWaitOne(EVT_LED_SEND);
+        // if DMA sharing is in effect there can be quite a delay between the request to begin the cycle and
+        // actually sending out data - thus we need to work out how much time we have left to collect the locks
+
+        // process any pending LED output requests
+        led_timer_tick(LED_OUTPUT_PERIOD_US + AP_HAL::micros64());
+    }
+}
+
+/*
+  thread for handling RCOutput send
+ */
+void RCOutput::rcout_thread()
+{
+    uint64_t last_thread_run_us = 0; // last time we did a 1kHz run of rcout
+    uint64_t last_cycle_run_us = 0;
+
+    rcout_thread_ctx = chThdGetSelfX();
+
+    // don't start outputting until fully configured
+    while (!hal.scheduler->is_system_initialized()) {
+        hal.scheduler->delay_microseconds(1000);
+    }
+
     // dshot is quite sensitive to timing, it's important to output pulses as
     // regularly as possible at the correct bitrate
     while (true) {
-        const auto mask = chEvtWaitOne(EVT_PWM_SEND | EVT_PWM_SYNTHETIC_SEND | EVT_LED_SEND);
+        const auto mask = chEvtWaitOne(EVT_PWM_SEND | EVT_PWM_SYNTHETIC_SEND);
         const bool have_pwm_event = (mask & (EVT_PWM_SEND | EVT_PWM_SYNTHETIC_SEND)) != 0;
         // start the clock
         last_thread_run_us = AP_HAL::micros64();
@@ -212,7 +266,7 @@
     }
 }
 
-__RAMFUNC__ void RCOutput::dshot_update_tick(void* p)
+__RAMFUNC__ void RCOutput::dshot_update_tick(virtual_timer_t* vt, void* p)
 {
     chSysLockFromISR();
     RCOutput* rcout = (RCOutput*)p;
@@ -226,21 +280,18 @@
 
 #if AP_HAL_SHARED_DMA_ENABLED
 // release locks on the groups that are pending in reverse order
-void RCOutput::dshot_collect_dma_locks(uint64_t time_out_us)
+void RCOutput::dshot_collect_dma_locks(uint64_t time_out_us, bool led_thread)
 {
     if (NUM_GROUPS == 0) {
         return;
     }
     for (int8_t i = NUM_GROUPS - 1; i >= 0; i--) {
         pwm_group &group = pwm_group_list[i];
-<<<<<<< HEAD
-=======
 
         if (led_thread != is_led_protocol(group.current_mode)) {
             continue;
         }
 
->>>>>>> 931309e9
         if (group.dma_handle != nullptr && group.dma_handle->is_locked()) {
             // calculate how long we have left
             uint64_t now = AP_HAL::micros64();
@@ -260,10 +311,10 @@
             // timer wrap with ChibiOS timers. Use CH_CFG_ST_TIMEDELTA
             // as minimum. Don't allow for a very long delay (over _dshot_period_us)
             // to prevent bugs in handling timer wrap
-            const uint32_t max_delay_us = _dshot_period_us;
+            const uint32_t max_delay_us = led_thread ? LED_OUTPUT_PERIOD_US : _dshot_period_us;
             const uint32_t min_delay_us = 10; // matches our CH_CFG_ST_TIMEDELTA
             wait_us = constrain_uint32(wait_us, min_delay_us, max_delay_us);
-            mask = chEvtWaitOneTimeout(group.dshot_event_mask, chTimeUS2I(wait_us));
+            mask = chEvtWaitOneTimeout(group.dshot_event_mask, MIN(TIME_MAX_INTERVAL, chTimeUS2I(wait_us)));
 
             // no time left cancel and restart
             if (!mask) {
@@ -694,7 +745,7 @@
                     pwmEnableChannel(group.pwm_drv, j, width);
                 }
 #ifndef DISABLE_DSHOT
-                else if (is_dshot_protocol(group.current_mode) || group.current_mode == MODE_NEOPIXEL || group.current_mode == MODE_PROFILED) {
+                else if (is_dshot_protocol(group.current_mode) || is_led_protocol(group.current_mode)) {
                     // set period_us to time for pulse output, to enable very fast rates
                     period_us = group.dshot_pulse_time_us;
                 }
@@ -795,7 +846,7 @@
 #ifdef DISABLE_DSHOT
     return false;
 #else
-    return is_dshot_protocol(mode) || (mode == MODE_NEOPIXEL) || (mode == MODE_PROFILED);
+    return is_dshot_protocol(mode) || is_led_protocol(mode);
 #endif //#ifdef DISABLE_DSHOT
 }
 
@@ -952,6 +1003,11 @@
     {
         uint8_t bits_per_pixel = 24;
         bool active_high = true;
+
+        if (!start_led_thread()) {
+            group.current_mode = MODE_PWM_NONE;
+            break;
+        }
 
         if (group.current_mode == MODE_PROFILED) {
             bits_per_pixel = 25;
@@ -1234,17 +1290,6 @@
         return;
     }
 
-    // if we have enough time left send out LED data
-    if (serial_led_pending && (time_out_us > (AP_HAL::micros64() + (_dshot_period_us >> 1)))) {
-        serial_led_pending = false;
-        for (auto &group : pwm_group_list) {
-            serial_led_pending |= !serial_led_send(group);
-        }
-
-        // release locks on the groups that are pending in reverse order
-        dshot_collect_dma_locks(time_out_us);
-    }
-
     if (min_pulse_trigger_us == 0) {
         return;
     }
@@ -1258,8 +1303,6 @@
     }
 }
 
-<<<<<<< HEAD
-=======
 /*
   periodic timer called from led thread. This is used for LED output
  */
@@ -1281,7 +1324,6 @@
     }
 }
 
->>>>>>> 931309e9
 // send dshot for all groups that support it
 void RCOutput::dshot_send_groups(uint64_t time_out_us)
 {
@@ -1557,11 +1599,11 @@
 /*
   send a set of Serial LED packets for a channel group
   return true if send was successful
+  called from led thread
  */
 bool RCOutput::serial_led_send(pwm_group &group)
 {
-    if (!group.serial_led_pending
-        || (group.current_mode != MODE_NEOPIXEL && group.current_mode != MODE_PROFILED)) {
+    if (!group.serial_led_pending || !is_led_protocol(group.current_mode)) {
         return true;
     }
 
@@ -1584,7 +1626,7 @@
         fill_DMA_buffer_serial_led(group);
     }
 
-    group.dshot_waiter = rcout_thread_ctx;
+    group.dshot_waiter = led_thread_ctx;
 
     chEvtGetAndClearEvents(group.dshot_event_mask);
 
@@ -1649,7 +1691,7 @@
 /*
   unlock DMA channel after a dshot send completes and no return value is expected
  */
-__RAMFUNC__ void RCOutput::dma_unlock(void *p)
+__RAMFUNC__ void RCOutput::dma_unlock(virtual_timer_t* vt, void *p)
 {
     chSysLockFromISR();
     pwm_group *group = (pwm_group *)p;
@@ -1922,7 +1964,7 @@
 /*
   timeout a byte read
  */
-void RCOutput::serial_byte_timeout(void *ctx)
+void RCOutput::serial_byte_timeout(virtual_timer_t* vt, void *ctx)
 {
     chSysLockFromISR();
     irq.timed_out = true;
@@ -2211,7 +2253,7 @@
     }
 
     // we cant add more or change the type after the first setup
-    if (grp->current_mode == MODE_NEOPIXEL || grp->current_mode == MODE_PROFILED) {
+    if (is_led_protocol(grp->current_mode)) {
         return false;
     }
 
@@ -2384,7 +2426,7 @@
         return;
     }
 
-    if ((grp->current_mode != grp->led_mode) && ((grp->led_mode == MODE_NEOPIXEL) || (grp->led_mode == MODE_PROFILED))) {
+    if ((grp->current_mode != grp->led_mode) && is_led_protocol(grp->led_mode)) {
         // Arrays have not yet been setup, do it now
         for (uint8_t j = 0; j < 4; j++) {
             delete[] grp->serial_led_data[j];
@@ -2412,7 +2454,7 @@
             return;
         }
 
-    } else if ((grp->current_mode != MODE_NEOPIXEL) && (grp->current_mode != MODE_PROFILED)) {
+    } else if (!is_led_protocol(grp->current_mode)) {
         return;
     }
 
@@ -2461,6 +2503,10 @@
         return;
     }
 
+    if (led_thread_ctx == nullptr) {
+        return;
+    }
+
     uint8_t i;
     pwm_group *grp = find_chan(chan, i);
     if (!grp) {
@@ -2469,12 +2515,12 @@
 
     WITH_SEMAPHORE(grp->serial_led_mutex);
 
-    if (grp->serial_nleds == 0 || (grp->current_mode != MODE_NEOPIXEL && grp->current_mode != MODE_PROFILED)) {
+    if (grp->serial_nleds == 0 || !is_led_protocol(grp->current_mode)) {
         return;
     }
 
     if (grp->prepared_send) {
-        chEvtSignal(rcout_thread_ctx, EVT_LED_SEND);
+        chEvtSignal(led_thread_ctx, EVT_LED_SEND);
         grp->serial_led_pending = true;
         serial_led_pending = true;
     }
