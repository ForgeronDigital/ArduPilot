/**
 * C preprocesor enumeration of the boards supported by the AP_HAL.
 * This list exists so HAL_BOARD == HAL_BOARD_xxx preprocessor blocks
 * can be used to exclude HAL boards from the build when appropriate.
 * It's not an elegant solution but we can improve it in future.
 */
#pragma once

#define HAL_BOARD_SITL     3
#define HAL_BOARD_SMACCM   4  // unused
#define HAL_BOARD_PX4      5
#define HAL_BOARD_LINUX    7
#define HAL_BOARD_VRBRAIN  8
#define HAL_BOARD_QURT     9
#define HAL_BOARD_EMPTY   99

/* Default board subtype is -1 */
#define HAL_BOARD_SUBTYPE_NONE -1

/* HAL Linux sub-types, starting at 1000 */
#define HAL_BOARD_SUBTYPE_LINUX_NONE       1000
#define HAL_BOARD_SUBTYPE_LINUX_ERLEBOARD  1001
#define HAL_BOARD_SUBTYPE_LINUX_PXF        1002
#define HAL_BOARD_SUBTYPE_LINUX_NAVIO      1003
#define HAL_BOARD_SUBTYPE_LINUX_ZYNQ       1004
#define HAL_BOARD_SUBTYPE_LINUX_BBBMINI    1005
#define HAL_BOARD_SUBTYPE_LINUX_BEBOP      1006
#define HAL_BOARD_SUBTYPE_LINUX_MINLURE    1008
#define HAL_BOARD_SUBTYPE_LINUX_ERLEBRAIN2 1009
#define HAL_BOARD_SUBTYPE_LINUX_BH         1010
#define HAL_BOARD_SUBTYPE_LINUX_QFLIGHT    1011
#define HAL_BOARD_SUBTYPE_LINUX_PXFMINI    1012
#define HAL_BOARD_SUBTYPE_LINUX_NAVIO2     1013
#define HAL_BOARD_SUBTYPE_LINUX_DISCO      1014
#define HAL_BOARD_SUBTYPE_LINUX_AERO       1015
#define HAL_BOARD_SUBTYPE_LINUX_DARK       1016
#define HAL_BOARD_SUBTYPE_LINUX_BLUE       1018
#define HAL_BOARD_SUBTYPE_LINUX_OCPOC_ZYNQ 1019
<<<<<<< HEAD
#define HAL_BOARD_SUBTYPE_LINUX_RST_ZYNQ   1020
=======
#define HAL_BOARD_SUBTYPE_LINUX_EDGE       1020
>>>>>>> b88f2f1d

/* HAL PX4 sub-types, starting at 2000 */
#define HAL_BOARD_SUBTYPE_PX4_V1           2000
#define HAL_BOARD_SUBTYPE_PX4_V2           2001
#define HAL_BOARD_SUBTYPE_PX4_V4           2002
#define HAL_BOARD_SUBTYPE_PX4_V3           2003
#define HAL_BOARD_SUBTYPE_PX4_AEROFC_V1    2004
#define HAL_BOARD_SUBTYPE_PX4_V4PRO        2005

/* HAL VRBRAIN sub-types, starting at 4000 */
#define HAL_BOARD_SUBTYPE_VRBRAIN_V45      4000
#define HAL_BOARD_SUBTYPE_VRBRAIN_V51      4001
#define HAL_BOARD_SUBTYPE_VRBRAIN_V52      4002
#define HAL_BOARD_SUBTYPE_VRUBRAIN_V51     4003
#define HAL_BOARD_SUBTYPE_VRUBRAIN_V52     4004
#define HAL_BOARD_SUBTYPE_VRCORE_V10       4005
#define HAL_BOARD_SUBTYPE_VRBRAIN_V54      4006

/* InertialSensor driver types */
#define HAL_INS_MPU60XX_SPI  2
#define HAL_INS_MPU60XX_I2C  3
#define HAL_INS_HIL          4
#define HAL_INS_PX4          5
#define HAL_INS_L3G4200D     7
#define HAL_INS_VRBRAIN      8
#define HAL_INS_MPU9250_SPI  9
#define HAL_INS_L3GD20      10
#define HAL_INS_LSM9DS0     11
#define HAL_INS_MPU9250_I2C 13
#define HAL_INS_BH          14
#define HAL_INS_QFLIGHT     15
#define HAL_INS_QURT        16
#define HAL_INS_BBBMINI     17
#define HAL_INS_AERO        18
#define HAL_INS_MPU6500     19
<<<<<<< HEAD
#define HAL_INS_RST         20
=======
#define HAL_INS_EDGE        20
>>>>>>> b88f2f1d

/* Barometer driver types */
#define HAL_BARO_BMP085      1
#define HAL_BARO_MS5611_I2C  2
#define HAL_BARO_MS5611_SPI  3
#define HAL_BARO_MS5607_I2C  4
#define HAL_BARO_PX4         5
#define HAL_BARO_HIL         6
#define HAL_BARO_VRBRAIN     7
#define HAL_BARO_MS5637_I2C  8
#define HAL_BARO_QFLIGHT     9
#define HAL_BARO_QURT       10
#define HAL_BARO_BMP280_I2C 11
#define HAL_BARO_BMP280_SPI 12
#define HAL_BARO_LPS25H     13

/* Compass driver types */
#define HAL_COMPASS_HMC5843             1
#define HAL_COMPASS_PX4                 2
#define HAL_COMPASS_HIL                 3
#define HAL_COMPASS_VRBRAIN             4
#define HAL_COMPASS_AK8963_MPU9250      5
#define HAL_COMPASS_AK8963_I2C          6
#define HAL_COMPASS_HMC5843_MPU6000     7
#define HAL_COMPASS_AK8963_MPU9250_I2C  9
#define HAL_COMPASS_BH                 10
#define HAL_COMPASS_QFLIGHT            11
#define HAL_COMPASS_QURT               12
#define HAL_COMPASS_BBBMINI            13
#define HAL_COMPASS_NAVIO2             14
#define HAL_COMPASS_NAVIO              15
#define HAL_COMPASS_AERO               16
#define HAL_COMPASS_OCPOC_ZYNQ         17
<<<<<<< HEAD
#define HAL_COMPASS_LIS3MDL            18
=======
#define HAL_COMPASS_EDGE               18
>>>>>>> b88f2f1d

/* Heat Types */
#define HAL_LINUX_HEAT_PWM 1

/* CPU classes, used to select if CPU intensive algorithms should be used
 * Note that these are only approximate, not exact CPU speeds. */

/* 150Mhz: PX4 or similar. Assumes:
 *  - hardware floating point
 *  - tens of kilobytes of memory available */
#define HAL_CPU_CLASS_150  3
/* GigaHz class: SITL, BeagleBone etc. Assumes megabytes of memory available. */
#define HAL_CPU_CLASS_1000 4

/* Operating system features
 *
 * HAL implementations may define the following extra feature defines to 1 if
 * available:
 *
 * - HAL_OS_POSIX_IO : has posix-like filesystem IO
 * - HAL_OS_SOCKETS  : has posix-like sockets */

/* DEFINITIONS FOR BOARDS */

#if CONFIG_HAL_BOARD == HAL_BOARD_SITL
    #include <AP_HAL/board/sitl.h>
#elif CONFIG_HAL_BOARD == HAL_BOARD_PX4
    #include <AP_HAL/board/px4.h>
#elif CONFIG_HAL_BOARD == HAL_BOARD_LINUX
    #include <AP_HAL/board/linux.h>
#elif CONFIG_HAL_BOARD == HAL_BOARD_EMPTY
    #include <AP_HAL/board/empty.h>
#elif CONFIG_HAL_BOARD == HAL_BOARD_QURT
    #include <AP_HAL/board/qurt.h>
#elif CONFIG_HAL_BOARD == HAL_BOARD_VRBRAIN
    #include <AP_HAL/board/vrbrain.h>
#else
#error "Unknown CONFIG_HAL_BOARD type"
#endif

#ifndef CONFIG_HAL_BOARD_SUBTYPE
#error "No CONFIG_HAL_BOARD_SUBTYPE set"
#endif

#ifndef HAL_OS_POSIX_IO
#define HAL_OS_POSIX_IO 0
#endif

#ifndef HAL_OS_SOCKETS
#define HAL_OS_SOCKETS 0
#endif

#ifndef HAL_PARAM_DEFAULTS_PATH
#define HAL_PARAM_DEFAULTS_PATH nullptr
#endif

#ifndef HAL_HAVE_IMU_HEATER
#define HAL_HAVE_IMU_HEATER 0
#endif

#ifndef HAL_COMPASS_HMC5843_I2C_ADDR
#define HAL_COMPASS_HMC5843_I2C_ADDR 0x1E
#endif

#ifndef HAL_WITH_UAVCAN
#define HAL_WITH_UAVCAN 0
#endif

// this is used as a general mechanism to make a 'small' build by
// dropping little used features. We use this to allow us to keep
// FMUv2 going for as long as possible
#ifndef HAL_MINIMIZE_FEATURES
#define HAL_MINIMIZE_FEATURES       0
#endif<|MERGE_RESOLUTION|>--- conflicted
+++ resolved
@@ -36,11 +36,8 @@
 #define HAL_BOARD_SUBTYPE_LINUX_DARK       1016
 #define HAL_BOARD_SUBTYPE_LINUX_BLUE       1018
 #define HAL_BOARD_SUBTYPE_LINUX_OCPOC_ZYNQ 1019
-<<<<<<< HEAD
-#define HAL_BOARD_SUBTYPE_LINUX_RST_ZYNQ   1020
-=======
 #define HAL_BOARD_SUBTYPE_LINUX_EDGE       1020
->>>>>>> b88f2f1d
+#define HAL_BOARD_SUBTYPE_LINUX_RST_ZYNQ   1021
 
 /* HAL PX4 sub-types, starting at 2000 */
 #define HAL_BOARD_SUBTYPE_PX4_V1           2000
@@ -76,11 +73,8 @@
 #define HAL_INS_BBBMINI     17
 #define HAL_INS_AERO        18
 #define HAL_INS_MPU6500     19
-<<<<<<< HEAD
-#define HAL_INS_RST         20
-=======
 #define HAL_INS_EDGE        20
->>>>>>> b88f2f1d
+#define HAL_INS_RST         21
 
 /* Barometer driver types */
 #define HAL_BARO_BMP085      1
@@ -114,11 +108,8 @@
 #define HAL_COMPASS_NAVIO              15
 #define HAL_COMPASS_AERO               16
 #define HAL_COMPASS_OCPOC_ZYNQ         17
-<<<<<<< HEAD
-#define HAL_COMPASS_LIS3MDL            18
-=======
 #define HAL_COMPASS_EDGE               18
->>>>>>> b88f2f1d
+#define HAL_COMPASS_LIS3MDL            19
 
 /* Heat Types */
 #define HAL_LINUX_HEAT_PWM 1
