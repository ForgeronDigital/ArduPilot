/*
   This program is free software: you can redistribute it and/or modify
   it under the terms of the GNU General Public License as published by
   the Free Software Foundation, either version 3 of the License, or
   (at your option) any later version.

   This program is distributed in the hope that it will be useful,
   but WITHOUT ANY WARRANTY; without even the implied warranty of
   MERCHANTABILITY or FITNESS FOR A PARTICULAR PURPOSE.  See the
   GNU General Public License for more details.

   You should have received a copy of the GNU General Public License
   along with this program.  If not, see <http://www.gnu.org/licenses/>.
 */
/*
  parent class for aircraft simulators
*/

#pragma once

#if AP_SIM_ENABLED

#include <AP_Math/AP_Math.h>

#include "SITL.h"
#include "SITL_Input.h"
#include "SIM_Sprayer.h"
#include "SIM_Gripper_Servo.h"
#include "SIM_Gripper_EPM.h"
#include "SIM_Parachute.h"
#include "SIM_Precland.h"
#include "SIM_RichenPower.h"
#include "SIM_Loweheiser.h"
#include "SIM_FETtecOneWireESC.h"
#include "SIM_I2C.h"
#include "SIM_Buzzer.h"
#include "SIM_Battery.h"
#include <Filter/Filter.h>
#include "SIM_JSON_Master.h"
#include "SIM_HobbyWing_Platinum_PRO_v3.h"
#include "ServoModel.h"
#include "SIM_GPIO_LED_2.h"
#include "SIM_GPIO_LED_3.h"
#include "SIM_GPIO_LED_RGB.h"

namespace SITL {

/*
  parent class for all simulator types
 */
class Aircraft {
public:
    Aircraft(const char *frame_str);

    // called directly after constructor:
    virtual void set_start_location(const Location &start_loc, const float start_yaw);

    /*
      set simulation speedup
     */
    void set_speedup(float speedup);
    float get_speedup() const { return target_speedup; }

    /*
      set instance number
     */
    void set_instance(uint8_t _instance) {
        instance = _instance;
    }

    /*
      set directory for additional files such as aircraft models
     */
    void set_autotest_dir(const char *_autotest_dir) {
        autotest_dir = _autotest_dir;
    }

    /*  Create and set in/out socket for extenal simulator */
    virtual void set_interface_ports(const char* address, const int port_in, const int port_out) {};

    /*
      step the FDM by one time step
     */
    virtual void update(const struct sitl_input &input) = 0;

    void update_model(const struct sitl_input &input);

    void update_home();

    /* fill a sitl_fdm structure from the simulator state */
    void fill_fdm(struct sitl_fdm &fdm);

    /* smooth sensors to provide kinematic consistancy */
    void smooth_sensors(void);

    /* return normal distribution random numbers */
    static double rand_normal(double mean, double stddev);

    // get frame rate of model in Hz
    float get_rate_hz(void) const { return rate_hz; }

    const Vector3f &get_gyro(void) const {
        return gyro;
    }

    const Vector3f &get_velocity_ef(void) const {
        return velocity_ef;
    }

    // return TAS airspeed in earth frame
    const Vector3f &get_velocity_air_ef(void) const {
        return velocity_air_ef;
    }

    const Matrix3f &get_dcm(void) const {
        return dcm;
    }

    const Vector3f &get_mag_field_bf(void) const {
        return mag_bf;
    }

    float gross_mass() const { return mass + external_payload_mass; }

    virtual void set_config(const char* config) {
        config_ = config;
    }

    // return simulation origin:
    const Location &get_origin() const { return origin; }

    const Location &get_location() const { return location; }

    // get position relative to home
    Vector3d get_position_relhome() const;

    // get air density in kg/m^3
    float get_air_density(float alt_amsl) const;

    // distance the rangefinder is perceiving
    float rangefinder_range() const;

    void get_attitude(Quaternion &attitude) const {
        attitude.from_rotation_matrix(dcm);
    }

    const Location &get_home() const { return home; }
    float get_home_yaw() const { return home_yaw; }

    void set_buzzer(Buzzer *_buzzer) { buzzer = _buzzer; }
    void set_sprayer(Sprayer *_sprayer) { sprayer = _sprayer; }
    void set_parachute(Parachute *_parachute) { parachute = _parachute; }
    void set_richenpower(RichenPower *_richenpower) { richenpower = _richenpower; }
    void set_adsb(class ADSB *_adsb) { adsb = _adsb; }
#if AP_SIM_LOWEHEISER_ENABLED
    void set_loweheiser(Loweheiser *_loweheiser) { loweheiser = _loweheiser; }
#endif
    void set_fetteconewireesc(FETtecOneWireESC *_fetteconewireesc) { fetteconewireesc = _fetteconewireesc; }
    void set_ie24(IntelligentEnergy24 *_ie24) { ie24 = _ie24; }
    void set_gripper_servo(Gripper_Servo *_gripper) { gripper = _gripper; }
    void set_gripper_epm(Gripper_EPM *_gripper_epm) { gripper_epm = _gripper_epm; }
    void set_precland(SIM_Precland *_precland);
    void set_tmotordatalink(class TMotorDataLink *_tmotordatalink) { tmotordatalink = _tmotordatalink; }
    void set_i2c(class I2C *_i2c) { i2c = _i2c; }
#if AP_TEST_DRONECAN_DRIVERS
    void set_dronecan_device(DroneCANDevice *_dronecan) { dronecan = _dronecan; }
#endif
    float get_battery_voltage() const { return battery_voltage; }
    float get_battery_temperature() const { return battery.get_temperature(); }

    ADSB *adsb;
    HobbyWing_Platinum_PRO_v3s hwing_escs;

protected:
    SIM *sitl;
    // origin of position vector
    Location origin;
    // home location
    Location home;
    bool home_is_set;
    Location location;

    float ground_level;
    float home_yaw;
    float frame_height;
    Matrix3f dcm;                        // rotation matrix, APM conventions, from body to earth
    Vector3f gyro;                       // rad/s
    Vector3f velocity_ef;                // m/s, earth frame
    Vector3f wind_ef;                    // m/s, earth frame
    Vector3f velocity_air_ef;            // velocity relative to airmass, earth frame (true airspeed)
    Vector3f velocity_air_bf;            // velocity relative to airmass, body frame
    Vector3d position;                   // meters, NED from origin
    float mass;                          // kg
    float external_payload_mass;         // kg
    Vector3f accel_body{0.0f, 0.0f, -GRAVITY_MSS}; // m/s/s NED, body frame
    float airspeed;                      // m/s, EAS airspeed
    float airspeed_pitot;                // m/s, EAS airspeed, as seen by fwd pitot tube
    float battery_voltage;
    float battery_current;
    float local_ground_level;            // ground level at local position
    bool lock_step_scheduled;
    uint32_t last_one_hz_ms;

    // battery model
    Battery battery;

    uint32_t motor_mask;
    float rpm[32];
    uint8_t rcin_chan_count;
    float rcin[12];

    virtual float rangefinder_beam_width() const { return 0; }
    virtual float perpendicular_distance_to_rangefinder_surface() const;

    struct {
        // data from simulated laser scanner, if available
        struct vector3f_array points;
        struct float_array ranges;
    } scanner;

    // Rangefinder
    float rangefinder_m[SITL_NUM_RANGEFINDERS];

    // Windvane apparent wind
    struct {
        float speed;
        float direction;
    } wind_vane_apparent;

    // Wind Turbulence simulated Data
    float turbulence_azimuth;
    float turbulence_horizontal_speed;  // m/s
    float turbulence_vertical_speed;    // m/s

    Vector3f mag_bf;  // local earth magnetic field vector in Gauss, earth frame

    uint64_t time_now_us;

    const float gyro_noise = radians(0.1f);
    const float accel_noise = 0.3f;
    float rate_hz = 1200.0f;
    float target_speedup;
    uint64_t frame_time_us;
    uint64_t last_wall_time_us;
    uint32_t last_fps_report_ms;
    float achieved_rate_hz;  // achieved speedup rate
    int64_t sleep_debt_us;
    uint32_t last_frame_count;
    uint8_t instance;
    const char *autotest_dir;
    const char *frame;
    bool use_time_sync = true;
    float last_speedup = -1.0f;
    const char *config_ = "";
    float eas2tas = 1.0;
    float air_density = SSL_AIR_DENSITY;

    // allow for AHRS_ORIENTATION
    AP_Int8 *ahrs_orientation;
    enum Rotation last_imu_rotation;
    AP_Float* custom_roll;
    AP_Float* custom_pitch;
    AP_Float* custom_yaw;

    enum GroundBehaviour {
        GROUND_BEHAVIOR_NONE = 0,
        GROUND_BEHAVIOR_NO_MOVEMENT,
        GROUND_BEHAVIOR_FWD_ONLY,
        GROUND_BEHAVIOR_TAILSITTER,
    } ground_behavior;

    bool use_smoothing;
    bool disable_origin_movement;

    float ground_height_difference() const;

    virtual bool on_ground() const;

    // returns height above ground level in metres
    float hagl() const;  // metres

    /* update location from position */
    void update_position(void);

    /* update body frame magnetic field */
    void update_mag_field_bf(void);

    /* advance time by deltat in seconds */
    void time_advance();

    /* setup the frame step time */
    void setup_frame_time(float rate, float speedup);

    /* adjust frame_time calculation */
    void adjust_frame_time(float rate);

    /* try to synchronise simulation time with wall clock time, taking
       into account desired speedup */
    void sync_frame_time(void);

    /* add noise based on throttle level (from 0..1) */
    void add_noise(float throttle);

    /* return a monotonic wall clock time in microseconds */
    uint64_t get_wall_time_us(void) const;

    // update attitude and relative position
    void update_dynamics(const Vector3f &rot_accel);

    // update wind vector
    void update_wind(const struct sitl_input &input);

    // return filtered servo input as -1 to 1 range
    float filtered_servo_angle(const struct sitl_input &input, uint8_t idx);
    float filtered_servo_range(const struct sitl_input &input, uint8_t idx);
    void filtered_servo_setup(uint8_t idx, uint16_t pwm_min, uint16_t pwm_max, float deflection_deg);

    // extrapolate sensors by a given delta time in seconds
    void extrapolate_sensors(float delta_time);

    // update external payload/sensor dynamic
    void update_external_payload(const struct sitl_input &input);

    void add_shove_forces(Vector3f &rot_accel, Vector3f &body_accel);
    void add_twist_forces(Vector3f &rot_accel);

    // get local thermal updraft
    float get_local_updraft(const Vector3d &currentPos);

    // update EAS speeds
    void update_eas_airspeed();

    // clamp support
    class Clamp {
    public:
        bool clamped(class Aircraft&, const struct sitl_input &input);  // true if the vehicle is currently clamped down
    private:
        bool currently_clamped;
        bool grab_attempted;  // avoid warning multiple times about missed grab
    } clamp;

private:
    uint64_t last_time_us;
    uint32_t frame_counter;
    uint32_t last_ground_contact_ms;
#if defined(__CYGWIN__) || defined(__CYGWIN64__)
    const uint32_t min_sleep_time{20000};
#else
    const uint32_t min_sleep_time{5000};
#endif

    struct {
        Vector3f accel_body;
        Vector3f gyro;
        Matrix3f rotation_b2e;
        Vector3d position;
        Vector3f velocity_ef;
        uint64_t last_update_us;
        Location location;
    } smoothing;

    ServoModel servo_filter[16];

    Buzzer *buzzer;
    Sprayer *sprayer;
    Gripper_Servo *gripper;
    Gripper_EPM *gripper_epm;
    Parachute *parachute;
    RichenPower *richenpower;
#if AP_SIM_LOWEHEISER_ENABLED
    Loweheiser *loweheiser;
#endif
    FETtecOneWireESC *fetteconewireesc;

    IntelligentEnergy24 *ie24;
    SIM_Precland *precland;
    class I2C *i2c;
#if AP_TEST_DRONECAN_DRIVERS
    DroneCANDevice *dronecan;
#endif

<<<<<<< HEAD
    class TMotorDataLink *tmotordatalink;
=======

#if AP_SIM_GPIO_LED_2_ENABLED
    GPIO_LED_2 sim_led2{13, 14};  // pins to match sitl.h
#endif
#if AP_SIM_GPIO_LED_3_ENABLED
    GPIO_LED_3 sim_led3{13, 14, 15};  // pins to match sitl.h
#endif
#if AP_SIM_GPIO_LED_RGB_ENABLED
    GPIO_LED_RGB sim_ledrgb{8, 9, 10};  // pins to match sitl.h
#endif

>>>>>>> 4938a6bb
};

} // namespace SITL

#endif // AP_SIM_ENABLED<|MERGE_RESOLUTION|>--- conflicted
+++ resolved
@@ -379,9 +379,6 @@
     DroneCANDevice *dronecan;
 #endif
 
-<<<<<<< HEAD
-    class TMotorDataLink *tmotordatalink;
-=======
 
 #if AP_SIM_GPIO_LED_2_ENABLED
     GPIO_LED_2 sim_led2{13, 14};  // pins to match sitl.h
@@ -393,7 +390,8 @@
     GPIO_LED_RGB sim_ledrgb{8, 9, 10};  // pins to match sitl.h
 #endif
 
->>>>>>> 4938a6bb
+
+    class TMotorDataLink *tmotordatalink;
 };
 
 } // namespace SITL
