--- conflicted
+++ resolved
@@ -26,13 +26,8 @@
 
 extern const AP_HAL::HAL& hal;
 
-<<<<<<< HEAD
-#define MS4525D0 0
+#define MS4525DO 0
 #define HSCDRRN  1
-=======
-#define MS4525DO 0
-#define HSCDRRN001ND2A5 1
->>>>>>> 0b628412
 #define I2C_ADDRESS_MS4525DO	0x28
 #define I2C_ADDRESS_HSCDRRN     0x28
 
@@ -61,7 +56,7 @@
 void AP_Airspeed_I2C::_measure(void)
 {
     _measurement_started_ms = 0;
-    if (_sensor_type == MS4525D0) {
+    if (_sensor_type == MS4525DO) {
         if (hal.i2c->writeRegisters(I2C_ADDRESS_MS4525DO, 0, 0, NULL) == 0) {
             _measurement_started_ms = hal.scheduler->millis();
         }
@@ -78,7 +73,7 @@
     uint8_t data[4];
 
     _measurement_started_ms = 0;
-    if (_sensor_type == MS4525D0) {
+    if (_sensor_type == MS4525DO) {
         if (hal.i2c->read(I2C_ADDRESS_MS4525DO, 4, data) != 0) {
             return;
         }
