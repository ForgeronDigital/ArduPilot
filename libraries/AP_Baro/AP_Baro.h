--- conflicted
+++ resolved
@@ -111,10 +111,7 @@
     // HIL (and SITL) interface, setting pressure and temperature
     void setHIL(uint8_t instance, float pressure, float temperature);
 
-<<<<<<< HEAD
-=======
     void set_primary_baro(uint8_t primary) { _primary_baro.set_and_save(primary); };
->>>>>>> fa55c450
     void set_type(uint8_t instance, uint8_t type) { sensors[instance].type = type; };
     void set_precision_multiplier(uint8_t instance, uint8_t multiplier) { sensors[instance].precision_multiplier = multiplier; };
     
