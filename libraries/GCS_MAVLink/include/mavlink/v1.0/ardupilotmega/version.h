/** @file
 *	@brief MAVLink comm protocol built from ardupilotmega.xml
 *	@see http://pixhawk.ethz.ch/software/mavlink
 */
#ifndef MAVLINK_VERSION_H
#define MAVLINK_VERSION_H

<<<<<<< HEAD
#define MAVLINK_BUILD_DATE "Thu Jun  13 00:00:01 2014"
=======
#define MAVLINK_BUILD_DATE "Sun May 11 21:08:39 2014"
>>>>>>> 3736d9e6
#define MAVLINK_WIRE_PROTOCOL_VERSION "1.0"
#define MAVLINK_MAX_DIALECT_PAYLOAD_SIZE 255
 
#endif // MAVLINK_VERSION_H<|MERGE_RESOLUTION|>--- conflicted
+++ resolved
@@ -5,11 +5,7 @@
 #ifndef MAVLINK_VERSION_H
 #define MAVLINK_VERSION_H
 
-<<<<<<< HEAD
-#define MAVLINK_BUILD_DATE "Thu Jun  13 00:00:01 2014"
-=======
-#define MAVLINK_BUILD_DATE "Sun May 11 21:08:39 2014"
->>>>>>> 3736d9e6
+#define MAVLINK_BUILD_DATE "Fri Jun 13 16:20:53 2014"
 #define MAVLINK_WIRE_PROTOCOL_VERSION "1.0"
 #define MAVLINK_MAX_DIALECT_PAYLOAD_SIZE 255
  
