<<<<<<< HEAD
/*
   This program is free software: you can redistribute it and/or modify
   it under the terms of the GNU General Public License as published by
   the Free Software Foundation, either version 3 of the License, or
   (at your option) any later version.

   This program is distributed in the hope that it will be useful,
   but WITHOUT ANY WARRANTY; without even the implied warranty of
   MERCHANTABILITY or FITNESS FOR A PARTICULAR PURPOSE.  See the
   GNU General Public License for more details.

   You should have received a copy of the GNU General Public License
   along with this program.  If not, see <http://www.gnu.org/licenses/>.
 */

#include "AP_RangeFinder_config.h"

#if AP_RANGEFINDER_LUA_ENABLED

#include "AP_RangeFinder_Lua.h"
#include <AP_HAL/AP_HAL.h>

// constructor
AP_RangeFinder_Lua::AP_RangeFinder_Lua(RangeFinder::RangeFinder_State &_state, AP_RangeFinder_Params &_params) :
    AP_RangeFinder_Backend(_state, _params)
{
}


// Process range finder data from a lua driver. The state structure needs to be completely
// filled in by the lua script. The data passed to this method is copied to a pending_state
// structure. The update() method periodically copies data from pending_state to state. The get_state()
// method returns data from state.
bool AP_RangeFinder_Lua::handle_script_msg(const RangeFinder::RangeFinder_State &state_arg)
{
    WITH_SEMAPHORE(_sem);
    _state_pending = state_arg;
    return true;
}

// Process range finder data from a lua driver - legacy interface. This method takes
// a distance measurement and fills in the pending state structure. In this legacy mode
// the lua script only passes in a distance measurement and does not manage the rest
// of the fields in the state structure.
bool AP_RangeFinder_Lua::handle_script_msg(float dist_m) {

    const uint32_t now = AP_HAL::millis();

    WITH_SEMAPHORE(_sem);

    // Time out on incoming data; if we don't get new data in 500ms, dump it
    if (now - _state_pending.last_reading_ms > AP_RANGEFINDER_LUA_TIMEOUT_MS) {
        set_status(_state_pending, RangeFinder::Status::NoData);
    } else {
        _state_pending.last_reading_ms = now;
        _state_pending.distance_m = dist_m;
        _state_pending.signal_quality_pct = RangeFinder::SIGNAL_QUALITY_UNKNOWN;
        _state_pending.voltage_mv = 0;
        update_status(_state_pending);
    }

    return true;
}

// Update the state of the sensor
void AP_RangeFinder_Lua::update(void)
{
    WITH_SEMAPHORE(_sem);
    state = _state_pending;
}

#endif  // AP_RANGEFINDER_LUA_ENABLED
=======
/*
   This program is free software: you can redistribute it and/or modify
   it under the terms of the GNU General Public License as published by
   the Free Software Foundation, either version 3 of the License, or
   (at your option) any later version.

   This program is distributed in the hope that it will be useful,
   but WITHOUT ANY WARRANTY; without even the implied warranty of
   MERCHANTABILITY or FITNESS FOR A PARTICULAR PURPOSE.  See the
   GNU General Public License for more details.

   You should have received a copy of the GNU General Public License
   along with this program.  If not, see <http://www.gnu.org/licenses/>.
 */

#include "AP_RangeFinder_config.h"

#if AP_RANGEFINDER_LUA_ENABLED

#include "AP_RangeFinder_Lua.h"
#include <AP_HAL/AP_HAL.h>

// constructor
AP_RangeFinder_Lua::AP_RangeFinder_Lua(RangeFinder::RangeFinder_State &_state, AP_RangeFinder_Params &_params) :
    AP_RangeFinder_Backend(_state, _params)
{
}


// Process range finder data from a lua driver. The state structure needs to be completely
// filled in by the lua script. The data passed to this method is copied to a pending_state
// structure. The update() method periodically copies data from pending_state to state. The get_state()
// method returns data from state.
bool AP_RangeFinder_Lua::handle_script_msg(const RangeFinder::RangeFinder_State &state_arg)
{
    WITH_SEMAPHORE(_sem);
    _state_pending = state_arg;
    return true;
}

// Process range finder data from a lua driver - legacy interface. This method takes
// a distance measurement and fills in the pending state structure. In this legacy mode
// the lua script only passes in a distance measurement and does not manage the rest
// of the fields in the state structure.
bool AP_RangeFinder_Lua::handle_script_msg(float dist_m) {

    const uint32_t now = AP_HAL::millis();

    WITH_SEMAPHORE(_sem);

    _state_pending.last_reading_ms = now;
    _state_pending.distance_m = dist_m;
    _state_pending.signal_quality_pct = RangeFinder::SIGNAL_QUALITY_UNKNOWN;
    _state_pending.voltage_mv = 0;
    update_status(_state_pending);

    return true;
}

// Update the state of the sensor
void AP_RangeFinder_Lua::update(void)
{
    WITH_SEMAPHORE(_sem);

    // Time out on incoming data
    if (_state_pending.status != RangeFinder::Status::NotConnected &&
            AP_HAL::millis() - _state_pending.last_reading_ms > AP_RANGEFINDER_LUA_TIMEOUT_MS) {
        set_status(_state_pending, RangeFinder::Status::NoData);
    }
    state = _state_pending;
}

#endif  // AP_RANGEFINDER_LUA_ENABLED
>>>>>>> fd81aaee
<|MERGE_RESOLUTION|>--- conflicted
+++ resolved
@@ -1,77 +1,3 @@
-<<<<<<< HEAD
-/*
-   This program is free software: you can redistribute it and/or modify
-   it under the terms of the GNU General Public License as published by
-   the Free Software Foundation, either version 3 of the License, or
-   (at your option) any later version.
-
-   This program is distributed in the hope that it will be useful,
-   but WITHOUT ANY WARRANTY; without even the implied warranty of
-   MERCHANTABILITY or FITNESS FOR A PARTICULAR PURPOSE.  See the
-   GNU General Public License for more details.
-
-   You should have received a copy of the GNU General Public License
-   along with this program.  If not, see <http://www.gnu.org/licenses/>.
- */
-
-#include "AP_RangeFinder_config.h"
-
-#if AP_RANGEFINDER_LUA_ENABLED
-
-#include "AP_RangeFinder_Lua.h"
-#include <AP_HAL/AP_HAL.h>
-
-// constructor
-AP_RangeFinder_Lua::AP_RangeFinder_Lua(RangeFinder::RangeFinder_State &_state, AP_RangeFinder_Params &_params) :
-    AP_RangeFinder_Backend(_state, _params)
-{
-}
-
-
-// Process range finder data from a lua driver. The state structure needs to be completely
-// filled in by the lua script. The data passed to this method is copied to a pending_state
-// structure. The update() method periodically copies data from pending_state to state. The get_state()
-// method returns data from state.
-bool AP_RangeFinder_Lua::handle_script_msg(const RangeFinder::RangeFinder_State &state_arg)
-{
-    WITH_SEMAPHORE(_sem);
-    _state_pending = state_arg;
-    return true;
-}
-
-// Process range finder data from a lua driver - legacy interface. This method takes
-// a distance measurement and fills in the pending state structure. In this legacy mode
-// the lua script only passes in a distance measurement and does not manage the rest
-// of the fields in the state structure.
-bool AP_RangeFinder_Lua::handle_script_msg(float dist_m) {
-
-    const uint32_t now = AP_HAL::millis();
-
-    WITH_SEMAPHORE(_sem);
-
-    // Time out on incoming data; if we don't get new data in 500ms, dump it
-    if (now - _state_pending.last_reading_ms > AP_RANGEFINDER_LUA_TIMEOUT_MS) {
-        set_status(_state_pending, RangeFinder::Status::NoData);
-    } else {
-        _state_pending.last_reading_ms = now;
-        _state_pending.distance_m = dist_m;
-        _state_pending.signal_quality_pct = RangeFinder::SIGNAL_QUALITY_UNKNOWN;
-        _state_pending.voltage_mv = 0;
-        update_status(_state_pending);
-    }
-
-    return true;
-}
-
-// Update the state of the sensor
-void AP_RangeFinder_Lua::update(void)
-{
-    WITH_SEMAPHORE(_sem);
-    state = _state_pending;
-}
-
-#endif  // AP_RANGEFINDER_LUA_ENABLED
-=======
 /*
    This program is free software: you can redistribute it and/or modify
    it under the terms of the GNU General Public License as published by
@@ -144,5 +70,4 @@
     state = _state_pending;
 }
 
-#endif  // AP_RANGEFINDER_LUA_ENABLED
->>>>>>> fd81aaee
+#endif  // AP_RANGEFINDER_LUA_ENABLED