/*
 * Copyright (C) 2015  Intel Corporation. All rights reserved.
 *
 * This file is free software: you can redistribute it and/or modify it
 * under the terms of the GNU General Public License as published by the
 * Free Software Foundation, either version 3 of the License, or
 * (at your option) any later version.
 *
 * This file is distributed in the hope that it will be useful, but
 * WITHOUT ANY WARRANTY; without even the implied warranty of
 * MERCHANTABILITY or FITNESS FOR A PARTICULAR PURPOSE.
 * See the GNU General Public License for more details.
 *
 * You should have received a copy of the GNU General Public License along
 * with this program.  If not, see <http://www.gnu.org/licenses/>.
 */
#include "SPIDevice.h"

#include <assert.h>
#include <errno.h>
#include <fcntl.h>
#include <linux/spi/spidev.h>
#include <stdio.h>
#include <sys/ioctl.h>
#include <sys/stat.h>
#include <sys/types.h>
#include <unistd.h>
#include <vector>

#include <AP_HAL/AP_HAL.h>
#include <AP_HAL/utility/OwnPtr.h>

#include "GPIO.h"
#include "PollerThread.h"
#include "Scheduler.h"
#include "Semaphores.h"
#include "Thread.h"
#include "Util.h"

namespace Linux {

static const AP_HAL::HAL &hal = AP_HAL::get_HAL();

#define MHZ (1000U*1000U)
#define KHZ (1000U)
#define SPI_CS_KERNEL -1

struct SPIDesc {
    SPIDesc(const char *name_, uint16_t bus_, uint16_t subdev_, uint8_t mode_,
            uint8_t bits_per_word_, int16_t cs_pin_, uint32_t lowspeed_,
            uint32_t highspeed_)
        : name(name_), bus(bus_), subdev(subdev_), mode(mode_)
        , bits_per_word(bits_per_word_), cs_pin(cs_pin_), lowspeed(lowspeed_)
        , highspeed(highspeed_)
    {
    }

    const char *name;
    uint16_t bus;
    uint16_t subdev;
    uint8_t mode;
    uint8_t bits_per_word;
    int16_t cs_pin;
    uint32_t lowspeed;
    uint32_t highspeed;
};


#if CONFIG_HAL_BOARD_SUBTYPE == HAL_BOARD_SUBTYPE_LINUX_PXF || CONFIG_HAL_BOARD_SUBTYPE == HAL_BOARD_SUBTYPE_LINUX_ERLEBOARD
SPIDesc SPIDeviceManager::_device[] = {
    // different SPI tables per board subtype
    SPIDesc("lsm9ds0_am", 1, 0, SPI_MODE_3, 8, BBB_P9_17,  10*MHZ,10*MHZ),
    SPIDesc("lsm9ds0_g",  1, 0, SPI_MODE_3, 8, BBB_P8_9,   10*MHZ,10*MHZ),
    SPIDesc("ms5611",     2, 0, SPI_MODE_3, 8, BBB_P9_42,  10*MHZ,10*MHZ),
    SPIDesc("mpu6000",    2, 0, SPI_MODE_3, 8, BBB_P9_28,  500*1000, 20*MHZ),
    SPIDesc("mpu9250",    2, 0, SPI_MODE_3, 8, BBB_P9_23,  1*MHZ, 11*MHZ),
};
#elif CONFIG_HAL_BOARD_SUBTYPE == HAL_BOARD_SUBTYPE_LINUX_MINLURE
SPIDesc SPIDeviceManager::_device[] = {
    SPIDesc("mpu6000",    0, 0, SPI_MODE_3, 8, SPI_CS_KERNEL, 1*MHZ, 15*MHZ)
};
#elif CONFIG_HAL_BOARD_SUBTYPE == HAL_BOARD_SUBTYPE_LINUX_NAVIO || CONFIG_HAL_BOARD_SUBTYPE == HAL_BOARD_SUBTYPE_LINUX_NAVIO2
SPIDesc SPIDeviceManager::_device[] = {
    SPIDesc("mpu9250",    0, 1, SPI_MODE_0, 8, SPI_CS_KERNEL,  1*MHZ, 11*MHZ),
    SPIDesc("ublox",      0, 0, SPI_MODE_0, 8, SPI_CS_KERNEL,  5*MHZ, 5*MHZ),
#if CONFIG_HAL_BOARD_SUBTYPE == HAL_BOARD_SUBTYPE_LINUX_NAVIO2
    SPIDesc("lsm9ds1_m",  0, 2, SPI_MODE_0, 8, SPI_CS_KERNEL,  1*MHZ, 10*MHZ),
#endif
};
#elif CONFIG_HAL_BOARD_SUBTYPE == HAL_BOARD_SUBTYPE_LINUX_ERLEBRAIN2 || \
      CONFIG_HAL_BOARD_SUBTYPE == HAL_BOARD_SUBTYPE_LINUX_PXFMINI
SPIDesc SPIDeviceManager::_device[] = {
    SPIDesc("mpu9250",    0, 1, SPI_MODE_0, 8, SPI_CS_KERNEL,  1*MHZ, 11*MHZ),
    SPIDesc("ms5611",     0, 0, SPI_MODE_0, 8, SPI_CS_KERNEL,  1*KHZ, 10*MHZ),
};
#elif CONFIG_HAL_BOARD_SUBTYPE == HAL_BOARD_SUBTYPE_LINUX_BBBMINI
SPIDesc SPIDeviceManager::_device[] = {
    SPIDesc("mpu9250",    2, 0, SPI_MODE_3, 8, SPI_CS_KERNEL,  1*MHZ, 11*MHZ),
    SPIDesc("mpu9250ext", 1, 0, SPI_MODE_3, 8, SPI_CS_KERNEL,  1*MHZ, 11*MHZ),
    SPIDesc("ms5611",     2, 1, SPI_MODE_3, 8, SPI_CS_KERNEL,  10*MHZ,10*MHZ),
};
#elif CONFIG_HAL_BOARD_SUBTYPE == HAL_BOARD_SUBTYPE_LINUX_OCPOC_ZYNQ
SPIDesc SPIDeviceManager::_device[] = {
    /* MPU9250 is restricted to 1MHz for non-data and interrupt registers */
    SPIDesc("mpu9250",    1, 0,  SPI_MODE_3, 8, SPI_CS_KERNEL,  1*MHZ, 10*MHZ),
    SPIDesc("ms5611",     1, 1,  SPI_MODE_3, 8, SPI_CS_KERNEL,  1*MHZ, 10*MHZ),
};
#elif CONFIG_HAL_BOARD_SUBTYPE == HAL_BOARD_SUBTYPE_LINUX_BH
SPIDesc SPIDeviceManager::_device[] = {
    SPIDesc("mpu9250", 0, 0, SPI_MODE_0, 8, RPI_GPIO_7, 1*MHZ,   11*MHZ),
    SPIDesc("ublox",   0, 0, SPI_MODE_0, 8, RPI_GPIO_8, 250*KHZ, 5*MHZ),
};
#elif CONFIG_HAL_BOARD_SUBTYPE == HAL_BOARD_SUBTYPE_LINUX_DARK
SPIDesc SPIDeviceManager::_device[] = {
    SPIDesc("mpu9250", 0, 1, SPI_MODE_0, 8, SPI_CS_KERNEL,  1*MHZ, 11*MHZ),
};
#elif CONFIG_HAL_BOARD_SUBTYPE == HAL_BOARD_SUBTYPE_LINUX_BEBOP || CONFIG_HAL_BOARD_SUBTYPE == HAL_BOARD_SUBTYPE_LINUX_DISCO
SPIDesc SPIDeviceManager::_device[] = {
    SPIDesc("bebop", 1, 0, SPI_MODE_0, 8, SPI_CS_KERNEL,  320*KHZ, 320*KHZ),
};
#elif CONFIG_HAL_BOARD_SUBTYPE == HAL_BOARD_SUBTYPE_LINUX_AERO
SPIDesc SPIDeviceManager::_device[] = {
    SPIDesc("aeroio", 1, 1, SPI_MODE_0, 8, SPI_CS_KERNEL,  10*MHZ, 10*MHZ),
    SPIDesc("bmi160", 3, 0, SPI_MODE_3, 8, SPI_CS_KERNEL, 1*MHZ, 10*MHZ),
};
<<<<<<< HEAD
#elif CONFIG_HAL_BOARD_SUBTYPE == HAL_BOARD_SUBTYPE_LINUX_RST_ZYNQ
SPIDesc SPIDeviceManager::_device[] = {
    SPIDesc("rst_g",    0, 0,  SPI_MODE_3, 8, SPI_CS_KERNEL,  1*MHZ, 10*MHZ),
    SPIDesc("lis3mdl",  0, 1,  SPI_MODE_3, 8, SPI_CS_KERNEL,  1*MHZ, 10*MHZ),
    SPIDesc("rst_a",    0, 2,  SPI_MODE_3, 8, SPI_CS_KERNEL,  1*MHZ, 10*MHZ),
    SPIDesc("ms5611",   0, 3,  SPI_MODE_3, 8, SPI_CS_KERNEL,  1*MHZ, 10*MHZ),
=======
#elif CONFIG_HAL_BOARD_SUBTYPE == HAL_BOARD_SUBTYPE_LINUX_EDGE
SPIDesc SPIDeviceManager::_device[] = {
    SPIDesc("mpu60x0",    0, 1, SPI_MODE_0, 8, SPI_CS_KERNEL,  1*MHZ, 11*MHZ),
    SPIDesc("mpu60x0ext",    0, 2, SPI_MODE_0, 8, SPI_CS_KERNEL,  1*MHZ, 11*MHZ),
    SPIDesc("ms5611",     0, 0, SPI_MODE_0, 8, SPI_CS_KERNEL,  10*MHZ,10*MHZ),
>>>>>>> b88f2f1d
};
#else
// empty device table
SPIDesc SPIDeviceManager::_device[] = {
    SPIDesc("**dummy**",    0, 0, SPI_MODE_3, 0, 0,  0 * MHZ, 0 * MHZ),
};
#define LINUX_SPI_DEVICE_NUM_DEVICES 1
#endif

#ifndef LINUX_SPI_DEVICE_NUM_DEVICES
#define LINUX_SPI_DEVICE_NUM_DEVICES ARRAY_SIZE(SPIDeviceManager::_device)
#endif

const uint8_t SPIDeviceManager::_n_device_desc = LINUX_SPI_DEVICE_NUM_DEVICES;


/* Private struct to maintain for each bus */
class SPIBus : public TimerPollable::WrapperCb {
public:
    ~SPIBus();

    /*
     * TimerPollable::WrapperCb methods to take
     * and release semaphore while calling the callback
     */
    void start_cb() override;
    void end_cb() override;

    int open(uint16_t bus_, uint16_t kernel_cs_);

    PollerThread thread;
    Semaphore sem;
    int fd = -1;
    uint16_t bus;
    uint16_t kernel_cs;
    uint8_t ref;
    int16_t last_mode = -1;
};

SPIBus::~SPIBus()
{
    if (fd >= 0) {
        ::close(fd);
    }
}

void SPIBus::start_cb()
{
    sem.take(HAL_SEMAPHORE_BLOCK_FOREVER);
}

void SPIBus::end_cb()
{
    sem.give();
}


int SPIBus::open(uint16_t bus_, uint16_t kernel_cs_)
{
    char path[sizeof("/dev/spidevXXXXX.XXXXX")];

    if (fd > 0) {
        return -EBUSY;
    }

    snprintf(path, sizeof(path), "/dev/spidev%u.%u", bus_, kernel_cs_);
    fd = ::open(path, O_RDWR | O_CLOEXEC);
    if (fd < 0) {
        AP_HAL::panic("SPI: unable to open SPI bus %s: %s",
                      path, strerror(errno));
    }

    bus = bus_;
    kernel_cs = kernel_cs_;

    return fd;
}


SPIDevice::SPIDevice(SPIBus &bus, SPIDesc &device_desc)
    : _bus(bus)
    , _desc(device_desc)
{
    set_device_bus(_bus.bus);
    set_device_address(_desc.subdev);
    _speed = _desc.highspeed;
    
    if (_desc.cs_pin != SPI_CS_KERNEL) {
        _cs = hal.gpio->channel(_desc.cs_pin);
        if (!_cs) {
            AP_HAL::panic("Unable to instantiate cs pin");
        }

        _cs->mode(HAL_GPIO_OUTPUT);

        // do not hold the SPI bus initially
        _cs_release();
    }
}

SPIDevice::~SPIDevice()
{
    // Unregister itself from the SPIDeviceManager
    SPIDeviceManager::from(hal.spi)->_unregister(_bus);
}

bool SPIDevice::set_speed(AP_HAL::Device::Speed speed)
{
    switch (speed) {
    case AP_HAL::Device::SPEED_HIGH:
        _speed = _desc.highspeed;
        break;
    case AP_HAL::Device::SPEED_LOW:
        _speed = _desc.lowspeed;
        break;
    }

    return true;
}

bool SPIDevice::transfer(const uint8_t *send, uint32_t send_len,
                         uint8_t *recv, uint32_t recv_len)
{
    struct spi_ioc_transfer msgs[2] = { };
    unsigned nmsgs = 0;

    assert(_bus.fd >= 0);

    if (send && send_len != 0) {
        msgs[nmsgs].tx_buf = (uint64_t) send;
        msgs[nmsgs].rx_buf = 0;
        msgs[nmsgs].len = send_len;
        msgs[nmsgs].speed_hz = _speed;
        msgs[nmsgs].delay_usecs = 0;
        msgs[nmsgs].bits_per_word = _desc.bits_per_word;
        msgs[nmsgs].cs_change = 0;
        nmsgs++;
    }

    if (recv && recv_len != 0) {
        msgs[nmsgs].tx_buf = 0;
        msgs[nmsgs].rx_buf = (uint64_t) recv;
        msgs[nmsgs].len = recv_len;
        msgs[nmsgs].speed_hz = _speed;
        msgs[nmsgs].delay_usecs = 0;
        msgs[nmsgs].bits_per_word = _desc.bits_per_word;
        msgs[nmsgs].cs_change = 0;
        nmsgs++;
    }

    if (!nmsgs) {
        return false;
    }

    int r;
    if (_bus.last_mode == _desc.mode) {
        /*
          the mode in the kernel is not tied to the file descriptor,
          so there is a chance some other process has changed it since
          we last used the bus. We want to report when this happens so
          the user has a chance of figuring out when there is
          conflicted use of the SPI bus. Unfortunately this costs us
          an extra syscall per transfer.
         */
        uint8_t current_mode;
        if (ioctl(_bus.fd, SPI_IOC_RD_MODE, &current_mode) < 0) {
            hal.console->printf("SPIDevice: error on getting mode fd=%d (%s)\n",
                                _bus.fd, strerror(errno));
            _bus.last_mode = -1;
        } else if (current_mode != _bus.last_mode) {
            hal.console->printf("SPIDevice: bus mode conflict fd=%d mode=%u/%u\n",
                                _bus.fd, (unsigned)_bus.last_mode, (unsigned)current_mode);
            _bus.last_mode = -1;
        }
    }
    if (_desc.mode != _bus.last_mode) {
        r = ioctl(_bus.fd, SPI_IOC_WR_MODE, &_desc.mode);
        if (r < 0) {
            hal.console->printf("SPIDevice: error on setting mode fd=%d (%s)\n",
                                _bus.fd, strerror(errno));
            return false;
        }
        _bus.last_mode = _desc.mode;
    }

    _cs_assert();
    r = ioctl(_bus.fd, SPI_IOC_MESSAGE(nmsgs), &msgs);
    _cs_release();

    if (r == -1) {
        hal.console->printf("SPIDevice: error transferring data fd=%d (%s)\n",
                            _bus.fd, strerror(errno));
        return false;
    }

    return true;
}

bool SPIDevice::transfer_fullduplex(const uint8_t *send, uint8_t *recv,
                                    uint32_t len)
{
    struct spi_ioc_transfer msgs[1] = { };

    assert(_bus.fd >= 0);

    if (!send || !recv || len == 0) {
        return false;
    }

    msgs[0].tx_buf = (uint64_t) send;
    msgs[0].rx_buf = (uint64_t) recv;
    msgs[0].len = len;
    msgs[0].speed_hz = _speed;
    msgs[0].delay_usecs = 0;
    msgs[0].bits_per_word = _desc.bits_per_word;
    msgs[0].cs_change = 0;

    int r = ioctl(_bus.fd, SPI_IOC_WR_MODE, &_desc.mode);
    if (r < 0) {
        hal.console->printf("SPIDevice: error on setting mode fd=%d (%s)\n",
                            _bus.fd, strerror(errno));
        return false;
    }

    _cs_assert();
    r = ioctl(_bus.fd, SPI_IOC_MESSAGE(1), &msgs);
    _cs_release();

    if (r == -1) {
        hal.console->printf("SPIDevice: error transferring data fd=%d (%s)\n",
                            _bus.fd, strerror(errno));
        return false;
    }

    return true;
}


void SPIDevice::_cs_assert()
{
    if (_desc.cs_pin == SPI_CS_KERNEL) {
        return;
    }

    _cs->write(0);
}

void SPIDevice::_cs_release()
{
    if (_desc.cs_pin == SPI_CS_KERNEL) {
        return;
    }

    _cs->write(1);
}

AP_HAL::Semaphore *SPIDevice::get_semaphore()
{
    return &_bus.sem;
}

AP_HAL::Device::PeriodicHandle SPIDevice::register_periodic_callback(
    uint32_t period_usec, AP_HAL::Device::PeriodicCb cb)
{
    TimerPollable *p = _bus.thread.add_timer(cb, &_bus, period_usec);
    if (!p) {
        AP_HAL::panic("Could not create periodic callback");
    }

    if (!_bus.thread.is_started()) {
        char name[16];
        snprintf(name, sizeof(name), "ap-spi-%u", _bus.bus);

        _bus.thread.set_stack_size(AP_LINUX_SENSORS_STACK_SIZE);
        _bus.thread.start(name, AP_LINUX_SENSORS_SCHED_POLICY,
                          AP_LINUX_SENSORS_SCHED_PRIO);
    }

    return static_cast<AP_HAL::Device::PeriodicHandle>(p);
}

bool SPIDevice::adjust_periodic_callback(
    AP_HAL::Device::PeriodicHandle h, uint32_t period_usec)
{
    return _bus.thread.adjust_timer(static_cast<TimerPollable*>(h), period_usec);
}


AP_HAL::OwnPtr<AP_HAL::SPIDevice>
SPIDeviceManager::get_device(const char *name)
{
    SPIDesc *desc = nullptr;

    /* Find the bus description in the table */
    for (uint8_t i = 0; i < _n_device_desc; i++) {
        if (!strcmp(_device[i].name, name)) {
            desc = &_device[i];
            break;
        }
    }

    if (!desc) {
        printf("SPI: Invalid device name: %s\n", name);
        return AP_HAL::OwnPtr<AP_HAL::SPIDevice>(nullptr);
    }

    /* Find if bus is already open */
    for (uint8_t i = 0, n = _buses.size(); i < n; i++) {
        if (_buses[i]->bus == desc->bus &&
            _buses[i]->kernel_cs == desc->subdev) {
            return _create_device(*_buses[i], *desc);
        }
    }

    /* Bus not found for this device, create a new one */
    AP_HAL::OwnPtr<SPIBus> b{new SPIBus()};
    if (!b || b->open(desc->bus, desc->subdev) < 0) {
        return nullptr;
    }

    auto dev = _create_device(*b, *desc);
    if (!dev) {
        return nullptr;
    }

    _buses.push_back(b.leak());

    return dev;
}

uint8_t SPIDeviceManager::get_count() {
   return _n_device_desc;
}

const char* SPIDeviceManager::get_device_name(uint8_t idx)
{
    return _device[idx].name;
}

/* Create a new device increasing the bus reference */
AP_HAL::OwnPtr<AP_HAL::SPIDevice>
SPIDeviceManager::_create_device(SPIBus &b, SPIDesc &desc) const
{
    auto dev = AP_HAL::OwnPtr<AP_HAL::SPIDevice>(new SPIDevice(b, desc));
    if (!dev) {
        return nullptr;
    }
    b.ref++;
    return dev;
}

void SPIDeviceManager::_unregister(SPIBus &b)
{
    if (b.ref == 0 || --b.ref > 0) {
        return;
    }

    for (auto it = _buses.begin(); it != _buses.end(); it++) {
        if ((*it)->bus == b.bus && (*it)->kernel_cs == b.kernel_cs) {
            _buses.erase(it);
            delete &b;
            break;
        }
    }
}

void SPIDeviceManager::teardown()
{
    for (auto it = _buses.begin(); it != _buses.end(); it++) {
        /* Try to stop thread - it may not even be started yet */
        (*it)->thread.stop();
    }

    for (auto it = _buses.begin(); it != _buses.end(); it++) {
        /* Try to join thread - failing is normal if thread was not started */
        (*it)->thread.join();
    }
}

}<|MERGE_RESOLUTION|>--- conflicted
+++ resolved
@@ -123,20 +123,17 @@
     SPIDesc("aeroio", 1, 1, SPI_MODE_0, 8, SPI_CS_KERNEL,  10*MHZ, 10*MHZ),
     SPIDesc("bmi160", 3, 0, SPI_MODE_3, 8, SPI_CS_KERNEL, 1*MHZ, 10*MHZ),
 };
-<<<<<<< HEAD
 #elif CONFIG_HAL_BOARD_SUBTYPE == HAL_BOARD_SUBTYPE_LINUX_RST_ZYNQ
 SPIDesc SPIDeviceManager::_device[] = {
     SPIDesc("rst_g",    0, 0,  SPI_MODE_3, 8, SPI_CS_KERNEL,  1*MHZ, 10*MHZ),
     SPIDesc("lis3mdl",  0, 1,  SPI_MODE_3, 8, SPI_CS_KERNEL,  1*MHZ, 10*MHZ),
     SPIDesc("rst_a",    0, 2,  SPI_MODE_3, 8, SPI_CS_KERNEL,  1*MHZ, 10*MHZ),
     SPIDesc("ms5611",   0, 3,  SPI_MODE_3, 8, SPI_CS_KERNEL,  1*MHZ, 10*MHZ),
-=======
 #elif CONFIG_HAL_BOARD_SUBTYPE == HAL_BOARD_SUBTYPE_LINUX_EDGE
 SPIDesc SPIDeviceManager::_device[] = {
     SPIDesc("mpu60x0",    0, 1, SPI_MODE_0, 8, SPI_CS_KERNEL,  1*MHZ, 11*MHZ),
     SPIDesc("mpu60x0ext",    0, 2, SPI_MODE_0, 8, SPI_CS_KERNEL,  1*MHZ, 11*MHZ),
     SPIDesc("ms5611",     0, 0, SPI_MODE_0, 8, SPI_CS_KERNEL,  10*MHZ,10*MHZ),
->>>>>>> b88f2f1d
 };
 #else
 // empty device table
