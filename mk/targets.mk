--- conflicted
+++ resolved
@@ -103,13 +103,8 @@
 %-nologging: EXTRAFLAGS += "-DLOGGING_ENABLED=DISABLED "
 
 # cope with copter and hil targets
-<<<<<<< HEAD
 FRAMES = quad tri hexa y6 octa octa-quad heli single coax bluerov vectored vectored6dof obc nologging
-BOARDS = apm1 apm2 apm2beta apm1-1280 px4 px4-v1 px4-v2 px4-v4 sitl flymaple linux vrbrain vrbrain-v40 vrbrain-v45 vrbrainv-50 vrbrain-v51 vrbrain-v52 vrubrain-v51 vrubrain-v52 vrhero-v10 erle pxf navio raspilot bbbmini minlure erlebrain2 bhat qflight pxfmini
-=======
-FRAMES = quad tri hexa y6 octa octa-quad heli single coax obc nologging
 BOARDS = apm1 apm2 apm2beta apm1-1280 px4 px4-v1 px4-v2 px4-v4 sitl flymaple linux vrbrain vrbrain-v40 vrbrain-v45 vrbrainv-50 vrbrain-v51 vrbrain-v52 vrubrain-v51 vrubrain-v52 vrhero-v10 erle pxf navio navio2 raspilot bbbmini minlure erlebrain2 bhat qflight pxfmini
->>>>>>> 1233022c
 
 define frame_template
 $(1)-$(2) : EXTRAFLAGS += "-DFRAME_CONFIG=$(shell echo $(2) | tr a-z A-Z | sed s/-/_/g)_FRAME "
