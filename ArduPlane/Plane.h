--- conflicted
+++ resolved
@@ -300,13 +300,10 @@
 #if HAL_SOARING_ENABLED
     ModeThermal mode_thermal;
 #endif
-<<<<<<< HEAD
-=======
 #if HAL_QUADPLANE_ENABLED
     ModeLoiterAltQLand mode_lotier_qland;
 #endif
 
->>>>>>> b417aad8
     // This is the state of the flight control system
     // There are multiple states defined such as MANUAL, FBW-A, AUTO
     Mode *control_mode = &mode_initializing;
