--- conflicted
+++ resolved
@@ -1465,13 +1465,6 @@
     } auto_stage;
 
     uint32_t reach_wp_time_ms = 0;  // time since vehicle reached destination (or zero if not yet reached)
-<<<<<<< HEAD
-};
-
-class ModeBrgNoGPS : public Mode {
-
-public:
-=======
     Destination ab_dest_stored;     // store the current destination
     bool is_auto;                   // enable zigzag auto feature which is automate both AB and sideways
     uint16_t line_count = 0;        // current line number
@@ -1484,45 +1477,12 @@
 
 public:
 
->>>>>>> eb4c69ed
-    // inherit constructor
-    using Mode::Mode;
-
-    bool init(bool ignore_checks) override;
-    void run() override;
-
-<<<<<<< HEAD
-    bool requires_GPS() const override { return true; }
-    bool has_manual_throttle() const override { return false; }
-    bool allows_arming(bool from_gcs) const override { return true; };
-    bool is_autopilot() const override { return false; }
-    bool has_user_takeoff(bool must_navigate) const override { return true; }
-
-#if PRECISION_LANDING == ENABLED
-    void set_precision_loiter_enabled(bool value) { _precision_loiter_enabled = value; }
-#endif
-
-protected:
-
-    const char *name() const override { return "BRG_NOGPS"; }
-    const char *name4() const override { return "BRGN"; }
-
-    uint32_t wp_distance() const override;
-    int32_t wp_bearing() const override;
-
-#if PRECISION_LANDING == ENABLED
-    bool do_precision_loiter();
-    void precision_loiter_xy();
-#endif
-
-private:
-
-#if PRECISION_LANDING == ENABLED
-    bool _precision_loiter_enabled;
-#endif
-
-};
-=======
+    // inherit constructor
+    using Mode::Mode;
+
+    bool init(bool ignore_checks) override;
+    void run() override;
+
     bool is_autopilot() const override { return true; }
     bool requires_GPS() const override { return false; }
     bool has_manual_throttle() const override { return false; }
@@ -1583,5 +1543,4 @@
     void warning_message(uint8_t message_n);    //Handles output messages to the terminal
 
 };
-#endif
->>>>>>> eb4c69ed
+#endif