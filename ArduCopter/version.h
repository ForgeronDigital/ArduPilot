--- conflicted
+++ resolved
@@ -6,11 +6,7 @@
 
 #include "ap_version.h"
 
-<<<<<<< HEAD
-#define THISFIRMWARE "ArduCopter V3.6-dev"
-=======
-#define THISFIRMWARE "APM:Copter V3.6-dev-tmrs-rc1"
->>>>>>> 07398e94
+#define THISFIRMWARE "ArduCopter V3.6-dev-tmrs-rc1"
 
 // the following line is parsed by the autotest scripts
 #define FIRMWARE_VERSION 3,6,0,FIRMWARE_VERSION_TYPE_DEV
