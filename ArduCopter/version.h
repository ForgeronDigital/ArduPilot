#pragma once

#ifndef FORCE_VERSION_H_INCLUDE
#error version.h should never be included directly. You probably want to include AP_Common/AP_FWVersion.h
#endif

#include "ap_version.h"

<<<<<<< HEAD
#define THISFIRMWARE "ArduCopter V4.0.6-tmrs"
=======
#define THISFIRMWARE "ArduCopter V4.0.7rc1"
>>>>>>> e5af78cb

// the following line is parsed by the autotest scripts
#define FIRMWARE_VERSION 4,0,7,FIRMWARE_VERSION_TYPE_BETA

#define FW_MAJOR 4
#define FW_MINOR 0
#define FW_PATCH 7
#define FW_TYPE FIRMWARE_VERSION_TYPE_BETA
<|MERGE_RESOLUTION|>--- conflicted
+++ resolved
@@ -6,11 +6,7 @@
 
 #include "ap_version.h"
 
-<<<<<<< HEAD
-#define THISFIRMWARE "ArduCopter V4.0.6-tmrs"
-=======
-#define THISFIRMWARE "ArduCopter V4.0.7rc1"
->>>>>>> e5af78cb
+#define THISFIRMWARE "ArduCopter V4.0.7rc1-tmrs"
 
 // the following line is parsed by the autotest scripts
 #define FIRMWARE_VERSION 4,0,7,FIRMWARE_VERSION_TYPE_BETA
