#include "Copter.h"

#if MODE_STABILIZE_ENABLED == ENABLED

/*
 * Init and run calls for stabilize flight mode
 */

// stabilize_run - runs the main stabilize controller
// should be called at 100hz or more
void ModeStabilize::run()
{
    // apply simple mode transform to pilot inputs
    update_simple_mode();

    // convert pilot input to lean angles
    float target_roll, target_pitch;
    get_pilot_desired_lean_angles(target_roll, target_pitch, copter.aparm.angle_max, copter.aparm.angle_max);

    // get pilot's desired yaw rate
    float target_yaw_rate = get_pilot_desired_yaw_rate(channel_yaw->norm_input_dz());

    if (!motors->armed()) {
        // Motors should be Stopped
        motors->set_desired_spool_state(AP_Motors::DesiredSpoolState::SHUT_DOWN);
    } else if (copter.ap.throttle_zero
               || (copter.air_mode == AirMode::AIRMODE_ENABLED && motors->get_spool_state() == AP_Motors::SpoolState::SHUT_DOWN)) {
        // throttle_zero is never true in air mode, but the motors should be allowed to go through ground idle
        // in order to facilitate the spoolup block

        // Attempting to Land
        motors->set_desired_spool_state(AP_Motors::DesiredSpoolState::GROUND_IDLE);
    } else {
        motors->set_desired_spool_state(AP_Motors::DesiredSpoolState::THROTTLE_UNLIMITED);
    }

    float pilot_desired_throttle = get_pilot_desired_throttle();

    switch (motors->get_spool_state()) {
    case AP_Motors::SpoolState::SHUT_DOWN:
        // Motors Stopped
        attitude_control->reset_yaw_target_and_rate();
        attitude_control->reset_rate_controller_I_terms();
        pilot_desired_throttle = 0.0f;
        break;

    case AP_Motors::SpoolState::GROUND_IDLE:
        // Landed
        attitude_control->reset_yaw_target_and_rate();
        attitude_control->reset_rate_controller_I_terms_smoothly();
        pilot_desired_throttle = 0.0f;
        break;

    case AP_Motors::SpoolState::THROTTLE_UNLIMITED:
        // clear landing flag above zero throttle
        if (!motors->limit.throttle_lower) {
            set_land_complete(false);
        }
        break;

    case AP_Motors::SpoolState::SPOOLING_UP:
    case AP_Motors::SpoolState::SPOOLING_DOWN:
        // do nothing
        break;
    }

    // call attitude controller
    attitude_control->input_euler_angle_roll_pitch_euler_rate_yaw(target_roll, target_pitch, target_yaw_rate);

    // output pilot's throttle
<<<<<<< HEAD
    attitude_control->set_throttle_out(pilot_desired_throttle, true, g.throttle_filt);
}
=======
    attitude_control->set_throttle_out(get_pilot_desired_throttle(),
                                       true,
                                       g.throttle_filt);
}

#endif
>>>>>>> f0984c2e
<|MERGE_RESOLUTION|>--- conflicted
+++ resolved
@@ -68,14 +68,7 @@
     attitude_control->input_euler_angle_roll_pitch_euler_rate_yaw(target_roll, target_pitch, target_yaw_rate);
 
     // output pilot's throttle
-<<<<<<< HEAD
     attitude_control->set_throttle_out(pilot_desired_throttle, true, g.throttle_filt);
 }
-=======
-    attitude_control->set_throttle_out(get_pilot_desired_throttle(),
-                                       true,
-                                       g.throttle_filt);
-}
 
-#endif
->>>>>>> f0984c2e
+#endif