--- conflicted
+++ resolved
@@ -55,11 +55,7 @@
     }
 
     // only allow flip when flying
-<<<<<<< HEAD
-    if (!motors.armed()) {
-=======
     if (!motors->armed() || ap.land_complete) {
->>>>>>> 99ba8bdc
         return false;
     }
 
