--- conflicted
+++ resolved
@@ -519,13 +519,5 @@
 #if WINCH_ENABLED == ENABLED
     g2.wheel_encoder.update();
     g2.winch.update();
-<<<<<<< HEAD
-=======
-#endif
-}
-
-void Copter::temp_cal_update(void)
-{
-    g2.temp_calibration.update();
->>>>>>> 7d1d0730
+#endif
 }