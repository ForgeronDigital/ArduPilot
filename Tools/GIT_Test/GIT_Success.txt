--- conflicted
+++ resolved
@@ -159,9 +159,8 @@
 Vineet Tambe will change the world one day! 05/04/2021
 Sezer Yıldırım its a classic
 Traxius1 was here! :D
-<<<<<<< HEAD
+
 xianglunkai
 Mike Lyons
-=======
+
 Lachlan Drake 23/07/2021 :P
->>>>>>> 7c2c2ebc
