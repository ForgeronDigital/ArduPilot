<<<<<<< HEAD
'''
Fly Copter in SITL

AP_FLAKE8_CLEAN
'''

from __future__ import print_function
import copy
import math
import os
import shutil
import time
import numpy

from pymavlink import quaternion
from pymavlink import mavutil
from pymavlink import mavextra
from pymavlink import rotmat

from pysim import util
from pysim import vehicleinfo

import vehicle_test_suite

from vehicle_test_suite import NotAchievedException, AutoTestTimeoutException, PreconditionFailedException
from vehicle_test_suite import Test
from vehicle_test_suite import MAV_POS_TARGET_TYPE_MASK

from pymavlink.rotmat import Vector3

# get location of scripts
testdir = os.path.dirname(os.path.realpath(__file__))
SITL_START_LOCATION = mavutil.location(-35.362938, 149.165085, 584, 270)

# Flight mode switch positions are set-up in arducopter.param to be
#   switch 1 = Circle
#   switch 2 = Land
#   switch 3 = RTL
#   switch 4 = Auto
#   switch 5 = Loiter
#   switch 6 = Stabilize


class AutoTestCopter(vehicle_test_suite.TestSuite):
    @staticmethod
    def get_not_armable_mode_list():
        return ["AUTO", "AUTOTUNE", "BRAKE", "CIRCLE", "FLIP", "LAND", "RTL", "SMART_RTL", "AVOID_ADSB", "FOLLOW"]

    @staticmethod
    def get_not_disarmed_settable_modes_list():
        return ["FLIP", "AUTOTUNE"]

    @staticmethod
    def get_no_position_not_settable_modes_list():
        return []

    @staticmethod
    def get_position_armable_modes_list():
        return ["DRIFT", "GUIDED", "LOITER", "POSHOLD", "THROW"]

    @staticmethod
    def get_normal_armable_modes_list():
        return ["ACRO", "ALT_HOLD", "STABILIZE", "GUIDED_NOGPS"]

    def log_name(self):
        return "ArduCopter"

    def test_filepath(self):
        return os.path.realpath(__file__)

    def default_speedup(self):
        return 100

    def set_current_test_name(self, name):
        self.current_test_name_directory = "ArduCopter_Tests/" + name + "/"

    def sitl_start_location(self):
        return SITL_START_LOCATION

    def mavproxy_options(self):
        ret = super(AutoTestCopter, self).mavproxy_options()
        if self.frame != 'heli':
            ret.append('--quadcopter')
        return ret

    def sitl_streamrate(self):
        return 5

    def vehicleinfo_key(self):
        return 'ArduCopter'

    def default_frame(self):
        return "+"

    def apply_defaultfile_parameters(self):
        # Copter passes in a defaults_filepath in place of applying
        # parameters afterwards.
        pass

    def defaults_filepath(self):
        return self.model_defaults_filepath(self.frame)

    def wait_disarmed_default_wait_time(self):
        return 120

    def close(self):
        super(AutoTestCopter, self).close()

        # [2014/05/07] FC Because I'm doing a cross machine build
        # (source is on host, build is on guest VM) I cannot hard link
        # This flag tells me that I need to copy the data out
        if self.copy_tlog:
            shutil.copy(self.logfile, self.buildlog)

    def is_copter(self):
        return True

    def get_stick_arming_channel(self):
        return int(self.get_parameter("RCMAP_YAW"))

    def get_disarm_delay(self):
        return int(self.get_parameter("DISARM_DELAY"))

    def set_autodisarm_delay(self, delay):
        self.set_parameter("DISARM_DELAY", delay)

    def takeoff(self,
                alt_min=30,
                takeoff_throttle=1700,
                require_absolute=True,
                mode="STABILIZE",
                timeout=120,
                max_err=5):
        """Takeoff get to 30m altitude."""
        self.progress("TAKEOFF")
        self.change_mode(mode)
        if not self.armed():
            self.wait_ready_to_arm(require_absolute=require_absolute, timeout=timeout)
            self.zero_throttle()
            self.arm_vehicle()
        if mode == 'GUIDED':
            self.user_takeoff(alt_min=alt_min, timeout=timeout, max_err=max_err)
        else:
            self.set_rc(3, takeoff_throttle)
        self.wait_altitude(alt_min-1, alt_min+max_err, relative=True, timeout=timeout)
        self.hover()
        self.progress("TAKEOFF COMPLETE")

    def land_and_disarm(self, timeout=60):
        """Land the quad."""
        self.progress("STARTING LANDING")
        self.change_mode("LAND")
        self.wait_landed_and_disarmed(timeout=timeout)

    def wait_landed_and_disarmed(self, min_alt=6, timeout=60):
        """Wait to be landed and disarmed"""
        m = self.mav.recv_match(type='GLOBAL_POSITION_INT', blocking=True)
        alt = m.relative_alt / 1000.0 # mm -> m
        if alt > min_alt:
            self.wait_altitude(min_alt-1, min_alt+5, relative=True, timeout=timeout)
#        self.wait_statustext("SIM Hit ground", timeout=timeout)
        self.wait_disarmed()

    def hover(self, hover_throttle=1500):
        self.set_rc(3, hover_throttle)

    # Climb/descend to a given altitude
    def setAlt(self, desiredAlt=50):
        pos = self.mav.location(relative_alt=True)
        if pos.alt > desiredAlt:
            self.set_rc(3, 1300)
            self.wait_altitude((desiredAlt-5), desiredAlt, relative=True)
        if pos.alt < (desiredAlt-5):
            self.set_rc(3, 1800)
            self.wait_altitude((desiredAlt-5), desiredAlt, relative=True)
        self.hover()

    # Takeoff, climb to given altitude, and fly east for 10 seconds
    def takeoffAndMoveAway(self, dAlt=50, dDist=50):
        self.progress("Centering sticks")
        self.set_rc_from_map({
            1: 1500,
            2: 1500,
            3: 1000,
            4: 1500,
        })
        self.takeoff(alt_min=dAlt, mode='GUIDED')
        self.change_mode("ALT_HOLD")

        self.progress("Yaw to east")
        self.set_rc(4, 1580)
        self.wait_heading(90)
        self.set_rc(4, 1500)

        self.progress("Fly eastbound away from home")
        self.set_rc(2, 1800)
        self.delay_sim_time(10)
        self.set_rc(2, 1500)
        self.hover()
        self.progress("Copter staging 50 meters east of home at 50 meters altitude In mode Alt Hold")

    # loiter - fly south west, then loiter within 5m position and altitude
    def ModeLoiter(self, holdtime=10, maxaltchange=5, maxdistchange=5):
        """Hold loiter position."""
        self.takeoff(10, mode="LOITER")

        # first aim south east
        self.progress("turn south east")
        self.set_rc(4, 1580)
        self.wait_heading(170)
        self.set_rc(4, 1500)

        # fly south east 50m
        self.set_rc(2, 1100)
        self.wait_distance(50)
        self.set_rc(2, 1500)

        # wait for copter to slow moving
        self.wait_groundspeed(0, 2)

        m = self.mav.recv_match(type='VFR_HUD', blocking=True)
        start_altitude = m.alt
        start = self.mav.location()
        tstart = self.get_sim_time()
        self.progress("Holding loiter at %u meters for %u seconds" %
                      (start_altitude, holdtime))
        while self.get_sim_time_cached() < tstart + holdtime:
            m = self.mav.recv_match(type='VFR_HUD', blocking=True)
            pos = self.mav.location()
            delta = self.get_distance(start, pos)
            alt_delta = math.fabs(m.alt - start_altitude)
            self.progress("Loiter Dist: %.2fm, alt:%u" % (delta, m.alt))
            if alt_delta > maxaltchange:
                raise NotAchievedException(
                    "Loiter alt shifted %u meters (> limit %u)" %
                    (alt_delta, maxaltchange))
            if delta > maxdistchange:
                raise NotAchievedException(
                    "Loiter shifted %u meters (> limit of %u)" %
                    (delta, maxdistchange))
        self.progress("Loiter OK for %u seconds" % holdtime)

        self.progress("Climb to 30m")
        self.change_alt(30)

        self.progress("Descend to 20m")
        self.change_alt(20)

        self.do_RTL()

    def ModeAltHold(self):
        '''Test AltHold Mode'''
        self.takeoff(10, mode="ALT_HOLD")
        self.watch_altitude_maintained(altitude_min=9, altitude_max=11)
        # feed in full elevator and aileron input and make sure we
        # retain altitude:
        self.set_rc_from_map({
            1: 1000,
            2: 1000,
        })
        self.watch_altitude_maintained(altitude_min=9, altitude_max=11)
        self.set_rc_from_map({
            1: 1500,
            2: 1500,
        })
        self.do_RTL()

    def fly_to_origin(self, final_alt=10):
        origin = self.poll_message("GPS_GLOBAL_ORIGIN")
        self.change_mode("GUIDED")
        self.guided_move_global_relative_alt(origin.latitude,
                                             origin.longitude,
                                             final_alt)

    def change_alt(self, alt_min, climb_throttle=1920, descend_throttle=1080):
        """Change altitude."""
        def adjust_altitude(current_alt, target_alt, accuracy):
            if math.fabs(current_alt - target_alt) <= accuracy:
                self.hover()
            elif current_alt < target_alt:
                self.set_rc(3, climb_throttle)
            else:
                self.set_rc(3, descend_throttle)
        self.wait_altitude(
            (alt_min - 5),
            alt_min,
            relative=True,
            called_function=lambda current_alt, target_alt: adjust_altitude(current_alt, target_alt, 1)
        )
        self.hover()

    def RecordThenPlayMission(self, side=50, timeout=300):
        '''Use switches to toggle in mission, then fly it'''
        self.takeoff(20, mode="ALT_HOLD")

        """Fly a square, flying N then E ."""
        tstart = self.get_sim_time()

        # ensure all sticks in the middle
        self.set_rc_from_map({
            1: 1500,
            2: 1500,
            3: 1500,
            4: 1500,
        })

        # switch to loiter mode temporarily to stop us from rising
        self.change_mode('LOITER')

        # first aim north
        self.progress("turn right towards north")
        self.set_rc(4, 1580)
        self.wait_heading(10)
        self.set_rc(4, 1500)

        # save bottom left corner of box as waypoint
        self.progress("Save WP 1 & 2")
        self.save_wp()

        # switch back to ALT_HOLD mode
        self.change_mode('ALT_HOLD')

        # pitch forward to fly north
        self.progress("Going north %u meters" % side)
        self.set_rc(2, 1300)
        self.wait_distance(side)
        self.set_rc(2, 1500)

        # save top left corner of square as waypoint
        self.progress("Save WP 3")
        self.save_wp()

        # roll right to fly east
        self.progress("Going east %u meters" % side)
        self.set_rc(1, 1700)
        self.wait_distance(side)
        self.set_rc(1, 1500)

        # save top right corner of square as waypoint
        self.progress("Save WP 4")
        self.save_wp()

        # pitch back to fly south
        self.progress("Going south %u meters" % side)
        self.set_rc(2, 1700)
        self.wait_distance(side)
        self.set_rc(2, 1500)

        # save bottom right corner of square as waypoint
        self.progress("Save WP 5")
        self.save_wp()

        # roll left to fly west
        self.progress("Going west %u meters" % side)
        self.set_rc(1, 1300)
        self.wait_distance(side)
        self.set_rc(1, 1500)

        # save bottom left corner of square (should be near home) as waypoint
        self.progress("Save WP 6")
        self.save_wp()

        # reduce throttle again
        self.set_rc(3, 1500)

        # descend to 10m
        self.progress("Descend to 10m in Loiter")
        self.change_mode('LOITER')
        self.set_rc(3, 1200)
        time_left = timeout - (self.get_sim_time() - tstart)
        self.progress("timeleft = %u" % time_left)
        if time_left < 20:
            time_left = 20
        self.wait_altitude(-10, 10, timeout=time_left, relative=True)
        self.set_rc(3, 1500)
        self.save_wp()

        # save the stored mission to file
        mavproxy = self.start_mavproxy()
        num_wp = self.save_mission_to_file_using_mavproxy(
            mavproxy,
            os.path.join(testdir, "ch7_mission.txt"))
        self.stop_mavproxy(mavproxy)
        if not num_wp:
            raise NotAchievedException("save_mission_to_file failed")

        self.progress("test: Fly a mission from 1 to %u" % num_wp)
        self.change_mode('AUTO')
        self.set_current_waypoint(1)
        self.wait_waypoint(0, num_wp-1, timeout=500)
        self.progress("test: MISSION COMPLETE: passed!")
        self.land_and_disarm()

    # enter RTL mode and wait for the vehicle to disarm
    def do_RTL(self, distance_min=None, check_alt=True, distance_max=10, timeout=250, quiet=False):
        """Enter RTL mode and wait for the vehicle to disarm at Home."""
        self.change_mode("RTL")
        self.hover()
        self.wait_rtl_complete(check_alt=check_alt, distance_max=distance_max, timeout=timeout, quiet=True)

    def wait_rtl_complete(self, check_alt=True, distance_max=10, timeout=250, quiet=False):
        """Wait for RTL to reach home and disarm"""
        self.progress("Waiting RTL to reach Home and disarm")
        tstart = self.get_sim_time()
        while self.get_sim_time_cached() < tstart + timeout:
            m = self.mav.recv_match(type='GLOBAL_POSITION_INT', blocking=True)
            alt = m.relative_alt / 1000.0 # mm -> m
            home_distance = self.distance_to_home(use_cached_home=True)
            home = ""
            alt_valid = alt <= 1
            distance_valid = home_distance < distance_max
            if check_alt:
                if alt_valid and distance_valid:
                    home = "HOME"
            else:
                if distance_valid:
                    home = "HOME"
            if not quiet:
                self.progress("Alt: %.02f  HomeDist: %.02f %s" %
                              (alt, home_distance, home))

            # our post-condition is that we are disarmed:
            if not self.armed():
                if home == "":
                    raise NotAchievedException("Did not get home")
                # success!
                return

        raise AutoTestTimeoutException("Did not get home and disarm")

    def LoiterToAlt(self):
        """Loiter-To-Alt"""

        self.context_push()

        ex = None
        try:

            self.set_parameters({
                "PLND_ENABLED": 1,
                "PLND_TYPE": 4,
            })

            self.set_analog_rangefinder_parameters()

            self.reboot_sitl()

            num_wp = self.load_mission("copter_loiter_to_alt.txt")

            self.change_mode('LOITER')

            self.install_terrain_handlers_context()
            self.wait_ready_to_arm()

            self.arm_vehicle()

            self.change_mode('AUTO')

            self.set_rc(3, 1550)

            self.wait_current_waypoint(2)

            self.set_rc(3, 1500)

            self.wait_waypoint(0, num_wp-1, timeout=500)

            self.wait_disarmed()
        except Exception as e:
            self.print_exception_caught(e)
            ex = e

        self.context_pop()
        self.reboot_sitl()

        if ex is not None:
            raise ex

    # Tests all actions and logic behind the radio failsafe
    def ThrottleFailsafe(self, side=60, timeout=360):
        '''Test Throttle Failsafe'''
        self.start_subtest("If you haven't taken off yet RC failure should be instant disarm")
        self.change_mode("STABILIZE")
        self.set_parameter("DISARM_DELAY", 0)
        self.arm_vehicle()
        self.set_parameter("SIM_RC_FAIL", 1)
        self.disarm_wait(timeout=1)
        self.set_parameter("SIM_RC_FAIL", 0)
        self.set_parameter("DISARM_DELAY", 10)

        # Trigger an RC failure with the failsafe disabled. Verify no action taken.
        self.start_subtest("Radio failsafe disabled test: FS_THR_ENABLE=0 should take no failsafe action")
        self.set_parameter('FS_THR_ENABLE', 0)
        self.set_parameter('FS_OPTIONS', 0)
        self.takeoffAndMoveAway()
        self.set_parameter("SIM_RC_FAIL", 1)
        self.delay_sim_time(5)
        self.wait_mode("ALT_HOLD")
        self.set_parameter("SIM_RC_FAIL", 0)
        self.delay_sim_time(5)
        self.wait_mode("ALT_HOLD")
        self.end_subtest("Completed Radio failsafe disabled test")

        # Trigger an RC failure, verify radio failsafe triggers,
        # restore radio, verify RC function by changing modes to cicle
        # and stabilize.
        self.start_subtest("Radio failsafe recovery test")
        self.set_parameter('FS_THR_ENABLE', 1)
        self.set_parameter("SIM_RC_FAIL", 1)
        self.wait_mode("RTL")
        self.delay_sim_time(5)
        self.set_parameter("SIM_RC_FAIL", 0)
        self.delay_sim_time(5)
        self.set_rc(5, 1050)
        self.wait_mode("CIRCLE")
        self.set_rc(5, 1950)
        self.wait_mode("STABILIZE")
        self.end_subtest("Completed Radio failsafe recovery test")

        # Trigger and RC failure, verify failsafe triggers and RTL completes
        self.start_subtest("Radio failsafe RTL with no options test: FS_THR_ENABLE=1 & FS_OPTIONS=0")
        self.set_parameter("SIM_RC_FAIL", 1)
        self.wait_mode("RTL")
        self.wait_rtl_complete()
        self.set_parameter("SIM_RC_FAIL", 0)
        self.end_subtest("Completed Radio failsafe RTL with no options test")

        # Trigger and RC failure, verify failsafe triggers and land completes
        self.start_subtest("Radio failsafe LAND with no options test: FS_THR_ENABLE=3 & FS_OPTIONS=0")
        self.set_parameter('FS_THR_ENABLE', 3)
        self.takeoffAndMoveAway()
        self.set_parameter("SIM_RC_FAIL", 1)
        self.wait_mode("LAND")
        self.wait_landed_and_disarmed()
        self.set_parameter("SIM_RC_FAIL", 0)
        self.end_subtest("Completed Radio failsafe LAND with no options test")

        # Trigger and RC failure, verify failsafe triggers and SmartRTL completes
        self.start_subtest("Radio failsafe SmartRTL->RTL with no options test: FS_THR_ENABLE=4 & FS_OPTIONS=0")
        self.set_parameter('FS_THR_ENABLE', 4)
        self.takeoffAndMoveAway()
        self.set_parameter("SIM_RC_FAIL", 1)
        self.wait_mode("SMART_RTL")
        self.wait_disarmed()
        self.set_parameter("SIM_RC_FAIL", 0)
        self.end_subtest("Completed Radio failsafe SmartRTL->RTL with no options test")

        # Trigger and RC failure, verify failsafe triggers and SmartRTL completes
        self.start_subtest("Radio failsafe SmartRTL->Land with no options test: FS_THR_ENABLE=5 & FS_OPTIONS=0")
        self.set_parameter('FS_THR_ENABLE', 5)
        self.takeoffAndMoveAway()
        self.set_parameter("SIM_RC_FAIL", 1)
        self.wait_mode("SMART_RTL")
        self.wait_disarmed()
        self.set_parameter("SIM_RC_FAIL", 0)
        self.end_subtest("Completed Radio failsafe SmartRTL_Land with no options test")

        # Trigger a GPS failure and RC failure, verify RTL fails into
        # land mode and completes
        self.start_subtest("Radio failsafe RTL fails into land mode due to bad position.")
        self.set_parameter('FS_THR_ENABLE', 1)
        self.takeoffAndMoveAway()
        self.set_parameter('SIM_GPS_DISABLE', 1)
        self.delay_sim_time(5)
        self.set_parameter("SIM_RC_FAIL", 1)
        self.wait_mode("LAND")
        self.wait_landed_and_disarmed()
        self.set_parameter("SIM_RC_FAIL", 0)
        self.set_parameter('SIM_GPS_DISABLE', 0)
        self.wait_ekf_happy()
        self.end_subtest("Completed Radio failsafe RTL fails into land mode due to bad position.")

        # Trigger a GPS failure and RC failure, verify SmartRTL fails
        # into land mode and completes
        self.start_subtest("Radio failsafe SmartRTL->RTL fails into land mode due to bad position.")
        self.set_parameter('FS_THR_ENABLE', 4)
        self.takeoffAndMoveAway()
        self.set_parameter('SIM_GPS_DISABLE', 1)
        self.delay_sim_time(5)
        self.set_parameter("SIM_RC_FAIL", 1)
        self.wait_mode("LAND")
        self.wait_landed_and_disarmed()
        self.set_parameter("SIM_RC_FAIL", 0)
        self.set_parameter('SIM_GPS_DISABLE', 0)
        self.wait_ekf_happy()
        self.end_subtest("Completed Radio failsafe SmartRTL->RTL fails into land mode due to bad position.")

        # Trigger a GPS failure and RC failure, verify SmartRTL fails
        # into land mode and completes
        self.start_subtest("Radio failsafe SmartRTL->LAND fails into land mode due to bad position.")
        self.set_parameter('FS_THR_ENABLE', 5)
        self.takeoffAndMoveAway()
        self.set_parameter('SIM_GPS_DISABLE', 1)
        self.delay_sim_time(5)
        self.set_parameter("SIM_RC_FAIL", 1)
        self.wait_mode("LAND")
        self.wait_landed_and_disarmed()
        self.set_parameter("SIM_RC_FAIL", 0)
        self.set_parameter('SIM_GPS_DISABLE', 0)
        self.wait_ekf_happy()
        self.end_subtest("Completed Radio failsafe SmartRTL->LAND fails into land mode due to bad position.")

        # Trigger a GPS failure, then restore the GPS. Trigger an RC
        # failure, verify SmartRTL fails into RTL and completes
        self.start_subtest("Radio failsafe SmartRTL->RTL fails into RTL mode due to no path.")
        self.set_parameter('FS_THR_ENABLE', 4)
        self.takeoffAndMoveAway()
        self.set_parameter('SIM_GPS_DISABLE', 1)
        self.wait_statustext("SmartRTL deactivated: bad position", timeout=60)
        self.set_parameter('SIM_GPS_DISABLE', 0)
        self.wait_ekf_happy()
        self.delay_sim_time(5)
        self.set_parameter("SIM_RC_FAIL", 1)
        self.wait_mode("RTL")
        self.wait_rtl_complete()
        self.set_parameter("SIM_RC_FAIL", 0)
        self.end_subtest("Completed Radio failsafe SmartRTL->RTL fails into RTL mode due to no path.")

        # Trigger a GPS failure, then restore the GPS. Trigger an RC
        # failure, verify SmartRTL fails into Land and completes
        self.start_subtest("Radio failsafe SmartRTL->LAND fails into land mode due to no path.")
        self.set_parameter('FS_THR_ENABLE', 5)
        self.takeoffAndMoveAway()
        self.set_parameter('SIM_GPS_DISABLE', 1)
        self.wait_statustext("SmartRTL deactivated: bad position", timeout=60)
        self.set_parameter('SIM_GPS_DISABLE', 0)
        self.wait_ekf_happy()
        self.delay_sim_time(5)
        self.set_parameter("SIM_RC_FAIL", 1)
        self.wait_mode("LAND")
        self.wait_landed_and_disarmed()
        self.set_parameter("SIM_RC_FAIL", 0)
        self.end_subtest("Completed Radio failsafe SmartRTL->LAND fails into land mode due to no path.")

        # Trigger an RC failure in guided mode with the option enabled
        # to continue in guided. Verify no failsafe action takes place
        self.start_subtest("Radio failsafe with option to continue in guided mode: FS_THR_ENABLE=1 & FS_OPTIONS=4")
        self.set_parameter("SYSID_MYGCS", self.mav.source_system)
        self.setGCSfailsafe(1)
        self.set_parameter('FS_THR_ENABLE', 1)
        self.set_parameter('FS_OPTIONS', 4)
        self.takeoffAndMoveAway()
        self.change_mode("GUIDED")
        self.set_parameter("SIM_RC_FAIL", 1)
        self.delay_sim_time(5)
        self.wait_mode("GUIDED")
        self.set_parameter("SIM_RC_FAIL", 0)
        self.delay_sim_time(5)
        self.change_mode("ALT_HOLD")
        self.setGCSfailsafe(0)
        # self.change_mode("RTL")
        # self.wait_disarmed()
        self.end_subtest("Completed Radio failsafe with option to continue in guided mode")

        # Trigger an RC failure in AUTO mode with the option enabled
        # to continue the mission. Verify no failsafe action takes
        # place
        self.start_subtest("Radio failsafe RTL with option to continue mission: FS_THR_ENABLE=1 & FS_OPTIONS=1")
        self.set_parameter('FS_OPTIONS', 1)
        self.progress("# Load copter_mission")
        num_wp = self.load_mission("copter_mission.txt", strict=False)
        if not num_wp:
            raise NotAchievedException("load copter_mission failed")
#        self.takeoffAndMoveAway()
        self.change_mode("AUTO")
        self.set_parameter("SIM_RC_FAIL", 1)
        self.delay_sim_time(5)
        self.wait_mode("AUTO")
        self.set_parameter("SIM_RC_FAIL", 0)
        self.delay_sim_time(5)
        self.wait_mode("AUTO")
        # self.change_mode("RTL")
        # self.wait_disarmed()
        self.end_subtest("Completed Radio failsafe RTL with option to continue mission")

        # Trigger an RC failure in AUTO mode without the option
        # enabled to continue. Verify failsafe triggers and RTL
        # completes
        self.start_subtest("Radio failsafe RTL in mission without "
                           "option to continue should RTL: FS_THR_ENABLE=1 & FS_OPTIONS=0")
        self.set_parameter('FS_OPTIONS', 0)
        self.set_parameter("SIM_RC_FAIL", 1)
        self.wait_mode("RTL")
        self.wait_rtl_complete()
        self.clear_mission(mavutil.mavlink.MAV_MISSION_TYPE_MISSION)
        self.set_parameter("SIM_RC_FAIL", 0)
        self.end_subtest("Completed Radio failsafe RTL in mission without option to continue")

        self.progress("All radio failsafe tests complete")
        self.set_parameter('FS_THR_ENABLE', 0)
        self.reboot_sitl()

    def ThrottleFailsafePassthrough(self):
        '''check servo passthrough on RC failsafe.  Make sure it doesn't glitch to the bad RC input value'''
        channel = 7
        trim_value = 1450
        self.set_parameters({
            'RC%u_MIN' % channel: 1000,
            'RC%u_MAX' % channel: 2000,
            'SERVO%u_MIN' % channel: 1000,
            'SERVO%u_MAX' % channel: 2000,
            'SERVO%u_TRIM' % channel: trim_value,
            'SERVO%u_FUNCTION' % channel: 146,  # scaled passthrough for channel 7
            'FS_THR_ENABLE': 1,
            'RC_FS_TIMEOUT': 10,
            'SERVO_RC_FS_MSK': 1 << (channel-1),
        })

        self.reboot_sitl()

        self.context_set_message_rate_hz('SERVO_OUTPUT_RAW', 200)

        self.set_rc(channel, 1799)
        expected_servo_output_value = 1778  # 1778 because of weird trim
        self.wait_servo_channel_value(channel, expected_servo_output_value)
        # receiver goes into failsafe with wild override values:

        def ensure_SERVO_values_never_input(mav, m):
            if m.get_type() != "SERVO_OUTPUT_RAW":
                return
            value = getattr(m, "servo%u_raw" % channel)
            if value != expected_servo_output_value and value != trim_value:
                raise NotAchievedException("Bad servo value %u received" % value)

        self.install_message_hook_context(ensure_SERVO_values_never_input)
        self.progress("Forcing receiver into failsafe")
        self.set_rc_from_map({
            3: 800,
            channel: 1300,
        })
        self.wait_servo_channel_value(channel, trim_value)
        self.delay_sim_time(10)

    # Tests all actions and logic behind the GCS failsafe
    def GCSFailsafe(self, side=60, timeout=360):
        '''Test GCS Failsafe'''
        try:
            self.test_gcs_failsafe(side=side, timeout=timeout)
        except Exception as ex:
            self.setGCSfailsafe(0)
            self.set_parameter('FS_OPTIONS', 0)
            self.disarm_vehicle(force=True)
            self.reboot_sitl()
            raise ex

    def test_gcs_failsafe(self, side=60, timeout=360):
        # Test double-SmartRTL; ensure we do SmarRTL twice rather than
        # landing (tests fix for actual bug)
        self.set_parameter("SYSID_MYGCS", self.mav.source_system)
        self.context_push()
        self.start_subtest("GCS failsafe SmartRTL twice")
        self.setGCSfailsafe(3)
        self.set_parameter('FS_OPTIONS', 8)
        self.takeoffAndMoveAway()
        self.set_heartbeat_rate(0)
        self.wait_mode("SMART_RTL")
        self.wait_disarmed()
        self.set_heartbeat_rate(self.speedup)
        self.wait_statustext("GCS Failsafe Cleared", timeout=60)

        self.takeoffAndMoveAway()
        self.set_heartbeat_rate(0)
        self.wait_statustext("GCS Failsafe")

        def ensure_smartrtl(mav, m):
            if m.get_type() != "HEARTBEAT":
                return
            # can't use mode_is here because we're in the message hook
            print("Mode: %s" % self.mav.flightmode)
            if self.mav.flightmode != "SMART_RTL":
                raise NotAchievedException("Not in SMART_RTL")
        self.install_message_hook_context(ensure_smartrtl)

        self.set_heartbeat_rate(self.speedup)
        self.wait_statustext("GCS Failsafe Cleared", timeout=60)
        self.set_heartbeat_rate(0)
        self.wait_statustext("GCS Failsafe")

        self.wait_disarmed()

        self.end_subtest("GCS failsafe SmartRTL twice")
        self.set_heartbeat_rate(self.speedup)
        self.wait_statustext("GCS Failsafe Cleared", timeout=60)
        self.context_pop()

        # Trigger telemetry loss with failsafe disabled. Verify no action taken.
        self.start_subtest("GCS failsafe disabled test: FS_GCS_ENABLE=0 should take no failsafe action")
        self.setGCSfailsafe(0)
        self.takeoffAndMoveAway()
        self.set_heartbeat_rate(0)
        self.delay_sim_time(5)
        self.wait_mode("ALT_HOLD")
        self.set_heartbeat_rate(self.speedup)
        self.delay_sim_time(5)
        self.wait_mode("ALT_HOLD")
        self.end_subtest("Completed GCS failsafe disabled test")

        # Trigger telemetry loss with failsafe enabled. Verify
        # failsafe triggers to RTL. Restore telemetry, verify failsafe
        # clears, and change modes.
        self.start_subtest("GCS failsafe recovery test: FS_GCS_ENABLE=1 & FS_OPTIONS=0")
        self.setGCSfailsafe(1)
        self.set_parameter('FS_OPTIONS', 0)
        self.set_heartbeat_rate(0)
        self.wait_mode("RTL")
        self.set_heartbeat_rate(self.speedup)
        self.wait_statustext("GCS Failsafe Cleared", timeout=60)
        self.change_mode("LOITER")
        self.end_subtest("Completed GCS failsafe recovery test")

        # Trigger telemetry loss with failsafe enabled. Verify
        # failsafe triggers to RTL. Restore telemetry, verify failsafe
        # clears, and change modes.
        self.start_subtest("GCS failsafe recovery test: FS_GCS_ENABLE=1 & FS_OPTIONS=0 & FS_GCS_TIMEOUT=10")
        self.setGCSfailsafe(1)
        self.set_parameter('FS_OPTIONS', 0)
        old_gcs_timeout = self.get_parameter("FS_GCS_TIMEOUT")
        new_gcs_timeout = old_gcs_timeout * 2
        self.set_parameter("FS_GCS_TIMEOUT", new_gcs_timeout)
        self.set_heartbeat_rate(0)
        self.delay_sim_time(old_gcs_timeout + (new_gcs_timeout - old_gcs_timeout) / 2)
        self.assert_mode("LOITER")
        self.wait_mode("RTL")
        self.set_heartbeat_rate(self.speedup)
        self.wait_statustext("GCS Failsafe Cleared", timeout=60)
        self.change_mode("LOITER")
        self.set_parameter('FS_GCS_TIMEOUT', old_gcs_timeout)
        self.end_subtest("Completed GCS failsafe recovery test")

        # Trigger telemetry loss with failsafe enabled. Verify failsafe triggers and RTL completes
        self.start_subtest("GCS failsafe RTL with no options test: FS_GCS_ENABLE=1 & FS_OPTIONS=0")
        self.setGCSfailsafe(1)
        self.set_parameter('FS_OPTIONS', 0)
        self.set_heartbeat_rate(0)
        self.wait_mode("RTL")
        self.wait_rtl_complete()
        self.set_heartbeat_rate(self.speedup)
        self.wait_statustext("GCS Failsafe Cleared", timeout=60)
        self.end_subtest("Completed GCS failsafe RTL with no options test")

        # Trigger telemetry loss with failsafe enabled. Verify failsafe triggers and land completes
        self.start_subtest("GCS failsafe LAND with no options test: FS_GCS_ENABLE=5 & FS_OPTIONS=0")
        self.setGCSfailsafe(5)
        self.takeoffAndMoveAway()
        self.set_heartbeat_rate(0)
        self.wait_mode("LAND")
        self.wait_landed_and_disarmed()
        self.set_heartbeat_rate(self.speedup)
        self.wait_statustext("GCS Failsafe Cleared", timeout=60)
        self.end_subtest("Completed GCS failsafe land with no options test")

        # Trigger telemetry loss with failsafe enabled. Verify failsafe triggers and SmartRTL completes
        self.start_subtest("GCS failsafe SmartRTL->RTL with no options test: FS_GCS_ENABLE=3 & FS_OPTIONS=0")
        self.setGCSfailsafe(3)
        self.takeoffAndMoveAway()
        self.set_heartbeat_rate(0)
        self.wait_mode("SMART_RTL")
        self.wait_disarmed()
        self.set_heartbeat_rate(self.speedup)
        self.wait_statustext("GCS Failsafe Cleared", timeout=60)
        self.end_subtest("Completed GCS failsafe SmartRTL->RTL with no options test")

        # Trigger telemetry loss with failsafe enabled. Verify failsafe triggers and SmartRTL completes
        self.start_subtest("GCS failsafe SmartRTL->Land with no options test: FS_GCS_ENABLE=4 & FS_OPTIONS=0")
        self.setGCSfailsafe(4)
        self.takeoffAndMoveAway()
        self.set_heartbeat_rate(0)
        self.wait_mode("SMART_RTL")
        self.wait_disarmed()
        self.set_heartbeat_rate(self.speedup)
        self.wait_statustext("GCS Failsafe Cleared", timeout=60)
        self.end_subtest("Completed GCS failsafe SmartRTL->Land with no options test")

        # Trigger telemetry loss with an invalid failsafe value. Verify failsafe triggers and RTL completes
        self.start_subtest("GCS failsafe invalid value with no options test: FS_GCS_ENABLE=99 & FS_OPTIONS=0")
        self.setGCSfailsafe(99)
        self.takeoffAndMoveAway()
        self.set_heartbeat_rate(0)
        self.wait_mode("RTL")
        self.wait_rtl_complete()
        self.set_heartbeat_rate(self.speedup)
        self.wait_statustext("GCS Failsafe Cleared", timeout=60)
        self.end_subtest("Completed GCS failsafe invalid value with no options test")

        # Trigger telemetry loss with failsafe enabled to test FS_OPTIONS settings
        self.start_subtest("GCS failsafe with option bit tests: FS_GCS_ENABLE=1 & FS_OPTIONS=64/2/16")
        num_wp = self.load_mission("copter_mission.txt", strict=False)
        if not num_wp:
            raise NotAchievedException("load copter_mission failed")
        self.setGCSfailsafe(1)
        self.set_parameter('FS_OPTIONS', 16)
        self.takeoffAndMoveAway()
        self.progress("Testing continue in pilot controlled modes")
        self.set_heartbeat_rate(0)
        self.wait_statustext("GCS Failsafe - Continuing Pilot Control", timeout=60)
        self.delay_sim_time(5)
        self.wait_mode("ALT_HOLD")
        self.set_heartbeat_rate(self.speedup)
        self.wait_statustext("GCS Failsafe Cleared", timeout=60)

        self.progress("Testing continue in auto mission")
        self.set_parameter('FS_OPTIONS', 2)
        self.change_mode("AUTO")
        self.delay_sim_time(5)
        self.set_heartbeat_rate(0)
        self.wait_statustext("GCS Failsafe - Continuing Auto Mode", timeout=60)
        self.delay_sim_time(5)
        self.wait_mode("AUTO")
        self.set_heartbeat_rate(self.speedup)
        self.wait_statustext("GCS Failsafe Cleared", timeout=60)

        self.progress("Testing continue landing in land mode")
        self.set_parameter('FS_OPTIONS', 8)
        self.change_mode("LAND")
        self.delay_sim_time(5)
        self.set_heartbeat_rate(0)
        self.wait_statustext("GCS Failsafe - Continuing Landing", timeout=60)
        self.delay_sim_time(5)
        self.wait_mode("LAND")
        self.wait_landed_and_disarmed()
        self.set_heartbeat_rate(self.speedup)
        self.wait_statustext("GCS Failsafe Cleared", timeout=60)
        self.end_subtest("Completed GCS failsafe with option bits")

        self.setGCSfailsafe(0)
        self.set_parameter('FS_OPTIONS', 0)
        self.progress("All GCS failsafe tests complete")

    def CustomController(self, timeout=300):
        '''Test Custom Controller'''
        self.progress("Configure custom controller parameters")
        self.set_parameters({
            'CC_TYPE': 2,
            'CC_AXIS_MASK': 7,
            'RC6_OPTION': 109,
        })
        self.set_rc(6, 1000)
        self.reboot_sitl()

        if self.get_parameter("CC_TYPE") != 2 :
            raise NotAchievedException("Custom controller is not switched to PID backend.")

        # check if we can retrive any param inside PID backend
        self.get_parameter("CC2_RAT_YAW_P")

        # takeoff in GPS mode and switch to CIRCLE
        self.takeoff(10, mode="LOITER", takeoff_throttle=2000)
        self.change_mode("CIRCLE")

        self.context_push()
        self.context_collect('STATUSTEXT')

        # switch custom controller on
        self.set_rc(6, 2000)
        self.wait_statustext("Custom controller is ON", check_context=True)

        # wait 20 second to see if the custom controller destabilize the aircraft
        if self.wait_altitude(7, 13, relative=True, minimum_duration=20) :
            raise NotAchievedException("Custom controller is not stable.")

        # switch custom controller off
        self.set_rc(6, 1000)
        self.wait_statustext("Custom controller is OFF", check_context=True)

        self.context_pop()
        self.do_RTL()
        self.progress("Custom controller test complete")

    # Tests all actions and logic behind the battery failsafe
    def BatteryFailsafe(self, timeout=300):
        '''Fly Battery Failsafe'''
        self.context_push()
        ex = None
        try:
            self.test_battery_failsafe(timeout=timeout)
        except Exception as e:
            self.print_exception_caught(e)
            self.disarm_vehicle(force=True)
            ex = e
        self.context_pop()
        self.reboot_sitl()

        if ex is not None:
            raise ex

    def test_battery_failsafe(self, timeout=300):
        self.progress("Configure battery failsafe parameters")
        self.set_parameters({
            'SIM_SPEEDUP': 4,
            'BATT_LOW_VOLT': 11.5,
            'BATT_CRT_VOLT': 10.1,
            'BATT_FS_LOW_ACT': 0,
            'BATT_FS_CRT_ACT': 0,
            'FS_OPTIONS': 0,
            'SIM_BATT_VOLTAGE': 12.5,
        })

        # Trigger low battery condition with failsafe disabled. Verify
        # no action taken.
        self.start_subtest("Batt failsafe disabled test")
        self.takeoffAndMoveAway()
        m = self.mav.recv_match(type='BATTERY_STATUS', blocking=True, timeout=1)
        if m.charge_state != mavutil.mavlink.MAV_BATTERY_CHARGE_STATE_OK:
            raise NotAchievedException("Expected state ok")
        self.set_parameter('SIM_BATT_VOLTAGE', 11.4)
        self.wait_statustext("Battery 1 is low", timeout=60)
        m = self.mav.recv_match(type='BATTERY_STATUS', blocking=True, timeout=1)
        if m.charge_state != mavutil.mavlink.MAV_BATTERY_CHARGE_STATE_LOW:
            raise NotAchievedException("Expected state low")
        self.delay_sim_time(5)
        self.wait_mode("ALT_HOLD")
        self.set_parameter('SIM_BATT_VOLTAGE', 10.0)
        self.wait_statustext("Battery 1 is critical", timeout=60)
        m = self.mav.recv_match(type='BATTERY_STATUS', blocking=True, timeout=1)
        if m.charge_state != mavutil.mavlink.MAV_BATTERY_CHARGE_STATE_CRITICAL:
            raise NotAchievedException("Expected state critical")
        self.delay_sim_time(5)
        self.wait_mode("ALT_HOLD")
        self.change_mode("RTL")
        self.wait_rtl_complete()
        self.set_parameter('SIM_BATT_VOLTAGE', 12.5)
        self.reboot_sitl()
        self.end_subtest("Completed Batt failsafe disabled test")

        # TWO STAGE BATTERY FAILSAFE: Trigger low battery condition,
        # then critical battery condition. Verify RTL and Land actions
        # complete.
        self.start_subtest("Two stage battery failsafe test with RTL and Land")
        self.takeoffAndMoveAway()
        self.delay_sim_time(3)
        self.set_parameters({
            'BATT_FS_LOW_ACT': 2,
            'BATT_FS_CRT_ACT': 1,
            'SIM_BATT_VOLTAGE': 11.4,
        })
        self.wait_statustext("Battery 1 is low", timeout=60)
        self.delay_sim_time(5)
        self.wait_mode("RTL")
        self.delay_sim_time(10)
        self.set_parameter('SIM_BATT_VOLTAGE', 10.0)
        self.wait_statustext("Battery 1 is critical", timeout=60)
        self.delay_sim_time(5)
        self.wait_mode("LAND")
        self.wait_landed_and_disarmed()
        self.set_parameter('SIM_BATT_VOLTAGE', 12.5)
        self.reboot_sitl()
        self.end_subtest("Completed two stage battery failsafe test with RTL and Land")

        # TWO STAGE BATTERY FAILSAFE: Trigger low battery condition,
        # then critical battery condition. Verify both SmartRTL
        # actions complete
        self.start_subtest("Two stage battery failsafe test with SmartRTL")
        self.takeoffAndMoveAway()
        self.set_parameter('BATT_FS_LOW_ACT', 3)
        self.set_parameter('BATT_FS_CRT_ACT', 4)
        self.delay_sim_time(10)
        self.set_parameter('SIM_BATT_VOLTAGE', 11.4)
        self.wait_statustext("Battery 1 is low", timeout=60)
        self.delay_sim_time(5)
        self.wait_mode("SMART_RTL")
        self.change_mode("LOITER")
        self.delay_sim_time(10)
        self.set_parameter('SIM_BATT_VOLTAGE', 10.0)
        self.wait_statustext("Battery 1 is critical", timeout=60)
        self.delay_sim_time(5)
        self.wait_mode("SMART_RTL")
        self.wait_disarmed()
        self.set_parameter('SIM_BATT_VOLTAGE', 12.5)
        self.reboot_sitl()
        self.end_subtest("Completed two stage battery failsafe test with SmartRTL")

        # Trigger low battery condition in land mode with FS_OPTIONS
        # set to allow land mode to continue. Verify landing completes
        # uninterrupted.
        self.start_subtest("Battery failsafe with FS_OPTIONS set to continue landing")
        self.takeoffAndMoveAway()
        self.set_parameter('FS_OPTIONS', 8)
        self.change_mode("LAND")
        self.delay_sim_time(5)
        self.set_parameter('SIM_BATT_VOLTAGE', 11.4)
        self.wait_statustext("Battery 1 is low", timeout=60)
        self.delay_sim_time(5)
        self.wait_mode("LAND")
        self.wait_landed_and_disarmed()
        self.set_parameter('SIM_BATT_VOLTAGE', 12.5)
        self.reboot_sitl()
        self.end_subtest("Completed battery failsafe with FS_OPTIONS set to continue landing")

        # Trigger a critical battery condition, which triggers a land
        # mode failsafe. Trigger an RC failure. Verify the RC failsafe
        # is prevented from stopping the low battery landing.
        self.start_subtest("Battery failsafe critical landing")
        self.takeoffAndMoveAway(100, 50)
        self.set_parameters({
            'FS_OPTIONS': 0,
            'BATT_FS_LOW_ACT': 1,
            'BATT_FS_CRT_ACT': 1,
            'FS_THR_ENABLE': 1,
        })
        self.delay_sim_time(5)
        self.set_parameter('SIM_BATT_VOLTAGE', 10.0)
        self.wait_statustext("Battery 1 is critical", timeout=60)
        self.wait_mode("LAND")
        self.delay_sim_time(10)
        self.set_parameter("SIM_RC_FAIL", 1)
        self.delay_sim_time(10)
        self.wait_mode("LAND")
        self.wait_landed_and_disarmed()
        self.set_parameter('SIM_BATT_VOLTAGE', 12.5)
        self.set_parameter("SIM_RC_FAIL", 0)
        self.reboot_sitl()
        self.end_subtest("Completed battery failsafe critical landing")

        # Trigger low battery condition with failsafe set to terminate. Copter will disarm and crash.
        self.start_subtest("Battery failsafe terminate")
        self.takeoffAndMoveAway()
        self.set_parameter('BATT_FS_LOW_ACT', 5)
        self.delay_sim_time(10)
        self.set_parameter('SIM_BATT_VOLTAGE', 11.4)
        self.wait_statustext("Battery 1 is low", timeout=60)
        self.wait_disarmed()
        self.end_subtest("Completed terminate failsafe test")

        self.progress("All Battery failsafe tests complete")

    def VibrationFailsafe(self):
        '''Test Vibration Failsafe'''
        self.context_push()

        # takeoff in Loiter to 20m
        self.takeoff(20, mode="LOITER")

        # simulate accel bias caused by high vibration
        self.set_parameters({
            'SIM_ACC1_BIAS_Z': 2,
            'SIM_ACC2_BIAS_Z': 2,
            'SIM_ACC3_BIAS_Z': 2,
        })

        # wait for Vibration compensation warning and change to LAND mode
        self.wait_statustext("Vibration compensation ON", timeout=30)
        self.change_mode("LAND")

        # check vehicle descends to 2m or less within 40 seconds
        self.wait_altitude(-5, 2, timeout=50, relative=True)

        # force disarm of vehicle (it will likely not automatically disarm)
        self.disarm_vehicle(force=True)

        # revert simulated accel bias and reboot to restore EKF health
        self.context_pop()
        self.reboot_sitl()

    def test_takeoff_check_mode(self, mode, user_takeoff=False):
        # stabilize check
        self.progress("Motor takeoff check in %s" % mode)
        self.change_mode(mode)
        self.zero_throttle()
        self.wait_ready_to_arm()
        self.context_push()
        self.context_collect('STATUSTEXT')
        self.arm_vehicle()
        if user_takeoff:
            self.run_cmd(
                mavutil.mavlink.MAV_CMD_NAV_TAKEOFF,
                p7=10,
            )
        else:
            self.set_rc(3, 1700)
        # we may never see ourselves as armed in a heartbeat
        self.wait_statustext("Takeoff blocked: ESC RPM out of range", check_context=True)
        self.context_pop()
        self.zero_throttle()
        self.disarm_vehicle()
        self.wait_disarmed()

    # Tests the motor failsafe
    def TakeoffCheck(self):
        '''Test takeoff check'''
        self.set_parameters({
            "AHRS_EKF_TYPE": 10,
            'SIM_ESC_TELEM': 1,
            'SIM_ESC_ARM_RPM': 500,
            'TKOFF_RPM_MIN': 1000,
        })

        self.test_takeoff_check_mode("STABILIZE")
        self.test_takeoff_check_mode("ACRO")
        self.test_takeoff_check_mode("LOITER")
        self.test_takeoff_check_mode("ALT_HOLD")
        # self.test_takeoff_check_mode("FLOWHOLD")
        self.test_takeoff_check_mode("GUIDED", True)
        self.test_takeoff_check_mode("POSHOLD")
        # self.test_takeoff_check_mode("SPORT")

        self.set_parameters({
            "AHRS_EKF_TYPE": 10,
            'SIM_ESC_TELEM': 1,
            'TKOFF_RPM_MIN': 1,
            'TKOFF_RPM_MAX': 3,
        })
        self.test_takeoff_check_mode("STABILIZE")
        self.test_takeoff_check_mode("ACRO")
        self.test_takeoff_check_mode("LOITER")
        self.test_takeoff_check_mode("ALT_HOLD")
        # self.test_takeoff_check_mode("FLOWHOLD")
        self.test_takeoff_check_mode("GUIDED", True)
        self.test_takeoff_check_mode("POSHOLD")
        # self.test_takeoff_check_mode("SPORT")

    def assert_dataflash_message_field_level_at(self,
                                                mtype,
                                                field,
                                                level,
                                                maintain=1,
                                                tolerance=0.05,
                                                timeout=30,
                                                condition=None,
                                                dfreader_start_timestamp=None,
                                                verbose=False):
        '''wait for EKF's accel bias to reach a level and maintain it'''

        if verbose:
            self.progress("current onboard log filepath: %s" % self.current_onboard_log_filepath())
        dfreader = self.dfreader_for_current_onboard_log()

        achieve_start = None
        current_value = None
        while True:
            m = dfreader.recv_match(type=mtype, condition=condition)
            if m is None:
                raise NotAchievedException("%s.%s did not maintain %f" %
                                           (mtype, field, level))
            if dfreader_start_timestamp is not None:
                if m.TimeUS < dfreader_start_timestamp:
                    continue
            if verbose:
                print("m=%s" % str(m))
            current_value = getattr(m, field)

            if abs(current_value - level) > tolerance:
                if achieve_start is not None:
                    self.progress("Achieve stop at %u" % m.TimeUS)
                    achieve_start = None
                continue

            dfreader_now = m.TimeUS
            if achieve_start is None:
                self.progress("Achieve start at %u (got=%f want=%f)" %
                              (dfreader_now, current_value, level))
                if maintain is None:
                    return
                achieve_start = m.TimeUS
                continue

            # we're achieving....
            if dfreader_now - achieve_start > maintain*1e6:
                return dfreader_now

    # Tests any EK3 accel bias is subtracted from the correct IMU data
    def EK3AccelBias(self):
        '''Test EK3 Accel Bias data'''
        self.context_push()

        self.start_test("Test zero bias")
        dfreader_tstart = self.assert_dataflash_message_field_level_at(
            "XKF2",
            "AZ",
            0.0,
            condition="XKF2.C==1",
        )

        # Add 2m/s/s bias to the second IMU
        self.set_parameters({
            'SIM_ACC2_BIAS_Z': 0.7,
        })

        self.start_subtest("Ensuring second core has bias")
        self.delay_sim_time(30)
        dfreader_tstart = self.assert_dataflash_message_field_level_at(
            "XKF2", "AZ", 0.7,
            condition="XKF2.C==1",
        )

        self.start_subtest("Ensuring earth frame is compensated")
        self.assert_dataflash_message_field_level_at(
            "RATE", "A", 0,
            maintain=1,
            tolerance=2,    # RATE.A is in cm/s/s
            dfreader_start_timestamp=dfreader_tstart,
        )

        # now switch the EKF to only using the second core:
        self.set_parameters({
            'SIM_ACC2_BIAS_Z': 0.0,
            "EK3_IMU_MASK": 0b10,
        })
        self.reboot_sitl()

        self.delay_sim_time(30)
        dfreader_tstart = self.assert_dataflash_message_field_level_at(
            "XKF2", "AZ", 0.0,
            condition="XKF2.C==0",
        )

        # Add 2m/s/s bias to the second IMU
        self.set_parameters({
            'SIM_ACC2_BIAS_Z': 0.7,
        })

        self.start_subtest("Ensuring first core now has bias")
        self.delay_sim_time(30)
        dfreader_tstart = self.assert_dataflash_message_field_level_at(
            "XKF2", "AZ", 0.7,
            condition="XKF2.C==0",
        )

        self.start_subtest("Ensuring earth frame is compensated")
        self.assert_dataflash_message_field_level_at(
            "RATE", "A", 0,
            maintain=1,
            tolerance=2,  # RATE.A is in cm/s/s
            dfreader_start_timestamp=dfreader_tstart,
            verbose=True,
        )

        # revert simulated accel bias and reboot to restore EKF health
        self.context_pop()
        self.reboot_sitl()

    # StabilityPatch - fly south, then hold loiter within 5m
    # position and altitude and reduce 1 motor to 60% efficiency
    def StabilityPatch(self,
                       holdtime=30,
                       maxaltchange=5,
                       maxdistchange=10):
        '''Fly stability patch'''
        self.takeoff(10, mode="LOITER")

        # first south
        self.progress("turn south")
        self.set_rc(4, 1580)
        self.wait_heading(180)
        self.set_rc(4, 1500)

        # fly west 80m
        self.set_rc(2, 1100)
        self.wait_distance(80)
        self.set_rc(2, 1500)

        # wait for copter to slow moving
        self.wait_groundspeed(0, 2)

        m = self.mav.recv_match(type='VFR_HUD', blocking=True)
        start_altitude = m.alt
        start = self.mav.location()
        tstart = self.get_sim_time()
        self.progress("Holding loiter at %u meters for %u seconds" %
                      (start_altitude, holdtime))

        # cut motor 1's to efficiency
        self.progress("Cutting motor 1 to 65% efficiency")
        self.set_parameter("SIM_ENGINE_MUL", 0.65)

        while self.get_sim_time_cached() < tstart + holdtime:
            m = self.mav.recv_match(type='VFR_HUD', blocking=True)
            pos = self.mav.location()
            delta = self.get_distance(start, pos)
            alt_delta = math.fabs(m.alt - start_altitude)
            self.progress("Loiter Dist: %.2fm, alt:%u" % (delta, m.alt))
            if alt_delta > maxaltchange:
                raise NotAchievedException(
                    "Loiter alt shifted %u meters (> limit %u)" %
                    (alt_delta, maxaltchange))
            if delta > maxdistchange:
                raise NotAchievedException(
                    ("Loiter shifted %u meters (> limit of %u)" %
                     (delta, maxdistchange)))

        # restore motor 1 to 100% efficiency
        self.set_parameter("SIM_ENGINE_MUL", 1.0)

        self.progress("Stability patch and Loiter OK for %us" % holdtime)

        self.progress("RTL after stab patch")
        self.do_RTL()

    def debug_arming_issue(self):
        while True:
            self.send_mavlink_arm_command()
            m = self.mav.recv_match(blocking=True, timeout=1)
            if m is None:
                continue
            if m.get_type() in ["STATUSTEXT", "COMMAND_ACK"]:
                print("Got: %s" % str(m))
            if self.mav.motors_armed():
                self.progress("Armed")
                return

    # fly_fence_test - fly east until you hit the horizontal circular fence
    avoid_behave_slide = 0

    def fly_fence_avoid_test_radius_check(self, timeout=180, avoid_behave=avoid_behave_slide):
        using_mode = "LOITER" # must be something which adjusts velocity!
        self.change_mode(using_mode)
        fence_radius = 15
        fence_margin = 3
        self.set_parameters({
            "FENCE_ENABLE": 1, # fence
            "FENCE_TYPE": 2, # circle
            "FENCE_RADIUS": fence_radius,
            "FENCE_MARGIN": fence_margin,
            "AVOID_ENABLE": 1,
            "AVOID_BEHAVE": avoid_behave,
            "RC10_OPTION": 40, # avoid-enable
        })
        self.wait_ready_to_arm()
        self.set_rc(10, 2000)
        home_distance = self.distance_to_home(use_cached_home=True)
        if home_distance > 5:
            raise PreconditionFailedException("Expected to be within 5m of home")
        self.zero_throttle()
        self.arm_vehicle()
        self.set_rc(3, 1700)
        self.wait_altitude(10, 100, relative=True)
        self.set_rc(3, 1500)
        self.set_rc(2, 1400)
        self.wait_distance_to_home(12, 20)
        tstart = self.get_sim_time()
        push_time = 70 # push against barrier for 60 seconds
        failed_max = False
        failed_min = False
        while True:
            if self.get_sim_time() - tstart > push_time:
                self.progress("Push time up")
                break
            # make sure we don't RTL:
            if not self.mode_is(using_mode):
                raise NotAchievedException("Changed mode away from %s" % using_mode)
            distance = self.distance_to_home(use_cached_home=True)
            inner_radius = fence_radius - fence_margin
            want_min = inner_radius - 1 # allow 1m either way
            want_max = inner_radius + 1 # allow 1m either way
            self.progress("Push: distance=%f %f<want<%f" %
                          (distance, want_min, want_max))
            if distance < want_min:
                if failed_min is False:
                    self.progress("Failed min")
                    failed_min = True
            if distance > want_max:
                if failed_max is False:
                    self.progress("Failed max")
                    failed_max = True
        if failed_min and failed_max:
            raise NotAchievedException("Failed both min and max checks.  Clever")
        if failed_min:
            raise NotAchievedException("Failed min")
        if failed_max:
            raise NotAchievedException("Failed max")
        self.set_rc(2, 1500)
        self.do_RTL()

    def HorizontalAvoidFence(self, timeout=180):
        '''Test horizontal Avoidance fence'''
        self.fly_fence_avoid_test_radius_check(avoid_behave=1, timeout=timeout)
        self.fly_fence_avoid_test_radius_check(avoid_behave=0, timeout=timeout)

    # fly_fence_test - fly east until you hit the horizontal circular fence
    def HorizontalFence(self, timeout=180):
        '''Test horizontal fence'''
        # enable fence, disable avoidance
        self.set_parameters({
            "FENCE_ENABLE": 1,
            "AVOID_ENABLE": 0,
        })

        self.change_mode("LOITER")
        self.wait_ready_to_arm()

        # fence requires home to be set:
        m = self.poll_home_position(quiet=False)

        self.start_subtest("ensure we can't arm if outside fence")
        self.load_fence("fence-in-middle-of-nowhere.txt")

        self.delay_sim_time(5) # let fence check run so it loads-from-eeprom
        self.assert_prearm_failure("vehicle outside fence")
        self.progress("Failed to arm outside fence (good!)")
        self.clear_fence()
        self.delay_sim_time(5) # let fence breach clear
        self.drain_mav()
        self.end_subtest("ensure we can't arm if outside fence")

        self.start_subtest("ensure we can't arm with bad radius")
        self.context_push()
        self.set_parameter("FENCE_RADIUS", -1)
        self.assert_prearm_failure("Invalid FENCE_RADIUS value")
        self.context_pop()
        self.progress("Failed to arm with bad radius")
        self.drain_mav()
        self.end_subtest("ensure we can't arm with bad radius")

        self.start_subtest("ensure we can't arm with bad alt")
        self.context_push()
        self.set_parameter("FENCE_ALT_MAX", -1)
        self.assert_prearm_failure("Invalid FENCE_ALT_MAX value")
        self.context_pop()
        self.progress("Failed to arm with bad altitude")
        self.end_subtest("ensure we can't arm with bad radius")

        self.start_subtest("Check breach-fence behaviour")
        self.set_parameter("FENCE_TYPE", 2)
        self.takeoff(10, mode="LOITER")

        # first east
        self.progress("turn east")
        self.set_rc(4, 1580)
        self.wait_heading(160, timeout=60)
        self.set_rc(4, 1500)

        fence_radius = self.get_parameter("FENCE_RADIUS")

        self.progress("flying forward (east) until we hit fence")
        pitching_forward = True
        self.set_rc(2, 1100)

        self.progress("Waiting for fence breach")
        tstart = self.get_sim_time()
        while not self.mode_is("RTL"):
            if self.get_sim_time_cached() - tstart > 30:
                raise NotAchievedException("Did not breach fence")

            m = self.mav.recv_match(type='GLOBAL_POSITION_INT', blocking=True)
            alt = m.relative_alt / 1000.0 # mm -> m
            home_distance = self.distance_to_home(use_cached_home=True)
            self.progress("Alt: %.02f  HomeDistance: %.02f (fence radius=%f)" %
                          (alt, home_distance, fence_radius))

        self.progress("Waiting until we get home and disarm")
        tstart = self.get_sim_time()
        while self.get_sim_time_cached() < tstart + timeout:
            m = self.mav.recv_match(type='GLOBAL_POSITION_INT', blocking=True)
            alt = m.relative_alt / 1000.0 # mm -> m
            home_distance = self.distance_to_home(use_cached_home=True)
            self.progress("Alt: %.02f  HomeDistance: %.02f" %
                          (alt, home_distance))
            # recenter pitch sticks once we're home so we don't fly off again
            if pitching_forward and home_distance < 50:
                pitching_forward = False
                self.set_rc(2, 1475)
                # disable fence
                self.set_parameter("FENCE_ENABLE", 0)
            if (alt <= 1 and home_distance < 10) or (not self.armed() and home_distance < 10):
                # reduce throttle
                self.zero_throttle()
                self.change_mode("LAND")
                self.wait_landed_and_disarmed()
                self.progress("Reached home OK")
                self.zero_throttle()
                return

        # give we're testing RTL, doing one here probably doesn't make sense
        home_distance = self.distance_to_home(use_cached_home=True)
        raise AutoTestTimeoutException(
            "Fence test failed to reach home (%fm distance) - "
            "timed out after %u seconds" % (home_distance, timeout,))

    # MaxAltFence - fly up until you hit the fence ceiling
    def MaxAltFence(self):
        '''Test Max Alt Fence'''
        self.takeoff(10, mode="LOITER")
        """Hold loiter position."""

        # enable fence, disable avoidance
        self.set_parameters({
            "FENCE_ENABLE": 1,
            "AVOID_ENABLE": 0,
            "FENCE_TYPE": 1,
        })

        self.change_alt(10)

        # first east
        self.progress("turning east")
        self.set_rc(4, 1580)
        self.wait_heading(160, timeout=60)
        self.set_rc(4, 1500)

        self.progress("flying east 20m")
        self.set_rc(2, 1100)
        self.wait_distance(20)

        self.progress("flying up")
        self.set_rc_from_map({
            2: 1500,
            3: 1800,
        })

        # wait for fence to trigger
        self.wait_mode('RTL', timeout=120)

        self.wait_rtl_complete()

        self.zero_throttle()

    # fly_alt_min_fence_test - fly down until you hit the fence floor
    def MinAltFence(self):
        '''Test Min Alt Fence'''
        self.takeoff(30, mode="LOITER", timeout=60)

        # enable fence, disable avoidance
        self.set_parameters({
            "AVOID_ENABLE": 0,
            "FENCE_TYPE": 8,
            "FENCE_ALT_MIN": 20,
        })

        self.change_alt(30)

        # Activate the floor fence
        # TODO this test should run without requiring this
        self.do_fence_enable()

        # first east
        self.progress("turn east")
        self.set_rc(4, 1580)
        self.wait_heading(160, timeout=60)
        self.set_rc(4, 1500)

        # fly forward (east) at least 20m
        self.set_rc(2, 1100)
        self.wait_distance(20)

        # stop flying forward and start flying down:
        self.set_rc_from_map({
            2: 1500,
            3: 1200,
        })

        # wait for fence to trigger
        self.wait_mode('RTL', timeout=120)

        self.wait_rtl_complete()

        # Disable the fence using mavlink command to ensure cleaned up SITL state
        self.do_fence_disable()

        self.zero_throttle()

    def FenceFloorEnabledLanding(self):
        """Ensures we can initiate and complete an RTL while the fence is
        enabled.
        """
        fence_bit = mavutil.mavlink.MAV_SYS_STATUS_GEOFENCE

        self.progress("Test Landing while fence floor enabled")
        self.set_parameters({
            "AVOID_ENABLE": 0,
            "FENCE_TYPE": 15,
            "FENCE_ALT_MIN": 10,
            "FENCE_ALT_MAX": 20,
        })

        self.change_mode("GUIDED")
        self.wait_ready_to_arm()
        self.arm_vehicle()
        self.user_takeoff(alt_min=15)

        # Check fence is enabled
        self.do_fence_enable()
        self.assert_fence_enabled()

        # Change to RC controlled mode
        self.change_mode('LOITER')

        self.set_rc(3, 1800)

        self.wait_mode('RTL', timeout=120)
        self.wait_landed_and_disarmed()
        self.assert_fence_enabled()

        # Assert fence is not healthy
        self.assert_sensor_state(fence_bit, healthy=False)

        # Disable the fence using mavlink command to ensure cleaned up SITL state
        self.do_fence_disable()
        self.assert_fence_disabled()

    def GPSGlitchLoiter(self, timeout=30, max_distance=20):
        """fly_gps_glitch_loiter_test. Fly south east in loiter and test
        reaction to gps glitch."""
        self.takeoff(10, mode="LOITER")

        # turn on simulator display of gps and actual position
        if self.use_map:
            self.show_gps_and_sim_positions(True)

        # set-up gps glitch array
        glitch_lat = [0.0002996,
                      0.0006958,
                      0.0009431,
                      0.0009991,
                      0.0009444,
                      0.0007716,
                      0.0006221]
        glitch_lon = [0.0000717,
                      0.0000912,
                      0.0002761,
                      0.0002626,
                      0.0002807,
                      0.0002049,
                      0.0001304]
        glitch_num = len(glitch_lat)
        self.progress("GPS Glitches:")
        for i in range(1, glitch_num):
            self.progress("glitch %d %.7f %.7f" %
                          (i, glitch_lat[i], glitch_lon[i]))

        # turn south east
        self.progress("turn south east")
        self.set_rc(4, 1580)
        try:
            self.wait_heading(150)
            self.set_rc(4, 1500)
            # fly forward (south east) at least 60m
            self.set_rc(2, 1100)
            self.wait_distance(60)
            self.set_rc(2, 1500)
            # wait for copter to slow down
        except Exception as e:
            if self.use_map:
                self.show_gps_and_sim_positions(False)
            raise e

        # record time and position
        tstart = self.get_sim_time()
        tnow = tstart
        start_pos = self.sim_location()

        # initialise current glitch
        glitch_current = 0
        self.progress("Apply first glitch")
        self.set_parameters({
            "SIM_GPS_GLITCH_X": glitch_lat[glitch_current],
            "SIM_GPS_GLITCH_Y": glitch_lon[glitch_current],
        })

        # record position for 30 seconds
        while tnow < tstart + timeout:
            tnow = self.get_sim_time_cached()
            desired_glitch_num = int((tnow - tstart) * 2.2)
            if desired_glitch_num > glitch_current and glitch_current != -1:
                glitch_current = desired_glitch_num
                # turn off glitching if we've reached the end of glitch list
                if glitch_current >= glitch_num:
                    glitch_current = -1
                    self.progress("Completed Glitches")
                    self.set_parameters({
                        "SIM_GPS_GLITCH_X": 0,
                        "SIM_GPS_GLITCH_Y": 0,
                    })
                else:
                    self.progress("Applying glitch %u" % glitch_current)
                    # move onto the next glitch
                    self.set_parameters({
                        "SIM_GPS_GLITCH_X": glitch_lat[glitch_current],
                        "SIM_GPS_GLITCH_Y": glitch_lon[glitch_current],
                    })

            # start displaying distance moved after all glitches applied
            if glitch_current == -1:
                m = self.mav.recv_match(type='GLOBAL_POSITION_INT',
                                        blocking=True)
                alt = m.alt/1000.0 # mm -> m
                curr_pos = self.sim_location()
                moved_distance = self.get_distance(curr_pos, start_pos)
                self.progress("Alt: %.02f  Moved: %.0f" %
                              (alt, moved_distance))
                if moved_distance > max_distance:
                    raise NotAchievedException(
                        "Moved over %u meters, Failed!" % max_distance)
            else:
                self.drain_mav()

        # disable gps glitch
        if glitch_current != -1:
            self.set_parameters({
                "SIM_GPS_GLITCH_X": 0,
                "SIM_GPS_GLITCH_Y": 0,
            })
        if self.use_map:
            self.show_gps_and_sim_positions(False)

        self.progress("GPS glitch test passed!"
                      "  stayed within %u meters for %u seconds" %
                      (max_distance, timeout))
        self.do_RTL()
        # re-arming is problematic because the GPS is glitching!
        self.reboot_sitl()

    def GPSGlitchLoiter2(self):
        """test vehicle handles GPS glitch (aka EKF Reset) without twitching"""
        self.context_push()
        self.takeoff(10, mode="LOITER")

        # wait for vehicle to level
        self.wait_attitude(desroll=0, despitch=0, timeout=10, tolerance=1)

        # apply glitch
        self.set_parameter("SIM_GPS_GLITCH_X", 0.001)

        # check lean angles remain stable for 20 seconds
        tstart = self.get_sim_time()
        while self.get_sim_time_cached() - tstart < 20:
            m = self.mav.recv_match(type='ATTITUDE', blocking=True)
            roll_deg = math.degrees(m.roll)
            pitch_deg = math.degrees(m.pitch)
            self.progress("checking att: roll=%f pitch=%f " % (roll_deg, pitch_deg))
            if abs(roll_deg) > 2 or abs(pitch_deg) > 2:
                raise NotAchievedException("fly_gps_glitch_loiter_test2 failed, roll or pitch moved during GPS glitch")

        # RTL, remove glitch and reboot sitl
        self.do_RTL()
        self.context_pop()
        self.reboot_sitl()

    def GPSGlitchAuto(self, timeout=180):
        '''fly mission and test reaction to gps glitch'''
        # set-up gps glitch array
        glitch_lat = [0.0002996,
                      0.0006958,
                      0.0009431,
                      0.0009991,
                      0.0009444,
                      0.0007716,
                      0.0006221]
        glitch_lon = [0.0000717,
                      0.0000912,
                      0.0002761,
                      0.0002626,
                      0.0002807,
                      0.0002049,
                      0.0001304]
        glitch_num = len(glitch_lat)
        self.progress("GPS Glitches:")
        for i in range(1, glitch_num):
            self.progress("glitch %d %.7f %.7f" %
                          (i, glitch_lat[i], glitch_lon[i]))

        # Fly mission #1
        self.progress("# Load copter_glitch_mission")
        # load the waypoint count
        num_wp = self.load_mission("copter_glitch_mission.txt", strict=False)
        if not num_wp:
            raise NotAchievedException("load copter_glitch_mission failed")

        # turn on simulator display of gps and actual position
        if self.use_map:
            self.show_gps_and_sim_positions(True)

        self.progress("test: Fly a mission from 1 to %u" % num_wp)
        self.set_current_waypoint(1)

        self.change_mode("STABILIZE")
        self.wait_ready_to_arm()
        self.zero_throttle()
        self.arm_vehicle()

        # switch into AUTO mode and raise throttle
        self.change_mode('AUTO')
        self.set_rc(3, 1500)

        # wait until 100m from home
        try:
            self.wait_distance(100, 5, 90)
        except Exception as e:
            if self.use_map:
                self.show_gps_and_sim_positions(False)
            raise e

        # record time and position
        tstart = self.get_sim_time()

        # initialise current glitch
        glitch_current = 0
        self.progress("Apply first glitch")
        self.set_parameters({
            "SIM_GPS_GLITCH_X": glitch_lat[glitch_current],
            "SIM_GPS_GLITCH_Y": glitch_lon[glitch_current],
        })

        # record position for 30 seconds
        while glitch_current < glitch_num:
            tnow = self.get_sim_time()
            desired_glitch_num = int((tnow - tstart) * 2.2)
            if desired_glitch_num > glitch_current and glitch_current != -1:
                glitch_current = desired_glitch_num
                # apply next glitch
                if glitch_current < glitch_num:
                    self.progress("Applying glitch %u" % glitch_current)
                    self.set_parameters({
                        "SIM_GPS_GLITCH_X": glitch_lat[glitch_current],
                        "SIM_GPS_GLITCH_Y": glitch_lon[glitch_current],
                    })

        # turn off glitching
        self.progress("Completed Glitches")
        self.set_parameters({
            "SIM_GPS_GLITCH_X": 0,
            "SIM_GPS_GLITCH_Y": 0,
        })

        # continue with the mission
        self.wait_waypoint(0, num_wp-1, timeout=500)

        # wait for arrival back home
        self.wait_distance_to_home(0, 10, timeout=timeout)

        # turn off simulator display of gps and actual position
        if self.use_map:
            self.show_gps_and_sim_positions(False)

        self.progress("GPS Glitch test Auto completed: passed!")
        self.wait_disarmed()
        # re-arming is problematic because the GPS is glitching!
        self.reboot_sitl()

    #   fly_simple - assumes the simple bearing is initialised to be
    #   directly north flies a box with 100m west, 15 seconds north,
    #   50 seconds east, 15 seconds south
    def SimpleMode(self, side=50):
        '''Fly in SIMPLE mode'''
        self.takeoff(10, mode="LOITER")

        # set SIMPLE mode for all flight modes
        self.set_parameter("SIMPLE", 63)

        # switch to stabilize mode
        self.change_mode('STABILIZE')
        self.set_rc(3, 1545)

        # fly south 50m
        self.progress("# Flying south %u meters" % side)
        self.set_rc(1, 1300)
        self.wait_distance(side, 5, 60)
        self.set_rc(1, 1500)

        # fly west 8 seconds
        self.progress("# Flying west for 8 seconds")
        self.set_rc(2, 1300)
        tstart = self.get_sim_time()
        while self.get_sim_time_cached() < (tstart + 8):
            self.mav.recv_match(type='VFR_HUD', blocking=True)
        self.set_rc(2, 1500)

        # fly north 25 meters
        self.progress("# Flying north %u meters" % (side/2.0))
        self.set_rc(1, 1700)
        self.wait_distance(side/2, 5, 60)
        self.set_rc(1, 1500)

        # fly east 8 seconds
        self.progress("# Flying east for 8 seconds")
        self.set_rc(2, 1700)
        tstart = self.get_sim_time()
        while self.get_sim_time_cached() < (tstart + 8):
            self.mav.recv_match(type='VFR_HUD', blocking=True)
        self.set_rc(2, 1500)

        # hover in place
        self.hover()

        self.do_RTL(timeout=500)

    # fly_super_simple - flies a circle around home for 45 seconds
    def SuperSimpleCircle(self, timeout=45):
        '''Fly a circle in SUPER SIMPLE mode'''
        self.takeoff(10, mode="LOITER")

        # fly forward 20m
        self.progress("# Flying forward 20 meters")
        self.set_rc(2, 1300)
        self.wait_distance(20, 5, 60)
        self.set_rc(2, 1500)

        # set SUPER SIMPLE mode for all flight modes
        self.set_parameter("SUPER_SIMPLE", 63)

        # switch to stabilize mode
        self.change_mode("ALT_HOLD")
        self.set_rc(3, 1500)

        # start copter yawing slowly
        self.set_rc(4, 1550)

        # roll left for timeout seconds
        self.progress("# rolling left from pilot's POV for %u seconds"
                      % timeout)
        self.set_rc(1, 1300)
        tstart = self.get_sim_time()
        while self.get_sim_time_cached() < (tstart + timeout):
            self.mav.recv_match(type='VFR_HUD', blocking=True)

        # stop rolling and yawing
        self.set_rc(1, 1500)
        self.set_rc(4, 1500)

        # restore simple mode parameters to default
        self.set_parameter("SUPER_SIMPLE", 0)

        # hover in place
        self.hover()

        self.do_RTL()

    # fly_circle - flies a circle with 20m radius
    def ModeCircle(self, holdtime=36):
        '''Fly CIRCLE mode'''
        # the following should not be required.  But there appears to
        # be a physics failure in the simulation which is causing CI
        # to fall over a lot.  -pb 202007021209
        self.reboot_sitl()

        self.takeoff(10, mode="LOITER")

        # face west
        self.progress("turn west")
        self.set_rc(4, 1580)
        self.wait_heading(270)
        self.set_rc(4, 1500)

        # set CIRCLE radius
        self.set_parameter("CIRCLE_RADIUS", 3000)

        # fly forward (east) at least 100m
        self.set_rc(2, 1100)
        self.wait_distance(100)
        # return pitch stick back to middle
        self.set_rc(2, 1500)

        # set CIRCLE mode
        self.change_mode('CIRCLE')

        # wait
        m = self.mav.recv_match(type='VFR_HUD', blocking=True)
        start_altitude = m.alt
        tstart = self.get_sim_time()
        self.progress("Circle at %u meters for %u seconds" %
                      (start_altitude, holdtime))
        while self.get_sim_time_cached() < tstart + holdtime:
            m = self.mav.recv_match(type='VFR_HUD', blocking=True)
            self.progress("heading %d" % m.heading)

        self.progress("CIRCLE OK for %u seconds" % holdtime)

        self.do_RTL()

    def MagFail(self):
        '''test failover of compass in EKF'''
        # we want both EK2 and EK3
        self.set_parameters({
            "EK2_ENABLE": 1,
            "EK3_ENABLE": 1,
        })

        self.takeoff(10, mode="LOITER")

        self.change_mode('CIRCLE')

        self.delay_sim_time(20)

        self.context_collect("STATUSTEXT")

        self.progress("Failing first compass")
        self.set_parameter("SIM_MAG1_FAIL", 1)

        # we want for the message twice, one for EK2 and again for EK3
        self.wait_statustext("EKF2 IMU0 switching to compass 1", check_context=True)
        self.wait_statustext("EKF3 IMU0 switching to compass 1", check_context=True)
        self.progress("compass switch 1 OK")

        self.delay_sim_time(2)

        self.context_clear_collection("STATUSTEXT")

        self.progress("Failing 2nd compass")
        self.set_parameter("SIM_MAG2_FAIL", 1)

        self.wait_statustext("EKF2 IMU0 switching to compass 2", check_context=True)
        self.wait_statustext("EKF3 IMU0 switching to compass 2", check_context=True)

        self.progress("compass switch 2 OK")

        self.delay_sim_time(2)

        self.context_clear_collection("STATUSTEXT")

        self.progress("Failing 3rd compass")
        self.set_parameter("SIM_MAG3_FAIL", 1)
        self.delay_sim_time(2)
        self.set_parameter("SIM_MAG1_FAIL", 0)

        self.wait_statustext("EKF2 IMU0 switching to compass 0", check_context=True)
        self.wait_statustext("EKF3 IMU0 switching to compass 0", check_context=True)
        self.progress("compass switch 0 OK")

        self.do_RTL()

    def ModeFlip(self):
        '''Fly Flip Mode'''
        ex = None
        try:
            self.set_message_rate_hz(mavutil.mavlink.MAVLINK_MSG_ID_ATTITUDE, 100)

            self.takeoff(20)
            self.hover()
            old_speedup = self.get_parameter("SIM_SPEEDUP")
            self.set_parameter('SIM_SPEEDUP', 1)
            self.progress("Flipping in roll")
            self.set_rc(1, 1700)
            self.send_cmd_do_set_mode('FLIP') # don't wait for success
            self.wait_attitude(despitch=0, desroll=45, tolerance=30)
            self.wait_attitude(despitch=0, desroll=90, tolerance=30)
            self.wait_attitude(despitch=0, desroll=-45, tolerance=30)
            self.progress("Waiting for level")
            self.set_rc(1, 1500) # can't change quickly enough!
            self.wait_attitude(despitch=0, desroll=0, tolerance=5)

            self.progress("Regaining altitude")
            self.change_mode('ALT_HOLD')
            self.wait_altitude(19, 60, relative=True)

            self.progress("Flipping in pitch")
            self.set_rc(2, 1700)
            self.send_cmd_do_set_mode('FLIP') # don't wait for success
            self.wait_attitude(despitch=45, desroll=0, tolerance=30)
            # can't check roll here as it flips from 0 to -180..
            self.wait_attitude(despitch=90, tolerance=30)
            self.wait_attitude(despitch=-45, tolerance=30)
            self.progress("Waiting for level")
            self.set_rc(2, 1500) # can't change quickly enough!
            self.wait_attitude(despitch=0, desroll=0, tolerance=5)
            self.set_parameter('SIM_SPEEDUP', old_speedup)
            self.do_RTL()
        except Exception as e:
            self.print_exception_caught(e)
            ex = e
        self.set_message_rate_hz(mavutil.mavlink.MAVLINK_MSG_ID_ATTITUDE, 0)
        if ex is not None:
            raise ex

    def configure_EKFs_to_use_optical_flow_instead_of_GPS(self):
        '''configure EKF to use optical flow instead of GPS'''
        ahrs_ekf_type = self.get_parameter("AHRS_EKF_TYPE")
        if ahrs_ekf_type == 2:
            self.set_parameter("EK2_GPS_TYPE", 3)
        if ahrs_ekf_type == 3:
            self.set_parameters({
                "EK3_SRC1_POSXY": 0,
                "EK3_SRC1_VELXY": 5,
                "EK3_SRC1_VELZ": 0,
            })

    def OpticalFlowLocation(self):
        '''test optical flow doesn't supply location'''

        self.context_push()

        self.assert_sensor_state(mavutil.mavlink.MAV_SYS_STATUS_SENSOR_OPTICAL_FLOW, False, False, False, verbose=True)

        self.start_subtest("Make sure no crash if no rangefinder")
        self.set_parameter("SIM_FLOW_ENABLE", 1)
        self.set_parameter("FLOW_TYPE", 10)

        self.configure_EKFs_to_use_optical_flow_instead_of_GPS()

        self.reboot_sitl()

        self.wait_sensor_state(mavutil.mavlink.MAV_SYS_STATUS_SENSOR_OPTICAL_FLOW, True, True, True, verbose=True)

        self.change_mode('LOITER')
        self.delay_sim_time(5)
        self.wait_statustext("Need Position Estimate", timeout=300)

        self.context_pop()

        self.reboot_sitl()

    def OpticalFlow(self):
        '''test OpticalFlow in flight'''
        self.start_subtest("Make sure no crash if no rangefinder")

        self.context_push()

        self.set_parameter("SIM_FLOW_ENABLE", 1)
        self.set_parameter("FLOW_TYPE", 10)

        self.set_analog_rangefinder_parameters()

        self.reboot_sitl()

        self.change_mode('LOITER')

        # ensure OPTICAL_FLOW message is reasonable:
        global flow_rate_rads
        global rangefinder_distance
        global gps_speed
        global last_debug_time
        flow_rate_rads = 0
        rangefinder_distance = 0
        gps_speed = 0
        last_debug_time = 0

        def check_optical_flow(mav, m):
            global flow_rate_rads
            global rangefinder_distance
            global gps_speed
            global last_debug_time
            m_type = m.get_type()
            if m_type == "OPTICAL_FLOW":
                flow_rate_rads = math.sqrt(m.flow_comp_m_x**2+m.flow_comp_m_y**2)
            elif m_type == "RANGEFINDER":
                rangefinder_distance = m.distance
            elif m_type == "GPS_RAW_INT":
                gps_speed = m.vel/100.0  # cm/s -> m/s
            of_speed = flow_rate_rads * rangefinder_distance
            if abs(of_speed - gps_speed) > 3:
                raise NotAchievedException("gps=%f vs of=%f mismatch" %
                                           (gps_speed, of_speed))

            now = self.get_sim_time_cached()
            if now - last_debug_time > 5:
                last_debug_time = now
                self.progress("gps=%f of=%f" % (gps_speed, of_speed))

        self.install_message_hook_context(check_optical_flow)

        self.fly_generic_mission("CMAC-copter-navtest.txt")

        self.context_pop()

        self.reboot_sitl()

    def OpticalFlowLimits(self):
        '''test EKF navigation limiting'''
        ex = None
        self.context_push()
        try:

            self.set_parameter("SIM_FLOW_ENABLE", 1)
            self.set_parameter("FLOW_TYPE", 10)

            self.configure_EKFs_to_use_optical_flow_instead_of_GPS()

            self.set_analog_rangefinder_parameters()

            self.set_parameter("SIM_GPS_DISABLE", 1)
            self.set_parameter("SIM_TERRAIN", 0)

            self.reboot_sitl()

            # we can't takeoff in loiter as we need flow healthy
            self.takeoff(alt_min=5, mode='ALT_HOLD', require_absolute=False, takeoff_throttle=1800)
            self.change_mode('LOITER')

            # speed should be limited to <10m/s
            self.set_rc(2, 1000)

            tstart = self.get_sim_time()
            timeout = 60
            started_climb = False
            while self.get_sim_time_cached() - tstart < timeout:
                m = self.mav.recv_match(type='GLOBAL_POSITION_INT', blocking=True)
                spd = math.sqrt(m.vx**2 + m.vy**2) * 0.01
                alt = m.relative_alt*0.001

                # calculate max speed from altitude above the ground
                margin = 2.0
                max_speed = alt * 1.5 + margin
                self.progress("%0.1f: Low Speed: %f (want <= %u) alt=%.1f" %
                              (self.get_sim_time_cached() - tstart,
                               spd,
                               max_speed, alt))
                if spd > max_speed:
                    raise NotAchievedException(("Speed should be limited by"
                                                "EKF optical flow limits"))

                # after 30 seconds start climbing
                if not started_climb and self.get_sim_time_cached() - tstart > 30:
                    started_climb = True
                    self.set_rc(3, 1900)
                    self.progress("Moving higher")

                # check altitude is not climbing above 35m
                if alt > 35:
                    raise NotAchievedException("Alt should be limited by EKF optical flow limits")

        except Exception as e:
            self.print_exception_caught(e)
            ex = e

        self.set_rc(2, 1500)
        self.context_pop()
        self.reboot_sitl(force=True)

        if ex is not None:
            raise ex

    def OpticalFlowCalibration(self):
        '''test optical flow calibration'''
        ex = None
        self.context_push()
        try:

            self.set_parameter("SIM_FLOW_ENABLE", 1)
            self.set_parameter("FLOW_TYPE", 10)
            self.set_analog_rangefinder_parameters()

            # RC9 starts/stops calibration
            self.set_parameter("RC9_OPTION", 158)

            # initialise flow scaling parameters to incorrect values
            self.set_parameter("FLOW_FXSCALER", -200)
            self.set_parameter("FLOW_FYSCALER", 200)

            self.reboot_sitl()

            # ensure calibration is off
            self.set_rc(9, 1000)

            # takeoff to 10m in loiter
            self.takeoff(10, mode="LOITER", require_absolute=True, timeout=720)

            # start calibration
            self.set_rc(9, 2000)

            tstart = self.get_sim_time()
            timeout = 90
            veh_dir_tstart = self.get_sim_time()
            veh_dir = 0
            while self.get_sim_time_cached() - tstart < timeout:
                # roll and pitch vehicle until samples collected
                # change direction of movement every 2 seconds
                if self.get_sim_time_cached() - veh_dir_tstart > 2:
                    veh_dir_tstart = self.get_sim_time()
                    veh_dir = veh_dir + 1
                    if veh_dir > 3:
                        veh_dir = 0
                if veh_dir == 0:
                    # move right
                    self.set_rc(1, 1800)
                    self.set_rc(2, 1500)
                if veh_dir == 1:
                    # move left
                    self.set_rc(1, 1200)
                    self.set_rc(2, 1500)
                if veh_dir == 2:
                    # move forward
                    self.set_rc(1, 1500)
                    self.set_rc(2, 1200)
                if veh_dir == 3:
                    # move back
                    self.set_rc(1, 1500)
                    self.set_rc(2, 1800)

            # return sticks to center
            self.set_rc(1, 1500)
            self.set_rc(2, 1500)

            # stop calibration (not actually necessary)
            self.set_rc(9, 1000)

            # check scaling parameters have been restored to values near zero
            flow_scalar_x = self.get_parameter("FLOW_FXSCALER")
            flow_scalar_y = self.get_parameter("FLOW_FYSCALER")
            if ((flow_scalar_x > 30) or (flow_scalar_x < -30)):
                raise NotAchievedException("FlowCal failed to set FLOW_FXSCALER correctly")
            if ((flow_scalar_y > 30) or (flow_scalar_y < -30)):
                raise NotAchievedException("FlowCal failed to set FLOW_FYSCALER correctly")

        except Exception as e:
            self.print_exception_caught(e)
            ex = e

        self.context_pop()
        self.disarm_vehicle(force=True)
        self.reboot_sitl()

        if ex is not None:
            raise ex

    def AutoTune(self):
        """Test autotune mode"""

        rlld = self.get_parameter("ATC_RAT_RLL_D")
        rlli = self.get_parameter("ATC_RAT_RLL_I")
        rllp = self.get_parameter("ATC_RAT_RLL_P")
        self.set_parameter("ATC_RAT_RLL_SMAX", 1)
        self.takeoff(10)

        # hold position in loiter
        self.change_mode('AUTOTUNE')

        tstart = self.get_sim_time()
        sim_time_expected = 5000
        deadline = tstart + sim_time_expected
        while self.get_sim_time_cached() < deadline:
            now = self.get_sim_time_cached()
            m = self.mav.recv_match(type='STATUSTEXT',
                                    blocking=True,
                                    timeout=1)
            if m is None:
                continue
            self.progress("STATUSTEXT (%u<%u): %s" % (now, deadline, m.text))
            if "AutoTune: Success" in m.text:
                self.progress("AUTOTUNE OK (%u seconds)" % (now - tstart))
                # near enough for now:
                self.change_mode('LAND')
                self.wait_landed_and_disarmed()
                # check the original gains have been re-instated
                if (rlld != self.get_parameter("ATC_RAT_RLL_D") or
                        rlli != self.get_parameter("ATC_RAT_RLL_I") or
                        rllp != self.get_parameter("ATC_RAT_RLL_P")):
                    raise NotAchievedException("AUTOTUNE gains still present")
                return

        raise NotAchievedException("AUTOTUNE failed (%u seconds)" %
                                   (self.get_sim_time() - tstart))

    def AutoTuneYawD(self):
        """Test autotune mode"""

        rlld = self.get_parameter("ATC_RAT_RLL_D")
        rlli = self.get_parameter("ATC_RAT_RLL_I")
        rllp = self.get_parameter("ATC_RAT_RLL_P")
        self.set_parameter("ATC_RAT_RLL_SMAX", 1)
        self.set_parameter("AUTOTUNE_AXES", 15)
        self.takeoff(10)

        # hold position in loiter
        self.change_mode('AUTOTUNE')

        tstart = self.get_sim_time()
        sim_time_expected = 5000
        deadline = tstart + sim_time_expected
        while self.get_sim_time_cached() < deadline:
            now = self.get_sim_time_cached()
            m = self.mav.recv_match(type='STATUSTEXT',
                                    blocking=True,
                                    timeout=1)
            if m is None:
                continue
            self.progress("STATUSTEXT (%u<%u): %s" % (now, deadline, m.text))
            if "AutoTune: Success" in m.text:
                self.progress("AUTOTUNE OK (%u seconds)" % (now - tstart))
                # near enough for now:
                self.change_mode('LAND')
                self.wait_landed_and_disarmed()
                # check the original gains have been re-instated
                if (rlld != self.get_parameter("ATC_RAT_RLL_D") or
                        rlli != self.get_parameter("ATC_RAT_RLL_I") or
                        rllp != self.get_parameter("ATC_RAT_RLL_P")):
                    raise NotAchievedException("AUTOTUNE gains still present")
                return

        raise NotAchievedException("AUTOTUNE failed (%u seconds)" %
                                   (self.get_sim_time() - tstart))

    def AutoTuneSwitch(self):
        """Test autotune on a switch with gains being saved"""

        # autotune changes a set of parameters on the vehicle which
        # are not in our context.  That changes the flight
        # characterstics, which we can't afford between runs.  So
        # completely reset the simulated vehicle after the run is
        # complete by "customising" the commandline here:
        self.customise_SITL_commandline([])

        self.set_parameters({
            "RC8_OPTION": 17,
            "ATC_RAT_RLL_FLTT": 20,
        })
        rlld = self.get_parameter("ATC_RAT_RLL_D")
        rlli = self.get_parameter("ATC_RAT_RLL_I")
        rllp = self.get_parameter("ATC_RAT_RLL_P")
        rllt = self.get_parameter("ATC_RAT_RLL_FLTT")
        self.progress("AUTOTUNE pre-gains are P:%f I:%f D:%f" %
                      (self.get_parameter("ATC_RAT_RLL_P"),
                       self.get_parameter("ATC_RAT_RLL_I"),
                       self.get_parameter("ATC_RAT_RLL_D")))
        self.takeoff(10, mode='LOITER')

        # hold position in loiter and run autotune
        self.set_rc(8, 1850)
        self.wait_mode('AUTOTUNE')

        tstart = self.get_sim_time()
        sim_time_expected = 5000
        deadline = tstart + sim_time_expected
        while self.get_sim_time_cached() < deadline:
            now = self.get_sim_time_cached()
            m = self.mav.recv_match(type='STATUSTEXT',
                                    blocking=True,
                                    timeout=1)
            if m is None:
                continue
            self.progress("STATUSTEXT (%u<%u): %s" % (now, deadline, m.text))
            if "AutoTune: Success" in m.text:
                self.progress("AUTOTUNE OK (%u seconds)" % (now - tstart))
                # Check original gains are re-instated
                self.set_rc(8, 1100)
                self.delay_sim_time(1)
                self.progress("AUTOTUNE original gains are P:%f I:%f D:%f" %
                              (self.get_parameter("ATC_RAT_RLL_P"), self.get_parameter("ATC_RAT_RLL_I"),
                               self.get_parameter("ATC_RAT_RLL_D")))
                if (rlld != self.get_parameter("ATC_RAT_RLL_D") or
                        rlli != self.get_parameter("ATC_RAT_RLL_I") or
                        rllp != self.get_parameter("ATC_RAT_RLL_P")):
                    raise NotAchievedException("AUTOTUNE gains still present")
                # Use autotuned gains
                self.set_rc(8, 1850)
                self.delay_sim_time(1)
                self.progress("AUTOTUNE testing gains are P:%f I:%f D:%f" %
                              (self.get_parameter("ATC_RAT_RLL_P"), self.get_parameter("ATC_RAT_RLL_I"),
                               self.get_parameter("ATC_RAT_RLL_D")))
                if (rlld == self.get_parameter("ATC_RAT_RLL_D") or
                        rlli == self.get_parameter("ATC_RAT_RLL_I") or
                        rllp == self.get_parameter("ATC_RAT_RLL_P")):
                    raise NotAchievedException("AUTOTUNE gains not present in pilot testing")
                # land without changing mode
                self.set_rc(3, 1000)
                self.wait_altitude(-1, 5, relative=True)
                self.wait_disarmed()
                # Check gains are still there after disarm
                if (rlld == self.get_parameter("ATC_RAT_RLL_D") or
                        rlli == self.get_parameter("ATC_RAT_RLL_I") or
                        rllp == self.get_parameter("ATC_RAT_RLL_P")):
                    raise NotAchievedException("AUTOTUNE gains not present on disarm")

                self.reboot_sitl()
                # Check gains are still there after reboot
                if (rlld == self.get_parameter("ATC_RAT_RLL_D") or
                        rlli == self.get_parameter("ATC_RAT_RLL_I") or
                        rllp == self.get_parameter("ATC_RAT_RLL_P")):
                    raise NotAchievedException("AUTOTUNE gains not present on reboot")
                # Check FLTT is unchanged
                if rllt != self.get_parameter("ATC_RAT_RLL_FLTT"):
                    raise NotAchievedException("AUTOTUNE FLTT was modified")
                return

        raise NotAchievedException("AUTOTUNE failed (%u seconds)" %
                                   (self.get_sim_time() - tstart))

    def EK3_RNG_USE_HGT(self):
        '''basic tests for using rangefinder when speed and height below thresholds'''
        # this takes advantage of some code in send_status_report
        # which only reports terrain variance when using switch-height
        # and using the rangefinder
        self.context_push()

        self.set_analog_rangefinder_parameters()
        # set use-height to 20m (the parameter is a percentage of max range)
        self.set_parameters({
            'EK3_RNG_USE_HGT': 200000 / self.get_parameter('RNGFND1_MAX_CM'),
        })
        self.reboot_sitl()

        # add a listener that verifies rangefinder innovations look good
        global alt
        alt = None

        def verify_innov(mav, m):
            global alt
            if m.get_type() == 'GLOBAL_POSITION_INT':
                alt = m.relative_alt * 0.001  # mm -> m
                return
            if m.get_type() != 'EKF_STATUS_REPORT':
                return
            if alt is None:
                return
            if alt > 1 and alt < 8:  # 8 is very low, but it takes a long time to start to use the rangefinder again
                zero_variance_wanted = False
            elif alt > 20:
                zero_variance_wanted = True
            else:
                return
            variance = m.terrain_alt_variance
            if zero_variance_wanted and variance > 0.00001:
                raise NotAchievedException("Wanted zero variance at height %f, got %f" % (alt, variance))
            elif not zero_variance_wanted and variance == 0:
                raise NotAchievedException("Wanted non-zero variance at alt=%f, got zero" % alt)

        self.install_message_hook_context(verify_innov)

        self.takeoff(50, mode='GUIDED')
        current_alt = self.mav.location().alt
        target_position = mavutil.location(
            -35.362938,
            149.165185,
            current_alt,
            0
        )

        self.fly_guided_move_to(target_position, timeout=300)

        self.change_mode('LAND')
        self.wait_disarmed()

        self.context_pop()

        self.reboot_sitl()

    def TerrainDBPreArm(self):
        '''test that pre-arm checks are working corrctly for terrain database'''
        self.context_push()

        self.progress("# Load msission with terrain alt")
        # load the waypoint
        num_wp = self.load_mission("terrain_wp.txt", strict=False)
        if not num_wp:
            raise NotAchievedException("load terrain_wp failed")

        self.set_analog_rangefinder_parameters()
        self.set_parameters({
            "WPNAV_RFND_USE": 1,
            "TERRAIN_ENABLE": 1,
        })
        self.reboot_sitl()
        self.wait_ready_to_arm()

        # make sure we can still arm with valid rangefinder and terrain db disabled
        self.set_parameter("TERRAIN_ENABLE", 0)
        self.wait_ready_to_arm()
        self.progress("# Vehicle armed with terrain db disabled")

        # make sure we can't arm with terrain db enabled and no rangefinder in us
        self.set_parameter("WPNAV_RFND_USE", 0)
        self.assert_prearm_failure("terrain disabled")

        self.context_pop()

        self.reboot_sitl()

    def CopterMission(self):
        '''fly mission which tests a significant number of commands'''
        # Fly mission #1
        self.progress("# Load copter_mission")
        # load the waypoint count
        num_wp = self.load_mission("copter_mission.txt", strict=False)
        if not num_wp:
            raise NotAchievedException("load copter_mission failed")

        self.fly_loaded_mission(num_wp)

        self.progress("Auto mission completed: passed!")

    def fly_loaded_mission(self, num_wp):
        '''fly mission loaded on vehicle.  FIXME: get num_wp from vehicle'''
        self.progress("test: Fly a mission from 1 to %u" % num_wp)
        self.set_current_waypoint(1)

        self.change_mode("LOITER")
        self.wait_ready_to_arm()
        self.arm_vehicle()

        # switch into AUTO mode and raise throttle
        self.change_mode("AUTO")
        self.set_rc(3, 1500)

        # fly the mission
        self.wait_waypoint(0, num_wp-1, timeout=500)

        # set throttle to minimum
        self.zero_throttle()

        # wait for disarm
        self.wait_disarmed()
        self.progress("MOTORS DISARMED OK")

    def CANGPSCopterMission(self):
        '''fly mission which tests normal operation alongside CAN GPS'''
        self.set_parameters({
            "CAN_P1_DRIVER": 1,
            "GPS_TYPE": 9,
            "GPS_TYPE2": 9,
            # disable simulated GPS, so only via DroneCAN
            "SIM_GPS_DISABLE": 1,
            "SIM_GPS2_DISABLE": 1,
            # this ensures we use DroneCAN baro and compass
            "SIM_BARO_COUNT" : 0,
            "SIM_MAG1_DEVID" : 0,
            "SIM_MAG2_DEVID" : 0,
            "SIM_MAG3_DEVID" : 0,
            "COMPASS_USE2"   : 0,
            "COMPASS_USE3"   : 0,
            # use DroneCAN rangefinder
            "RNGFND1_TYPE" : 24,
            "RNGFND1_MAX_CM" : 11000,
            # use DroneCAN battery monitoring, and enforce with a arming voltage
            "BATT_MONITOR" : 8,
            "BATT_ARM_VOLT" : 12.0,
            "SIM_SPEEDUP": 2,
        })

        self.context_push()
        self.set_parameter("ARMING_CHECK", 1 << 3)
        self.context_collect('STATUSTEXT')

        self.reboot_sitl()
        # Test UAVCAN GPS ordering working
        gps1_det_text = self.wait_text("GPS 1: specified as DroneCAN.*", regex=True, check_context=True)
        gps2_det_text = self.wait_text("GPS 2: specified as DroneCAN.*", regex=True, check_context=True)
        gps1_nodeid = int(gps1_det_text.split('-')[1])
        gps2_nodeid = int(gps2_det_text.split('-')[1])
        if gps1_nodeid is None or gps2_nodeid is None:
            raise NotAchievedException("GPS not ordered per the order of Node IDs")

        self.context_stop_collecting('STATUSTEXT')

        GPS_Order_Tests = [[gps2_nodeid, gps2_nodeid, gps2_nodeid, 0,
                            "PreArm: Same Node Id {} set for multiple GPS".format(gps2_nodeid)],
                           [gps1_nodeid, int(gps2_nodeid/2), gps1_nodeid, 0,
                            "Selected GPS Node {} not set as instance {}".format(int(gps2_nodeid/2), 2)],
                           [int(gps1_nodeid/2), gps2_nodeid, 0, gps2_nodeid,
                            "Selected GPS Node {} not set as instance {}".format(int(gps1_nodeid/2), 1)],
                           [gps1_nodeid, gps2_nodeid, gps1_nodeid, gps2_nodeid, ""],
                           [gps2_nodeid, gps1_nodeid, gps2_nodeid, gps1_nodeid, ""],
                           [gps1_nodeid, 0, gps1_nodeid, gps2_nodeid, ""],
                           [0, gps2_nodeid, gps1_nodeid, gps2_nodeid, ""]]
        for case in GPS_Order_Tests:
            self.progress("############################### Trying Case: " + str(case))
            self.set_parameters({
                "GPS1_CAN_OVRIDE": case[0],
                "GPS2_CAN_OVRIDE": case[1],
            })
            self.drain_mav()
            self.context_collect('STATUSTEXT')
            self.reboot_sitl()
            gps1_det_text = None
            gps2_det_text = None
            try:
                gps1_det_text = self.wait_text("GPS 1: specified as DroneCAN.*", regex=True, check_context=True)
            except AutoTestTimeoutException:
                pass
            try:
                gps2_det_text = self.wait_text("GPS 2: specified as DroneCAN.*", regex=True, check_context=True)
            except AutoTestTimeoutException:
                pass

            self.context_stop_collecting('STATUSTEXT')
            self.change_mode('LOITER')
            if case[2] == 0 and case[3] == 0:
                if gps1_det_text or gps2_det_text:
                    raise NotAchievedException("Failed ordering for requested CASE:", case)

            if case[2] == 0 or case[3] == 0:
                if bool(gps1_det_text is not None) == bool(gps2_det_text is not None):
                    print(gps1_det_text)
                    print(gps2_det_text)
                    raise NotAchievedException("Failed ordering for requested CASE:", case)

            if gps1_det_text:
                if case[2] != int(gps1_det_text.split('-')[1]):
                    raise NotAchievedException("Failed ordering for requested CASE:", case)
            if gps2_det_text:
                if case[3] != int(gps2_det_text.split('-')[1]):
                    raise NotAchievedException("Failed ordering for requested CASE:", case)
            if len(case[4]):
                self.context_collect('STATUSTEXT')
                self.run_cmd(
                    mavutil.mavlink.MAV_CMD_COMPONENT_ARM_DISARM,
                    p1=1,  # ARM
                    timeout=10,
                    want_result=mavutil.mavlink.MAV_RESULT_FAILED,
                )
                self.wait_statustext(case[4], check_context=True)
                self.context_stop_collecting('STATUSTEXT')
        self.progress("############################### All GPS Order Cases Tests Passed")
        self.progress("############################### Test Healthy Prearm check")
        self.set_parameter("ARMING_CHECK", 1)
        self.stop_sup_program(instance=0)
        self.start_sup_program(instance=0, args="-M")
        self.stop_sup_program(instance=1)
        self.start_sup_program(instance=1, args="-M")
        self.delay_sim_time(2)
        self.context_collect('STATUSTEXT')
        self.run_cmd(
            mavutil.mavlink.MAV_CMD_COMPONENT_ARM_DISARM,
            p1=1,  # ARM
            timeout=10,
            want_result=mavutil.mavlink.MAV_RESULT_FAILED,
        )
        self.wait_statustext(".*Node .* unhealthy", check_context=True, regex=True)
        self.stop_sup_program(instance=0)
        self.start_sup_program(instance=0)
        self.stop_sup_program(instance=1)
        self.start_sup_program(instance=1)
        self.context_stop_collecting('STATUSTEXT')
        self.context_pop()

        self.set_parameters({
            # use DroneCAN ESCs for flight
            "CAN_D1_UC_ESC_BM" : 0x0f,
            # this stops us using local servo output, guaranteeing we are
            # flying on DroneCAN ESCs
            "SIM_CAN_SRV_MSK" : 0xFF,
            # we can do the flight faster
            "SIM_SPEEDUP" : 5,
        })

        self.CopterMission()

    def TakeoffAlt(self):
        '''Test Takeoff command altitude'''
        # Test case #1 (set target altitude to relative -10m from the ground, -10m is invalid, so it is set to 1m)
        self.progress("Testing relative alt from the ground")
        self.do_takeoff_alt("copter_takeoff.txt", 1, False)
        # Test case #2 (set target altitude to relative -10m during flight, -10m is invalid, so keeps current altitude)
        self.progress("Testing relative alt during flight")
        self.do_takeoff_alt("copter_takeoff.txt", 10, True)

        self.progress("Takeoff mission completed: passed!")

    def do_takeoff_alt(self, mission_file, target_alt, during_flight=False):
        self.progress("# Load %s" % mission_file)
        # load the waypoint count
        num_wp = self.load_mission(mission_file, strict=False)
        if not num_wp:
            raise NotAchievedException("load %s failed" % mission_file)

        self.set_current_waypoint(1)

        self.change_mode("GUIDED")
        self.wait_ready_to_arm()
        self.arm_vehicle()

        if during_flight:
            self.user_takeoff(alt_min=target_alt)

        # switch into AUTO mode and raise throttle
        self.change_mode("AUTO")
        self.set_rc(3, 1500)

        # fly the mission
        self.wait_waypoint(0, num_wp-1, timeout=500)

        # altitude check
        self.wait_altitude(target_alt - 1 , target_alt + 1, relative=True)

        self.change_mode('LAND')

        # set throttle to minimum
        self.zero_throttle()

        # wait for disarm
        self.wait_disarmed()
        self.progress("MOTORS DISARMED OK")

    def GuidedEKFLaneChange(self):
        '''test lane change with GPS diff on startup'''
        self.set_parameters({
            "EK3_SRC1_POSZ": 3,
            "EK3_AFFINITY" : 1,
            "GPS_TYPE2" : 1,
            "SIM_GPS2_DISABLE" : 0,
            "SIM_GPS2_GLTCH_Z" : -30
            })
        self.reboot_sitl()

        self.change_mode("GUIDED")
        self.wait_ready_to_arm()

        self.delay_sim_time(10, reason='"both EKF lanes to init"')

        self.set_parameters({
            "SIM_GPS2_GLTCH_Z" : 0
            })

        self.delay_sim_time(20, reason="EKF to do a position Z reset")

        self.arm_vehicle()
        self.user_takeoff(alt_min=20)
        gps_alt = self.get_altitude(altitude_source='GPS_RAW_INT.alt')
        self.progress("Initial guided alt=%.1fm" % gps_alt)

        self.context_collect('STATUSTEXT')
        self.progress("force a lane change")
        self.set_parameters({
            "INS_ACCOFFS_X" : 5
            })
        self.wait_statustext("EKF3 lane switch 1", timeout=10, check_context=True)

        self.watch_altitude_maintained(
            altitude_min=gps_alt-2,
            altitude_max=gps_alt+2,
            altitude_source='GPS_RAW_INT.alt',
            minimum_duration=10,
        )

        self.disarm_vehicle(force=True)
        self.reboot_sitl()

    def MotorFail(self, fail_servo=0, fail_mul=0.0, holdtime=30):
        """Test flight with reduced motor efficiency"""

        # we only expect an octocopter to survive ATM:
        servo_counts = {
            # 2: 6, # hexa
            3: 8,  # octa
            # 5: 6, # Y6
        }
        frame_class = int(self.get_parameter("FRAME_CLASS"))
        if frame_class not in servo_counts:
            self.progress("Test not relevant for frame_class %u" % frame_class)
            return

        servo_count = servo_counts[frame_class]

        if fail_servo < 0 or fail_servo > servo_count:
            raise ValueError('fail_servo outside range for frame class')

        self.takeoff(10, mode="LOITER")

        self.change_alt(alt_min=50)

        # Get initial values
        start_hud = self.mav.recv_match(type='VFR_HUD', blocking=True)
        start_attitude = self.mav.recv_match(type='ATTITUDE', blocking=True)

        hover_time = 5
        try:
            tstart = self.get_sim_time()
            int_error_alt = 0
            int_error_yaw_rate = 0
            int_error_yaw = 0
            self.progress("Hovering for %u seconds" % hover_time)
            failed = False
            while True:
                now = self.get_sim_time_cached()
                if now - tstart > holdtime + hover_time:
                    break

                servo = self.mav.recv_match(type='SERVO_OUTPUT_RAW',
                                            blocking=True)
                hud = self.mav.recv_match(type='VFR_HUD', blocking=True)
                attitude = self.mav.recv_match(type='ATTITUDE', blocking=True)

                if not failed and now - tstart > hover_time:
                    self.progress("Killing motor %u (%u%%)" %
                                  (fail_servo+1, fail_mul))
                    self.set_parameters({
                        "SIM_ENGINE_FAIL": fail_servo,
                        "SIM_ENGINE_MUL": fail_mul,
                    })
                    failed = True

                if failed:
                    self.progress("Hold Time: %f/%f" % (now-tstart, holdtime))

                servo_pwm = [servo.servo1_raw,
                             servo.servo2_raw,
                             servo.servo3_raw,
                             servo.servo4_raw,
                             servo.servo5_raw,
                             servo.servo6_raw,
                             servo.servo7_raw,
                             servo.servo8_raw]

                self.progress("PWM output per motor")
                for i, pwm in enumerate(servo_pwm[0:servo_count]):
                    if pwm > 1900:
                        state = "oversaturated"
                    elif pwm < 1200:
                        state = "undersaturated"
                    else:
                        state = "OK"

                    if failed and i == fail_servo:
                        state += " (failed)"

                    self.progress("servo %u [pwm=%u] [%s]" % (i+1, pwm, state))

                alt_delta = hud.alt - start_hud.alt
                yawrate_delta = attitude.yawspeed - start_attitude.yawspeed
                yaw_delta = attitude.yaw - start_attitude.yaw

                self.progress("Alt=%fm (delta=%fm)" % (hud.alt, alt_delta))
                self.progress("Yaw rate=%f (delta=%f) (rad/s)" %
                              (attitude.yawspeed, yawrate_delta))
                self.progress("Yaw=%f (delta=%f) (deg)" %
                              (attitude.yaw, yaw_delta))

                dt = self.get_sim_time() - now
                int_error_alt += abs(alt_delta/dt)
                int_error_yaw_rate += abs(yawrate_delta/dt)
                int_error_yaw += abs(yaw_delta/dt)
                self.progress("## Error Integration ##")
                self.progress("  Altitude: %fm" % int_error_alt)
                self.progress("  Yaw rate: %f rad/s" % int_error_yaw_rate)
                self.progress("  Yaw: %f deg" % int_error_yaw)
                self.progress("----")

                if int_error_yaw_rate > 0.1:
                    raise NotAchievedException("Vehicle is spinning")

                if alt_delta < -20:
                    raise NotAchievedException("Vehicle is descending")

            self.set_parameters({
                "SIM_ENGINE_FAIL": 0,
                "SIM_ENGINE_MUL": 1.0,
            })
        except Exception as e:
            self.set_parameters({
                "SIM_ENGINE_FAIL": 0,
                "SIM_ENGINE_MUL": 1.0,
            })
            raise e

        self.do_RTL()

    def hover_for_interval(self, hover_time):
        '''hovers for an interval of hover_time seconds.  Returns the bookend
        times for that interval (in time-since-boot frame), and the
        output throttle level at the end of the period.
        '''
        self.progress("Hovering for %u seconds" % hover_time)
        tstart = self.get_sim_time()
        self.delay_sim_time(hover_time, reason='data collection')
        vfr_hud = self.poll_message('VFR_HUD')
        tend = self.get_sim_time()
        return tstart, tend, vfr_hud.throttle

    def MotorVibration(self):
        """Test flight with motor vibration"""
        self.context_push()

        ex = None
        try:
            self.set_rc_default()
            # magic tridge EKF type that dramatically speeds up the test
            self.set_parameters({
                "AHRS_EKF_TYPE": 10,
                "INS_LOG_BAT_MASK": 3,
                "INS_LOG_BAT_OPT": 0,
                "LOG_BITMASK": 958,
                "LOG_DISARMED": 0,
                "SIM_VIB_MOT_MAX": 350,
                # these are real values taken from a 180mm Quad:
                "SIM_GYR1_RND": 20,
                "SIM_ACC1_RND": 5,
                "SIM_ACC2_RND": 5,
                "SIM_INS_THR_MIN": 0.1,
            })
            self.reboot_sitl()

            # do a simple up-and-down flight to gather data:
            self.takeoff(15, mode="ALT_HOLD")
            tstart, tend, hover_throttle = self.hover_for_interval(15)
            # if we don't reduce vibes here then the landing detector
            # may not trigger
            self.set_parameter("SIM_VIB_MOT_MAX", 0)
            self.do_RTL()

            psd = self.mavfft_fttd(1, 0, tstart * 1.0e6, tend * 1.0e6)
            # ignore the first 20Hz and look for a peak at -15dB or more
            ignore_bins = 20
            freq = psd["F"][numpy.argmax(psd["X"][ignore_bins:]) + ignore_bins]
            if numpy.amax(psd["X"][ignore_bins:]) < -15 or freq < 180 or freq > 300:
                raise NotAchievedException(
                    "Did not detect a motor peak, found %f at %f dB" %
                    (freq, numpy.amax(psd["X"][ignore_bins:])))
            else:
                self.progress("Detected motor peak at %fHz" % freq)

            # now add a notch and check that post-filter the peak is squashed below 40dB
            self.set_parameters({
                "INS_LOG_BAT_OPT": 2,
                "INS_HNTC2_ENABLE": 1,
                "INS_HNTC2_FREQ": freq,
                "INS_HNTC2_ATT": 50,
                "INS_HNTC2_BW": freq/2,
                "INS_HNTC2_MODE": 0,
                "SIM_VIB_MOT_MAX": 350,
            })
            self.reboot_sitl()

            # do a simple up-and-down flight to gather data:
            self.takeoff(15, mode="ALT_HOLD")
            tstart, tend, hover_throttle = self.hover_for_interval(15)
            self.set_parameter("SIM_VIB_MOT_MAX", 0)
            self.do_RTL()

            psd = self.mavfft_fttd(1, 0, tstart * 1.0e6, tend * 1.0e6)
            freq = psd["F"][numpy.argmax(psd["X"][ignore_bins:]) + ignore_bins]
            peakdB = numpy.amax(psd["X"][ignore_bins:])
            if peakdB < -23:
                self.progress("Did not detect a motor peak, found %f at %f dB" % (freq, peakdB))
            else:
                raise NotAchievedException("Detected peak %.1f Hz %.2f dB" % (freq, peakdB))
        except Exception as e:
            self.print_exception_caught(e)
            ex = e
            self.disarm_vehicle(force=True)

        self.context_pop()

        self.reboot_sitl()

        if ex is not None:
            raise ex

    def VisionPosition(self):
        """Disable GPS navigation, enable Vicon input."""
        # scribble down a location we can set origin to:

        self.customise_SITL_commandline(["--serial5=sim:vicon:"])
        self.progress("Waiting for location")
        self.change_mode('LOITER')
        self.wait_ready_to_arm()

        old_pos = self.mav.recv_match(type='GLOBAL_POSITION_INT', blocking=True)
        print("old_pos=%s" % str(old_pos))

        self.context_push()

        ex = None
        try:
            # configure EKF to use external nav instead of GPS
            ahrs_ekf_type = self.get_parameter("AHRS_EKF_TYPE")
            if ahrs_ekf_type == 2:
                self.set_parameter("EK2_GPS_TYPE", 3)
            if ahrs_ekf_type == 3:
                self.set_parameters({
                    "EK3_SRC1_POSXY": 6,
                    "EK3_SRC1_VELXY": 6,
                    "EK3_SRC1_POSZ": 6,
                    "EK3_SRC1_VELZ": 6,
                })
            self.set_parameters({
                "GPS_TYPE": 0,
                "VISO_TYPE": 1,
                "SERIAL5_PROTOCOL": 1,
            })
            self.reboot_sitl()
            # without a GPS or some sort of external prompting, AP
            # doesn't send system_time messages.  So prompt it:
            self.mav.mav.system_time_send(int(time.time() * 1000000), 0)
            self.progress("Waiting for non-zero-lat")
            tstart = self.get_sim_time()
            while True:
                self.mav.mav.set_gps_global_origin_send(1,
                                                        old_pos.lat,
                                                        old_pos.lon,
                                                        old_pos.alt)
                gpi = self.mav.recv_match(type='GLOBAL_POSITION_INT',
                                          blocking=True)
                self.progress("gpi=%s" % str(gpi))
                if gpi.lat != 0:
                    break

                if self.get_sim_time_cached() - tstart > 60:
                    raise AutoTestTimeoutException("Did not get non-zero lat")

            self.takeoff()
            self.set_rc(1, 1600)
            tstart = self.get_sim_time()
            while True:
                vicon_pos = self.mav.recv_match(type='VISION_POSITION_ESTIMATE',
                                                blocking=True)
                # print("vpe=%s" % str(vicon_pos))
                self.mav.recv_match(type='GLOBAL_POSITION_INT',
                                    blocking=True)
                # self.progress("gpi=%s" % str(gpi))
                if vicon_pos.x > 40:
                    break

                if self.get_sim_time_cached() - tstart > 100:
                    raise AutoTestTimeoutException("Vicon showed no movement")

            # recenter controls:
            self.set_rc(1, 1500)
            self.progress("# Enter RTL")
            self.change_mode('RTL')
            self.set_rc(3, 1500)
            tstart = self.get_sim_time()
            while True:
                if self.get_sim_time_cached() - tstart > 200:
                    raise NotAchievedException("Did not disarm")
                self.mav.recv_match(type='GLOBAL_POSITION_INT',
                                    blocking=True)
                # print("gpi=%s" % str(gpi))
                self.mav.recv_match(type='SIMSTATE',
                                    blocking=True)
                # print("ss=%s" % str(ss))
                # wait for RTL disarm:
                if not self.armed():
                    break

        except Exception as e:
            self.print_exception_caught(e)
            ex = e

        self.context_pop()
        self.zero_throttle()
        self.reboot_sitl()

        if ex is not None:
            raise ex

    def BodyFrameOdom(self):
        """Disable GPS navigation, enable input of VISION_POSITION_DELTA."""

        if self.get_parameter("AHRS_EKF_TYPE") != 3:
            # only tested on this EKF
            return

        self.customise_SITL_commandline(["--serial5=sim:vicon:"])

        if self.current_onboard_log_contains_message("XKFD"):
            raise NotAchievedException("Found unexpected XKFD message")

        # scribble down a location we can set origin to:
        self.progress("Waiting for location")
        self.change_mode('LOITER')
        self.wait_ready_to_arm()

        old_pos = self.mav.recv_match(type='GLOBAL_POSITION_INT', blocking=True)
        print("old_pos=%s" % str(old_pos))

        # configure EKF to use external nav instead of GPS
        self.set_parameters({
            "EK3_SRC1_POSXY": 6,
            "EK3_SRC1_VELXY": 6,
            "EK3_SRC1_POSZ": 6,
            "EK3_SRC1_VELZ": 6,
            "GPS_TYPE": 0,
            "VISO_TYPE": 1,
            "SERIAL5_PROTOCOL": 1,
            "SIM_VICON_TMASK": 8,  # send VISION_POSITION_DELTA
        })
        self.reboot_sitl()
        # without a GPS or some sort of external prompting, AP
        # doesn't send system_time messages.  So prompt it:
        self.mav.mav.system_time_send(int(time.time() * 1000000), 0)
        self.progress("Waiting for non-zero-lat")
        tstart = self.get_sim_time()
        while True:
            self.mav.mav.set_gps_global_origin_send(1,
                                                    old_pos.lat,
                                                    old_pos.lon,
                                                    old_pos.alt)
            gpi = self.mav.recv_match(type='GLOBAL_POSITION_INT',
                                      blocking=True)
            self.progress("gpi=%s" % str(gpi))
            if gpi.lat != 0:
                break

            if self.get_sim_time_cached() - tstart > 60:
                raise AutoTestTimeoutException("Did not get non-zero lat")

        self.takeoff(alt_min=5, mode='ALT_HOLD', require_absolute=False, takeoff_throttle=1800)
        self.change_mode('LAND')
        # TODO: something more elaborate here - EKF will only aid
        # relative position
        self.wait_disarmed()
        if not self.current_onboard_log_contains_message("XKFD"):
            raise NotAchievedException("Did not find expected XKFD message")

    def FlyMissionTwice(self):
        '''fly a mission twice in a row without changing modes in between.
        Seeks to show bugs in mission state machine'''

        self.upload_simple_relhome_mission([
            (mavutil.mavlink.MAV_CMD_NAV_TAKEOFF, 0, 0, 20),
            (mavutil.mavlink.MAV_CMD_NAV_WAYPOINT, 20, 0, 20),
            (mavutil.mavlink.MAV_CMD_NAV_RETURN_TO_LAUNCH, 0, 0, 0),
        ])

        num_wp = self.get_mission_count()
        self.set_parameter("AUTO_OPTIONS", 3)
        self.change_mode('AUTO')
        self.wait_ready_to_arm()
        for i in 1, 2:
            self.progress("run %u" % i)
            self.arm_vehicle()
            self.wait_waypoint(num_wp-1, num_wp-1)
            self.wait_disarmed()
            self.delay_sim_time(20)

    def FlyMissionTwiceWithReset(self):
        '''Fly a mission twice in a row without changing modes in between.
        Allow the mission to complete, then reset the mission state machine and restart the mission.'''

        self.upload_simple_relhome_mission([
            (mavutil.mavlink.MAV_CMD_NAV_TAKEOFF, 0, 0, 20),
            (mavutil.mavlink.MAV_CMD_NAV_WAYPOINT, 20, 0, 20),
            (mavutil.mavlink.MAV_CMD_NAV_RETURN_TO_LAUNCH, 0, 0, 0),
        ])

        num_wp = self.get_mission_count()
        self.set_parameter("AUTO_OPTIONS", 3)
        self.change_mode('AUTO')
        self.wait_ready_to_arm()

        for i in 1, 2:
            self.progress("run %u" % i)
            # Use the "Reset Mission" param of DO_SET_MISSION_CURRENT to reset mission state machine
            self.set_current_waypoint_using_mav_cmd_do_set_mission_current(seq=0, reset=1)
            self.arm_vehicle()
            self.wait_waypoint(num_wp-1, num_wp-1)
            self.wait_disarmed()
            self.delay_sim_time(20)

    def MissionIndexValidity(self):
        '''Confirm that attempting to select an invalid mission item is rejected.'''

        self.upload_simple_relhome_mission([
            (mavutil.mavlink.MAV_CMD_NAV_TAKEOFF, 0, 0, 20),
            (mavutil.mavlink.MAV_CMD_NAV_WAYPOINT, 20, 0, 20),
            (mavutil.mavlink.MAV_CMD_NAV_RETURN_TO_LAUNCH, 0, 0, 0),
        ])

        num_wp = self.get_mission_count()
        accepted_indices = [0, 1, num_wp-1]
        denied_indices = [-1, num_wp]

        for seq in accepted_indices:
            self.run_cmd(mavutil.mavlink.MAV_CMD_DO_SET_MISSION_CURRENT,
                         p1=seq,
                         timeout=1,
                         want_result=mavutil.mavlink.MAV_RESULT_ACCEPTED)

        for seq in denied_indices:
            self.run_cmd(mavutil.mavlink.MAV_CMD_DO_SET_MISSION_CURRENT,
                         p1=seq,
                         timeout=1,
                         want_result=mavutil.mavlink.MAV_RESULT_DENIED)

    def InvalidJumpTags(self):
        '''Verify the behaviour when selecting invalid jump tags.'''

        MAX_TAG_NUM = 65535
        # Jump tag is not present, so expect FAILED
        self.run_cmd(mavutil.mavlink.MAV_CMD_DO_JUMP_TAG,
                     p1=MAX_TAG_NUM,
                     timeout=1,
                     want_result=mavutil.mavlink.MAV_RESULT_FAILED)

        # Jump tag is too big, so expect DENIED
        self.run_cmd(mavutil.mavlink.MAV_CMD_DO_JUMP_TAG,
                     p1=MAX_TAG_NUM+1,
                     timeout=1,
                     want_result=mavutil.mavlink.MAV_RESULT_DENIED)

    def GPSViconSwitching(self):
        """Fly GPS and Vicon switching test"""
        self.customise_SITL_commandline(["--serial5=sim:vicon:"])

        """Setup parameters including switching to EKF3"""
        self.context_push()
        ex = None
        try:
            self.set_parameters({
                "VISO_TYPE": 2,      # enable vicon
                "SERIAL5_PROTOCOL": 2,
                "EK3_ENABLE": 1,
                "EK3_SRC2_POSXY": 6, # External Nav
                "EK3_SRC2_POSZ": 6,  # External Nav
                "EK3_SRC2_VELXY": 6, # External Nav
                "EK3_SRC2_VELZ": 6,  # External Nav
                "EK3_SRC2_YAW": 6,   # External Nav
                "RC7_OPTION": 80,    # RC aux switch 7 set to Viso Align
                "RC8_OPTION": 90,    # RC aux switch 8 set to EKF source selector
                "EK2_ENABLE": 0,
                "AHRS_EKF_TYPE": 3,
            })
            self.reboot_sitl()

            # switch to use GPS
            self.set_rc(8, 1000)

            # ensure we can get a global position:
            self.poll_home_position(timeout=120)

            # record starting position
            old_pos = self.get_global_position_int()
            print("old_pos=%s" % str(old_pos))

            # align vicon yaw with ahrs heading
            self.set_rc(7, 2000)

            # takeoff to 10m in Loiter
            self.progress("Moving to ensure location is tracked")
            self.takeoff(10, mode="LOITER", require_absolute=True, timeout=720)

            # fly forward in Loiter
            self.set_rc(2, 1300)

            # disable vicon
            self.set_parameter("SIM_VICON_FAIL", 1)

            # ensure vehicle remain in Loiter for 15 seconds
            tstart = self.get_sim_time()
            while self.get_sim_time() - tstart < 15:
                if not self.mode_is('LOITER'):
                    raise NotAchievedException("Expected to stay in loiter for >15 seconds")

            # re-enable vicon
            self.set_parameter("SIM_VICON_FAIL", 0)

            # switch to vicon, disable GPS and wait 10sec to ensure vehicle remains in Loiter
            self.set_rc(8, 1500)
            self.set_parameter("GPS_TYPE", 0)

            # ensure vehicle remain in Loiter for 15 seconds
            tstart = self.get_sim_time()
            while self.get_sim_time() - tstart < 15:
                if not self.mode_is('LOITER'):
                    raise NotAchievedException("Expected to stay in loiter for >15 seconds")

            # RTL and check vehicle arrives within 10m of home
            self.set_rc(2, 1500)
            self.do_RTL()

        except Exception as e:
            self.print_exception_caught(e)
            ex = e
        self.context_pop()
        self.disarm_vehicle(force=True)
        self.reboot_sitl()
        if ex is not None:
            raise ex

    def RTLSpeed(self):
        """Test RTL Speed parameters"""
        rtl_speed_ms = 7
        wpnav_speed_ms = 4
        wpnav_accel_mss = 3
        tolerance = 0.5
        self.load_mission("copter_rtl_speed.txt")
        self.set_parameters({
            'WPNAV_ACCEL': wpnav_accel_mss * 100,
            'RTL_SPEED': rtl_speed_ms * 100,
            'WPNAV_SPEED': wpnav_speed_ms * 100,
        })
        self.change_mode('LOITER')
        self.wait_ready_to_arm()
        self.arm_vehicle()
        self.change_mode('AUTO')
        self.set_rc(3, 1600)
        self.wait_altitude(19, 25, relative=True)
        self.wait_groundspeed(wpnav_speed_ms-tolerance, wpnav_speed_ms+tolerance)
        self.monitor_groundspeed(wpnav_speed_ms, timeout=20)
        self.change_mode('RTL')
        self.wait_groundspeed(rtl_speed_ms-tolerance, rtl_speed_ms+tolerance)
        self.monitor_groundspeed(rtl_speed_ms, timeout=5)
        self.change_mode('AUTO')
        self.wait_groundspeed(0-tolerance, 0+tolerance)
        self.wait_groundspeed(wpnav_speed_ms-tolerance, wpnav_speed_ms+tolerance)
        self.monitor_groundspeed(wpnav_speed_ms, tolerance=0.6, timeout=5)
        self.do_RTL()

    def NavDelay(self):
        """Fly a simple mission that has a delay in it."""

        self.load_mission("copter_nav_delay.txt")

        self.set_parameter("DISARM_DELAY", 0)

        self.change_mode("LOITER")
        self.wait_ready_to_arm()

        self.arm_vehicle()
        self.change_mode("AUTO")
        self.set_rc(3, 1600)
        count_start = -1
        count_stop = -1
        tstart = self.get_sim_time()
        last_mission_current_msg = 0
        last_seq = None
        while self.armed(): # we RTL at end of mission
            now = self.get_sim_time_cached()
            if now - tstart > 200:
                raise AutoTestTimeoutException("Did not disarm as expected")
            m = self.mav.recv_match(type='MISSION_CURRENT', blocking=True)
            at_delay_item = ""
            if m.seq == 3:
                at_delay_item = "(At delay item)"
                if count_start == -1:
                    count_start = now
            if ((now - last_mission_current_msg) > 1 or m.seq != last_seq):
                dist = None
                x = self.mav.messages.get("NAV_CONTROLLER_OUTPUT", None)
                if x is not None:
                    dist = x.wp_dist
                    self.progress("MISSION_CURRENT.seq=%u dist=%s %s" %
                                  (m.seq, dist, at_delay_item))
                last_mission_current_msg = self.get_sim_time_cached()
                last_seq = m.seq
            if m.seq > 3:
                if count_stop == -1:
                    count_stop = now
        calculated_delay = count_stop - count_start
        want_delay = 59 # should reflect what's in the mission file
        self.progress("Stopped for %u seconds (want >=%u seconds)" %
                      (calculated_delay, want_delay))
        if calculated_delay < want_delay:
            raise NotAchievedException("Did not delay for long enough")

    def RangeFinder(self):
        '''Test RangeFinder Basic Functionality'''
        ex = None
        self.context_push()

        self.progress("Making sure we don't ordinarily get RANGEFINDER")
        m = self.mav.recv_match(type='RANGEFINDER',
                                blocking=True,
                                timeout=5)

        if m is not None:
            raise NotAchievedException("Received unexpected RANGEFINDER msg")

        # may need to force a rotation if some other test has used the
        # rangefinder...
        self.progress("Ensure no RFND messages in log")
        self.set_parameter("LOG_DISARMED", 1)
        if self.current_onboard_log_contains_message("RFND"):
            raise NotAchievedException("Found unexpected RFND message")

        try:
            self.set_analog_rangefinder_parameters()
            self.set_parameter("RC9_OPTION", 10) # rangefinder
            self.set_rc(9, 2000)

            self.reboot_sitl()

            self.progress("Making sure we now get RANGEFINDER messages")
            m = self.assert_receive_message('RANGEFINDER', timeout=10)

            self.progress("Checking RangeFinder is marked as enabled in mavlink")
            m = self.mav.recv_match(type='SYS_STATUS',
                                    blocking=True,
                                    timeout=10)
            flags = m.onboard_control_sensors_enabled
            if not flags & mavutil.mavlink.MAV_SYS_STATUS_SENSOR_LASER_POSITION:
                raise NotAchievedException("Laser not enabled in SYS_STATUS")
            self.progress("Disabling laser using switch")
            self.set_rc(9, 1000)
            self.delay_sim_time(1)
            self.progress("Checking RangeFinder is marked as disabled in mavlink")
            m = self.mav.recv_match(type='SYS_STATUS',
                                    blocking=True,
                                    timeout=10)
            flags = m.onboard_control_sensors_enabled
            if flags & mavutil.mavlink.MAV_SYS_STATUS_SENSOR_LASER_POSITION:
                raise NotAchievedException("Laser enabled in SYS_STATUS")

            self.progress("Re-enabling rangefinder")
            self.set_rc(9, 2000)
            self.delay_sim_time(1)
            m = self.mav.recv_match(type='SYS_STATUS',
                                    blocking=True,
                                    timeout=10)
            flags = m.onboard_control_sensors_enabled
            if not flags & mavutil.mavlink.MAV_SYS_STATUS_SENSOR_LASER_POSITION:
                raise NotAchievedException("Laser not enabled in SYS_STATUS")

            self.takeoff(10, mode="LOITER")

            m_r = self.mav.recv_match(type='RANGEFINDER',
                                      blocking=True)
            m_p = self.mav.recv_match(type='GLOBAL_POSITION_INT',
                                      blocking=True)

            if abs(m_r.distance - m_p.relative_alt/1000) > 1:
                raise NotAchievedException(
                    "rangefinder/global position int mismatch %0.2f vs %0.2f" %
                    (m_r.distance, m_p.relative_alt/1000))

            self.land_and_disarm()

            if not self.current_onboard_log_contains_message("RFND"):
                raise NotAchievedException("Did not see expected RFND message")

        except Exception as e:
            self.print_exception_caught(e)
            ex = e
        self.context_pop()
        self.reboot_sitl()
        if ex is not None:
            raise ex

    def SplineTerrain(self):
        '''Test Splines and Terrain'''
        self.set_parameter("TERRAIN_ENABLE", 0)
        self.fly_mission("wp.txt")

    def WPNAV_SPEED(self):
        '''ensure resetting WPNAV_SPEED during a mission works'''

        loc = self.poll_home_position()
        alt = 20
        loc.alt = alt
        items = []

        # 100 waypoints in a line, 10m apart in a northerly direction
        #        for i in range(1, 100):
        #            items.append((mavutil.mavlink.MAV_CMD_NAV_WAYPOINT, i*10, 0, alt))

        # 1 waypoint a long way away
        items.append((mavutil.mavlink.MAV_CMD_NAV_WAYPOINT, 2000, 0, alt),)

        items.append((mavutil.mavlink.MAV_CMD_NAV_RETURN_TO_LAUNCH, 0, 0, 0))

        self.upload_simple_relhome_mission(items)

        start_speed_ms = self.get_parameter('WPNAV_SPEED') / 100.0

        self.takeoff(20)
        self.change_mode('AUTO')
        self.wait_groundspeed(start_speed_ms-1, start_speed_ms+1, minimum_duration=10)

        for speed_ms in 7, 8, 7, 8, 9, 10, 11, 7:
            self.set_parameter('WPNAV_SPEED', speed_ms*100)
            self.wait_groundspeed(speed_ms-1, speed_ms+1, minimum_duration=10)
        self.do_RTL()

    def WPNAV_SPEED_UP(self):
        '''Change speed (up) during mission'''

        items = []

        # 1 waypoint a long way up
        items.append((mavutil.mavlink.MAV_CMD_NAV_WAYPOINT, 0, 0, 20000),)

        items.append((mavutil.mavlink.MAV_CMD_NAV_RETURN_TO_LAUNCH, 0, 0, 0))

        self.upload_simple_relhome_mission(items)

        start_speed_ms = self.get_parameter('WPNAV_SPEED_UP') / 100.0

        minimum_duration = 5

        self.takeoff(20)
        self.change_mode('AUTO')
        self.wait_climbrate(start_speed_ms-1, start_speed_ms+1, minimum_duration=minimum_duration)

        for speed_ms in 7, 8, 7, 8, 6, 2:
            self.set_parameter('WPNAV_SPEED_UP', speed_ms*100)
            self.wait_climbrate(speed_ms-1, speed_ms+1, minimum_duration=minimum_duration)
        self.do_RTL(timeout=240)

    def WPNAV_SPEED_DN(self):
        '''Change speed (down) during mission'''

        items = []

        # 1 waypoint a long way back down
        items.append((mavutil.mavlink.MAV_CMD_NAV_WAYPOINT, 0, 0, 10),)

        items.append((mavutil.mavlink.MAV_CMD_NAV_RETURN_TO_LAUNCH, 0, 0, 0))

        self.upload_simple_relhome_mission(items)

        minimum_duration = 5

        self.takeoff(500, timeout=60)
        self.change_mode('AUTO')

        start_speed_ms = self.get_parameter('WPNAV_SPEED_DN') / 100.0
        self.wait_climbrate(-start_speed_ms-1, -start_speed_ms+1, minimum_duration=minimum_duration)

        for speed_ms in 7, 8, 7, 8, 6, 2:
            self.set_parameter('WPNAV_SPEED_DN', speed_ms*100)
            self.wait_climbrate(-speed_ms-1, -speed_ms+1, minimum_duration=minimum_duration)
        self.do_RTL()

    def fly_mission(self, filename, strict=True):
        num_wp = self.load_mission(filename, strict=strict)
        self.set_parameter("AUTO_OPTIONS", 3)
        self.change_mode('AUTO')
        self.wait_ready_to_arm()
        self.arm_vehicle()
        self.wait_waypoint(num_wp-1, num_wp-1)
        self.wait_disarmed()

    def fly_generic_mission(self, filename, strict=True):
        num_wp = self.load_generic_mission(filename, strict=strict)
        self.set_parameter("AUTO_OPTIONS", 3)
        self.change_mode('AUTO')
        self.wait_ready_to_arm()
        self.arm_vehicle()
        self.wait_waypoint(num_wp-1, num_wp-1)
        self.wait_disarmed()

    def SurfaceTracking(self):
        '''Test Surface Tracking'''
        ex = None
        self.context_push()

        self.install_terrain_handlers_context()

        try:
            self.set_analog_rangefinder_parameters()
            self.set_parameter("RC9_OPTION", 10) # rangefinder
            self.set_rc(9, 2000)

            self.reboot_sitl() # needed for both rangefinder and initial position
            self.assert_vehicle_location_is_at_startup_location()

            self.takeoff(10, mode="LOITER")
            lower_surface_pos = mavutil.location(-35.362421, 149.164534, 584, 270)
            here = self.mav.location()
            bearing = self.get_bearing(here, lower_surface_pos)

            self.change_mode("GUIDED")
            self.guided_achieve_heading(bearing)
            self.change_mode("LOITER")
            self.delay_sim_time(2)
            m = self.mav.recv_match(type='GLOBAL_POSITION_INT', blocking=True)
            orig_absolute_alt_mm = m.alt

            self.progress("Original alt: absolute=%f" % orig_absolute_alt_mm)

            self.progress("Flying somewhere which surface is known lower compared to takeoff point")
            self.set_rc(2, 1450)
            tstart = self.get_sim_time()
            while True:
                if self.get_sim_time() - tstart > 200:
                    raise NotAchievedException("Did not reach lower point")
                m = self.mav.recv_match(type='GLOBAL_POSITION_INT', blocking=True)
                x = mavutil.location(m.lat/1e7, m.lon/1e7, m.alt/1e3, 0)
                dist = self.get_distance(x, lower_surface_pos)
                delta = (orig_absolute_alt_mm - m.alt)/1000.0

                self.progress("Distance: %fm abs-alt-delta: %fm" %
                              (dist, delta))
                if dist < 15:
                    if delta < 0.8:
                        raise NotAchievedException("Did not dip in altitude as expected")
                    break

            self.set_rc(2, 1500)
            self.do_RTL()

        except Exception as e:
            self.print_exception_caught(e)
            self.disarm_vehicle(force=True)
            ex = e

        self.context_pop()
        self.reboot_sitl()
        if ex is not None:
            raise ex

    def test_rangefinder_switchover(self):
        """test that the EKF correctly handles the switchover between baro and rangefinder"""
        ex = None
        self.context_push()

        try:
            self.set_analog_rangefinder_parameters()

            self.set_parameters({
                "RNGFND1_MAX_CM": 1500
            })

            # configure EKF to use rangefinder for altitude at low altitudes
            ahrs_ekf_type = self.get_parameter("AHRS_EKF_TYPE")
            if ahrs_ekf_type == 2:
                self.set_parameter("EK2_RNG_USE_HGT", 70)
            if ahrs_ekf_type == 3:
                self.set_parameter("EK3_RNG_USE_HGT", 70)

            self.reboot_sitl() # needed for both rangefinder and initial position
            self.assert_vehicle_location_is_at_startup_location()

            self.change_mode("LOITER")
            self.wait_ready_to_arm()
            self.arm_vehicle()
            self.set_rc(3, 1800)
            self.set_rc(2, 1200)
            # wait till we get to 50m
            self.wait_altitude(50, 52, True, 60)

            self.change_mode("RTL")
            # wait till we get to 25m
            self.wait_altitude(25, 27, True, 120)

            # level up
            self.set_rc(2, 1500)
            self.wait_altitude(14, 15, relative=True)

            self.wait_rtl_complete()

        except Exception as e:
            self.print_exception_caught(e)
            self.disarm_vehicle(force=True)
            ex = e
        self.context_pop()
        self.reboot_sitl()
        if ex is not None:
            raise ex

    def _Parachute(self, command):
        '''Test Parachute Functionality using specific mavlink command'''
        self.set_rc(9, 1000)
        self.set_parameters({
            "CHUTE_ENABLED": 1,
            "CHUTE_TYPE": 10,
            "SERVO9_FUNCTION": 27,
            "SIM_PARA_ENABLE": 1,
            "SIM_PARA_PIN": 9,
        })

        self.progress("Test triggering parachute in mission")
        self.load_mission("copter_parachute_mission.txt")
        self.change_mode('LOITER')
        self.wait_ready_to_arm()
        self.arm_vehicle()
        self.change_mode('AUTO')
        self.set_rc(3, 1600)
        self.wait_statustext('BANG', timeout=60)
        self.disarm_vehicle(force=True)
        self.reboot_sitl()

        self.progress("Test triggering with mavlink message")
        self.takeoff(20)
        command(
            mavutil.mavlink.MAV_CMD_DO_PARACHUTE,
            p1=2, # release
        )
        self.wait_statustext('BANG', timeout=60)
        self.disarm_vehicle(force=True)
        self.reboot_sitl()

        self.progress("Testing three-position switch")
        self.set_parameter("RC9_OPTION", 23) # parachute 3pos

        self.progress("Test manual triggering")
        self.takeoff(20)
        self.set_rc(9, 2000)
        self.wait_statustext('BANG', timeout=60)
        self.set_rc(9, 1000)
        self.disarm_vehicle(force=True)
        self.reboot_sitl()

        self.progress("Test mavlink triggering")
        self.takeoff(20)
        command(
            mavutil.mavlink.MAV_CMD_DO_PARACHUTE,
            p1=mavutil.mavlink.PARACHUTE_DISABLE,
        )
        ok = False
        try:
            self.wait_statustext('BANG', timeout=2)
        except AutoTestTimeoutException:
            ok = True
        if not ok:
            raise NotAchievedException("Disabled parachute fired")
        command(
            mavutil.mavlink.MAV_CMD_DO_PARACHUTE,
            p1=mavutil.mavlink.PARACHUTE_ENABLE,
        )
        ok = False
        try:
            self.wait_statustext('BANG', timeout=2)
        except AutoTestTimeoutException:
            ok = True
        if not ok:
            raise NotAchievedException("Enabled parachute fired")

        self.set_rc(9, 1000)
        self.disarm_vehicle(force=True)
        self.reboot_sitl()

        # parachute should not fire if you go from disabled to release:
        self.takeoff(20)
        command(
            mavutil.mavlink.MAV_CMD_DO_PARACHUTE,
            p1=mavutil.mavlink.PARACHUTE_RELEASE,
        )
        ok = False
        try:
            self.wait_statustext('BANG', timeout=2)
        except AutoTestTimeoutException:
            ok = True
        if not ok:
            raise NotAchievedException("Parachute fired when going straight from disabled to release")

        # now enable then release parachute:
        command(
            mavutil.mavlink.MAV_CMD_DO_PARACHUTE,
            p1=mavutil.mavlink.PARACHUTE_ENABLE,
        )
        command(
            mavutil.mavlink.MAV_CMD_DO_PARACHUTE,
            p1=mavutil.mavlink.PARACHUTE_RELEASE,
        )
        self.wait_statustext('BANG! Parachute deployed', timeout=2)
        self.disarm_vehicle(force=True)
        self.reboot_sitl()

        self.context_push()
        self.progress("Crashing with 3pos switch in enable position")
        self.takeoff(40)
        self.set_rc(9, 1500)
        self.set_parameters({
            "SIM_ENGINE_MUL": 0,
            "SIM_ENGINE_FAIL": 1,
        })
        self.wait_statustext('BANG! Parachute deployed', timeout=60)
        self.set_rc(9, 1000)
        self.disarm_vehicle(force=True)
        self.reboot_sitl()
        self.context_pop()

        self.progress("Crashing with 3pos switch in disable position")
        loiter_alt = 10
        self.takeoff(loiter_alt, mode='LOITER')
        self.set_rc(9, 1100)
        self.set_parameters({
            "SIM_ENGINE_MUL": 0,
            "SIM_ENGINE_FAIL": 1,
        })
        tstart = self.get_sim_time()
        while self.get_sim_time_cached() < tstart + 5:
            m = self.mav.recv_match(type='STATUSTEXT', blocking=True, timeout=1)
            if m is None:
                continue
            if "BANG" in m.text:
                self.set_rc(9, 1000)
                self.reboot_sitl()
                raise NotAchievedException("Parachute deployed when disabled")
        self.set_rc(9, 1000)
        self.disarm_vehicle(force=True)
        self.reboot_sitl()

    def Parachute(self):
        '''Test Parachute Functionality'''
        self._Parachute(self.run_cmd)
        self._Parachute(self.run_cmd_int)

    def PrecisionLanding(self):
        """Use PrecLand backends precision messages to land aircraft."""

        self.context_push()

        for backend in [4, 2]:  # SITL, SITL-IRLOCK
            ex = None
            try:
                self.set_parameters({
                    "PLND_ENABLED": 1,
                    "PLND_TYPE": backend,
                })

                self.set_analog_rangefinder_parameters()
                self.set_parameter("SIM_SONAR_SCALE", 12)

                start = self.mav.location()
                target = start
                (target.lat, target.lng) = mavextra.gps_offset(start.lat, start.lng, 4, -4)
                self.progress("Setting target to %f %f" % (target.lat, target.lng))

                self.set_parameters({
                    "SIM_PLD_ENABLE": 1,
                    "SIM_PLD_LAT": target.lat,
                    "SIM_PLD_LON": target.lng,
                    "SIM_PLD_HEIGHT": 0,
                    "SIM_PLD_ALT_LMT": 15,
                    "SIM_PLD_DIST_LMT": 10,
                })

                self.reboot_sitl()

                self.progress("Waiting for location")
                self.zero_throttle()
                self.takeoff(10, 1800, mode="LOITER")
                self.change_mode("LAND")
                self.zero_throttle()
                self.wait_landed_and_disarmed()
                self.mav.recv_match(type='GLOBAL_POSITION_INT', blocking=True)
                new_pos = self.mav.location()
                delta = self.get_distance(target, new_pos)
                self.progress("Landed %f metres from target position" % delta)
                max_delta = 1.5
                if delta > max_delta:
                    raise NotAchievedException("Did not land close enough to target position (%fm > %fm" % (delta, max_delta))

                if not self.current_onboard_log_contains_message("PL"):
                    raise NotAchievedException("Did not see expected PL message")

            except Exception as e:
                self.print_exception_caught(e)
                ex = e
            self.reboot_sitl()
        self.zero_throttle()
        self.context_pop()
        self.reboot_sitl()
        self.progress("All done")

        if ex is not None:
            raise ex

    def Landing(self):
        """Test landing the aircraft."""

        def check_landing_speeds(land_speed_high, land_speed_low, land_alt_low, land_speed_high_accuracy=0.1):
            self.progress("Checking landing speeds (speed_high=%f speed_low=%f alt_low=%f" %
                          (land_speed_high, land_speed_low, land_alt_low))
            land_high_maintain = 5
            land_low_maintain = land_alt_low / land_speed_low / 2

            takeoff_alt = (land_high_maintain * land_speed_high + land_alt_low) + 20
            # this is pretty rough, but takes *so much longer* in LOITER
            self.takeoff(takeoff_alt, mode='STABILIZE', timeout=200, takeoff_throttle=2000)
            # check default landing speeds:
            self.change_mode('LAND')
            # ensure higher-alt descent rate:
            self.wait_descent_rate(land_speed_high,
                                   minimum_duration=land_high_maintain,
                                   accuracy=land_speed_high_accuracy)
            self.wait_descent_rate(land_speed_low)
            # ensure we transition to low descent rate at correct height:
            self.assert_altitude(land_alt_low, relative=True)
            # now make sure we maintain that descent rate:
            self.wait_descent_rate(land_speed_low, minimum_duration=land_low_maintain)
            self.wait_disarmed()

        # test the defaults.  By default LAND_SPEED_HIGH is 0 so
        # WPNAV_SPEED_DN is used
        check_landing_speeds(
            self.get_parameter("WPNAV_SPEED_DN") / 100,  # cm/s -> m/s
            self.get_parameter("LAND_SPEED") / 100,  # cm/s -> m/s
            self.get_parameter("LAND_ALT_LOW") / 100 # cm -> m
        )

        def test_landing_speeds(land_speed_high, land_speed_low, land_alt_low, **kwargs):
            self.set_parameters({
                "LAND_SPEED_HIGH": land_speed_high * 100,  # m/s -> cm/s
                "LAND_SPEED": land_speed_low * 100,  # m/s -> cm/s
                "LAND_ALT_LOW": land_alt_low * 100,  # m -> cm
            })
            check_landing_speeds(land_speed_high, land_speed_low, land_alt_low, **kwargs)

        test_landing_speeds(
            5,  # descent speed high
            1,  # descent speed low
            30,  # transition altitude
            land_speed_high_accuracy=0.5
        )

    def get_system_clock_utc(self, time_seconds):
        # this is a copy of ArduPilot's AP_RTC function!
        # separate time into ms, sec, min, hour and days but all expressed
        # in milliseconds
        time_ms = time_seconds * 1000
        ms = time_ms % 1000
        sec_ms = (time_ms % (60 * 1000)) - ms
        min_ms = (time_ms % (60 * 60 * 1000)) - sec_ms - ms
        hour_ms = (time_ms % (24 * 60 * 60 * 1000)) - min_ms - sec_ms - ms

        # convert times as milliseconds into appropriate units
        secs = sec_ms / 1000
        mins = min_ms / (60 * 1000)
        hours = hour_ms / (60 * 60 * 1000)
        return (hours, mins, secs, 0)

    def calc_delay(self, seconds, delay_for_seconds):
        # delay-for-seconds has to be long enough that we're at the
        # waypoint before that time.  Otherwise we'll try to wait a
        # day....
        if delay_for_seconds >= 3600:
            raise ValueError("Won't handle large delays")
        (hours,
         mins,
         secs,
         ms) = self.get_system_clock_utc(seconds)
        self.progress("Now is %uh %um %us" % (hours, mins, secs))
        secs += delay_for_seconds # add seventeen seconds
        mins += int(secs/60)
        secs %= 60

        hours += int(mins / 60)
        mins %= 60

        if hours > 24:
            raise ValueError("Way too big a delay")
        self.progress("Delay until %uh %um %us" %
                      (hours, mins, secs))
        return (hours, mins, secs, 0)

    def reset_delay_item(self, seq, seconds_in_future):
        frame = mavutil.mavlink.MAV_FRAME_GLOBAL_RELATIVE_ALT_INT
        command = mavutil.mavlink.MAV_CMD_NAV_DELAY
        # retrieve mission item and check it:
        tried_set = False
        hours = None
        mins = None
        secs = None
        while True:
            self.progress("Requesting item")
            self.mav.mav.mission_request_send(1,
                                              1,
                                              seq)
            st = self.mav.recv_match(type='MISSION_ITEM',
                                     blocking=True,
                                     timeout=1)
            if st is None:
                continue

            print("Item: %s" % str(st))
            have_match = (tried_set and
                          st.seq == seq and
                          st.command == command and
                          st.param2 == hours and
                          st.param3 == mins and
                          st.param4 == secs)
            if have_match:
                return

            self.progress("Mission mismatch")

            m = None
            tstart = self.get_sim_time()
            while True:
                if self.get_sim_time_cached() - tstart > 3:
                    raise NotAchievedException(
                        "Did not receive MISSION_REQUEST")
                self.mav.mav.mission_write_partial_list_send(1,
                                                             1,
                                                             seq,
                                                             seq)
                m = self.mav.recv_match(type='MISSION_REQUEST',
                                        blocking=True,
                                        timeout=1)
                if m is None:
                    continue
                if m.seq != st.seq:
                    continue
                break

            self.progress("Sending absolute-time mission item")

            # we have to change out the delay time...
            now = self.mav.messages["SYSTEM_TIME"]
            if now is None:
                raise PreconditionFailedException("Never got SYSTEM_TIME")
            if now.time_unix_usec == 0:
                raise PreconditionFailedException("system time is zero")
            (hours, mins, secs, ms) = self.calc_delay(now.time_unix_usec/1000000, seconds_in_future)

            self.mav.mav.mission_item_send(
                1, # target system
                1, # target component
                seq, # seq
                frame, # frame
                command, # command
                0, # current
                1, # autocontinue
                0, # p1 (relative seconds)
                hours, # p2
                mins, # p3
                secs, # p4
                0, # p5
                0, # p6
                0) # p7
            tried_set = True
            ack = self.mav.recv_match(type='MISSION_ACK',
                                      blocking=True,
                                      timeout=1)
            self.progress("Received ack: %s" % str(ack))

    def NavDelayAbsTime(self):
        """fly a simple mission that has a delay in it"""
        self.fly_nav_delay_abstime_x(87)

    def fly_nav_delay_abstime_x(self, delay_for, expected_delay=None):
        """fly a simple mission that has a delay in it, expect a delay"""

        if expected_delay is None:
            expected_delay = delay_for

        self.load_mission("copter_nav_delay.txt")

        self.change_mode("LOITER")

        self.wait_ready_to_arm()

        delay_item_seq = 3
        self.reset_delay_item(delay_item_seq, delay_for)
        delay_for_seconds = delay_for
        reset_at_m = self.mav.recv_match(type='SYSTEM_TIME', blocking=True)
        reset_at = reset_at_m.time_unix_usec/1000000

        self.arm_vehicle()
        self.change_mode("AUTO")
        self.set_rc(3, 1600)
        count_stop = -1
        tstart = self.get_sim_time()
        while self.armed(): # we RTL at end of mission
            now = self.get_sim_time_cached()
            if now - tstart > 240:
                raise AutoTestTimeoutException("Did not disarm as expected")
            m = self.mav.recv_match(type='MISSION_CURRENT', blocking=True)
            at_delay_item = ""
            if m.seq == delay_item_seq:
                at_delay_item = "(delay item)"
            self.progress("MISSION_CURRENT.seq=%u %s" % (m.seq, at_delay_item))
            if m.seq > delay_item_seq:
                if count_stop == -1:
                    count_stop_m = self.mav.recv_match(type='SYSTEM_TIME',
                                                       blocking=True)
                    count_stop = count_stop_m.time_unix_usec/1000000
        calculated_delay = count_stop - reset_at
        error = abs(calculated_delay - expected_delay)
        self.progress("Stopped for %u seconds (want >=%u seconds)" %
                      (calculated_delay, delay_for_seconds))
        if error > 2:
            raise NotAchievedException("delay outside expectations")

    def NavDelayTakeoffAbsTime(self):
        """make sure taking off at a specific time works"""
        self.load_mission("copter_nav_delay_takeoff.txt")

        self.change_mode("LOITER")
        self.wait_ready_to_arm()

        delay_item_seq = 2
        delay_for_seconds = 77
        self.reset_delay_item(delay_item_seq, delay_for_seconds)
        reset_at = self.get_sim_time_cached()

        self.arm_vehicle()
        self.change_mode("AUTO")

        self.set_rc(3, 1600)

        # should not take off for about least 77 seconds
        tstart = self.get_sim_time()
        took_off = False
        while self.armed():
            now = self.get_sim_time_cached()
            if now - tstart > 200:
                # timeout
                break
            m = self.mav.recv_match(type='MISSION_CURRENT', blocking=True)
            now = self.get_sim_time_cached()
            self.progress("%s" % str(m))
            if m.seq > delay_item_seq:
                if not took_off:
                    took_off = True
                    delta_time = now - reset_at
                    if abs(delta_time - delay_for_seconds) > 2:
                        raise NotAchievedException((
                            "Did not take off on time "
                            "measured=%f want=%f" %
                            (delta_time, delay_for_seconds)))

        if not took_off:
            raise NotAchievedException("Did not take off")

    def ModeZigZag(self):
        '''test zigzag mode'''
        # set channel 8 for zigzag savewp and recentre it
        self.set_parameter("RC8_OPTION", 61)

        self.takeoff(alt_min=5, mode='LOITER')

        ZIGZAG = 24
        j = 0
        slowdown_speed = 0.3 # because Copter takes a long time to actually stop
        self.start_subtest("Conduct ZigZag test for all 4 directions")
        while j < 4:
            self.progress("## Align heading with the run-way (j=%d)##" % j)
            self.set_rc(8, 1500)
            self.set_rc(4, 1420)
            self.wait_heading(352-j*90)
            self.set_rc(4, 1500)
            self.change_mode(ZIGZAG)
            self.progress("## Record Point A ##")
            self.set_rc(8, 1100)  # record point A
            self.set_rc(1, 1700)  # fly side-way for 20m
            self.wait_distance(20)
            self.set_rc(1, 1500)
            self.wait_groundspeed(0, slowdown_speed)   # wait until the copter slows down
            self.progress("## Record Point A ##")
            self.set_rc(8, 1500)    # pilot always have to cross mid position when changing for low to high position
            self.set_rc(8, 1900)    # record point B

            i = 1
            while i < 2:
                self.start_subtest("Run zigzag A->B and B->A (i=%d)" % i)
                self.progress("## fly forward for 10 meter ##")
                self.set_rc(2, 1300)
                self.wait_distance(10)
                self.set_rc(2, 1500)    # re-centre pitch rc control
                self.wait_groundspeed(0, slowdown_speed)   # wait until the copter slows down
                self.set_rc(8, 1500)    # switch to mid position
                self.progress("## auto execute vector BA ##")
                self.set_rc(8, 1100)
                self.wait_distance(17)  # wait for it to finish
                self.wait_groundspeed(0, slowdown_speed)   # wait until the copter slows down

                self.progress("## fly forward for 10 meter ##")
                self.set_rc(2, 1300)    # fly forward for 10 meter
                self.wait_distance(10)
                self.set_rc(2, 1500)    # re-centre pitch rc control
                self.wait_groundspeed(0, slowdown_speed)   # wait until the copter slows down
                self.set_rc(8, 1500)    # switch to mid position
                self.progress("## auto execute vector AB ##")
                self.set_rc(8, 1900)
                self.wait_distance(17)  # wait for it to finish
                self.wait_groundspeed(0, slowdown_speed)   # wait until the copter slows down
                i = i + 1
            # test the case when pilot switch to manual control during the auto flight
            self.start_subtest("test the case when pilot switch to manual control during the auto flight")
            self.progress("## fly forward for 10 meter ##")
            self.set_rc(2, 1300)    # fly forward for 10 meter
            self.wait_distance(10)
            self.set_rc(2, 1500)    # re-centre pitch rc control
            self.wait_groundspeed(0, 0.3)   # wait until the copter slows down
            self.set_rc(8, 1500)    # switch to mid position
            self.progress("## auto execute vector BA ##")
            self.set_rc(8, 1100)    # switch to low position, auto execute vector BA
            self.wait_distance(8)   # purposely switch to manual halfway
            self.set_rc(8, 1500)
            self.wait_groundspeed(0, slowdown_speed)   # copter should slow down here
            self.progress("## Manual control to fly forward ##")
            self.set_rc(2, 1300)    # manual control to fly forward
            self.wait_distance(8)
            self.set_rc(2, 1500)    # re-centre pitch rc control
            self.wait_groundspeed(0, slowdown_speed)   # wait until the copter slows down
            self.progress("## continue vector BA ##")
            self.set_rc(8, 1100)    # copter should continue mission here
            self.wait_distance(8)   # wait for it to finish rest of BA
            self.wait_groundspeed(0, slowdown_speed)   # wait until the copter slows down
            self.set_rc(8, 1500)    # switch to mid position
            self.progress("## auto execute vector AB ##")
            self.set_rc(8, 1900)    # switch to execute AB again
            self.wait_distance(17)  # wait for it to finish
            self.wait_groundspeed(0, slowdown_speed)   # wait until the copter slows down
            self.change_mode('LOITER')
            j = j + 1

        self.do_RTL()

    def SetModesViaModeSwitch(self):
        '''Set modes via modeswitch'''
        self.context_push()
        ex = None
        try:
            fltmode_ch = 5
            self.set_parameter("FLTMODE_CH", fltmode_ch)
            self.set_rc(fltmode_ch, 1000) # PWM for mode1
            testmodes = [("FLTMODE1", 4, "GUIDED", 1165),
                         ("FLTMODE2", 2, "ALT_HOLD", 1295),
                         ("FLTMODE3", 6, "RTL", 1425),
                         ("FLTMODE4", 7, "CIRCLE", 1555),
                         ("FLTMODE5", 1, "ACRO", 1685),
                         ("FLTMODE6", 17, "BRAKE", 1815),
                         ]
            for mode in testmodes:
                (parm, parm_value, name, pwm) = mode
                self.set_parameter(parm, parm_value)

            for mode in reversed(testmodes):
                (parm, parm_value, name, pwm) = mode
                self.set_rc(fltmode_ch, pwm)
                self.wait_mode(name)

            for mode in testmodes:
                (parm, parm_value, name, pwm) = mode
                self.set_rc(fltmode_ch, pwm)
                self.wait_mode(name)

            for mode in reversed(testmodes):
                (parm, parm_value, name, pwm) = mode
                self.set_rc(fltmode_ch, pwm)
                self.wait_mode(name)

        except Exception as e:
            self.print_exception_caught(e)
            ex = e

        self.context_pop()

        if ex is not None:
            raise ex

    def SetModesViaAuxSwitch(self):
        '''"Set modes via auxswitch"'''
        self.context_push()
        ex = None
        try:
            fltmode_ch = int(self.get_parameter("FLTMODE_CH"))
            self.set_rc(fltmode_ch, 1000)
            self.wait_mode("CIRCLE")
            self.set_rc(9, 1000)
            self.set_rc(10, 1000)
            self.set_parameters({
                "RC9_OPTION": 18, # land
                "RC10_OPTION": 55, # guided
            })
            self.set_rc(9, 1900)
            self.wait_mode("LAND")
            self.set_rc(10, 1900)
            self.wait_mode("GUIDED")
            self.set_rc(10, 1000) # this re-polls the mode switch
            self.wait_mode("CIRCLE")
        except Exception as e:
            self.print_exception_caught(e)
            ex = e

        self.context_pop()

        if ex is not None:
            raise ex

    def fly_guided_stop(self,
                        timeout=20,
                        groundspeed_tolerance=0.05,
                        climb_tolerance=0.01):
        """stop the vehicle moving in guided mode"""
        self.progress("Stopping vehicle")
        tstart = self.get_sim_time()
        # send a position-control command
        self.mav.mav.set_position_target_local_ned_send(
            0, # timestamp
            1, # target system_id
            1, # target component id
            mavutil.mavlink.MAV_FRAME_BODY_NED,
            MAV_POS_TARGET_TYPE_MASK.POS_ONLY | MAV_POS_TARGET_TYPE_MASK.LAST_BYTE, # mask specifying use-only-x-y-z
            0, # x
            0, # y
            0, # z
            0, # vx
            0, # vy
            0, # vz
            0, # afx
            0, # afy
            0, # afz
            0, # yaw
            0, # yawrate
        )
        while True:
            if self.get_sim_time_cached() - tstart > timeout:
                raise NotAchievedException("Vehicle did not stop")
            m = self.mav.recv_match(type='VFR_HUD', blocking=True)
            print("%s" % str(m))
            if (m.groundspeed < groundspeed_tolerance and
                    m.climb < climb_tolerance):
                break

    def fly_guided_move_global_relative_alt(self, lat, lon, alt):
        startpos = self.mav.recv_match(type='GLOBAL_POSITION_INT',
                                       blocking=True)

        self.mav.mav.set_position_target_global_int_send(
            0, # timestamp
            1, # target system_id
            1, # target component id
            mavutil.mavlink.MAV_FRAME_GLOBAL_RELATIVE_ALT_INT,
            MAV_POS_TARGET_TYPE_MASK.POS_ONLY, # mask specifying use-only-lat-lon-alt
            lat, # lat
            lon, # lon
            alt, # alt
            0, # vx
            0, # vy
            0, # vz
            0, # afx
            0, # afy
            0, # afz
            0, # yaw
            0, # yawrate
        )

        tstart = self.get_sim_time()
        while True:
            if self.get_sim_time_cached() - tstart > 200:
                raise NotAchievedException("Did not move far enough")
            # send a position-control command
            pos = self.mav.recv_match(type='GLOBAL_POSITION_INT',
                                      blocking=True)
            delta = self.get_distance_int(startpos, pos)
            self.progress("delta=%f (want >10)" % delta)
            if delta > 10:
                break

    def fly_guided_move_local(self, x, y, z_up, timeout=100):
        """move the vehicle using MAVLINK_MSG_ID_SET_POSITION_TARGET_LOCAL_NED"""
        startpos = self.mav.recv_match(type='LOCAL_POSITION_NED', blocking=True)
        self.progress("startpos=%s" % str(startpos))

        tstart = self.get_sim_time()
        # send a position-control command
        self.mav.mav.set_position_target_local_ned_send(
            0, # timestamp
            1, # target system_id
            1, # target component id
            mavutil.mavlink.MAV_FRAME_LOCAL_NED,
            MAV_POS_TARGET_TYPE_MASK.POS_ONLY | MAV_POS_TARGET_TYPE_MASK.LAST_BYTE, # mask specifying use-only-x-y-z
            x, # x
            y, # y
            -z_up, # z
            0, # vx
            0, # vy
            0, # vz
            0, # afx
            0, # afy
            0, # afz
            0, # yaw
            0, # yawrate
        )
        while True:
            if self.get_sim_time_cached() - tstart > timeout:
                raise NotAchievedException("Did not reach destination")
            if self.distance_to_local_position((x, y, -z_up)) < 1:
                break

    def test_guided_local_position_target(self, x, y, z_up):
        """ Check target position being received by vehicle """
        # set POSITION_TARGET_LOCAL_NED message rate using SET_MESSAGE_INTERVAL
        self.progress("Setting local target in NED: (%f, %f, %f)" % (x, y, -z_up))
        self.progress("Setting rate to 1 Hz")
        self.set_message_rate_hz(mavutil.mavlink.MAVLINK_MSG_ID_POSITION_TARGET_LOCAL_NED, 1)

        # mask specifying use only xyz
        target_typemask = MAV_POS_TARGET_TYPE_MASK.POS_ONLY

        # set position target
        self.mav.mav.set_position_target_local_ned_send(
            0, # timestamp
            1, # target system_id
            1, # target component id
            mavutil.mavlink.MAV_FRAME_LOCAL_NED,
            target_typemask | MAV_POS_TARGET_TYPE_MASK.LAST_BYTE,
            x, # x
            y, # y
            -z_up, # z
            0, # vx
            0, # vy
            0, # vz
            0, # afx
            0, # afy
            0, # afz
            0, # yaw
            0, # yawrate
        )
        m = self.mav.recv_match(type='POSITION_TARGET_LOCAL_NED', blocking=True, timeout=2)
        self.progress("Received local target: %s" % str(m))

        if not (m.type_mask == (target_typemask | MAV_POS_TARGET_TYPE_MASK.LAST_BYTE) or m.type_mask == target_typemask):
            raise NotAchievedException("Did not receive proper mask: expected=%u or %u, got=%u" %
                                       ((target_typemask | MAV_POS_TARGET_TYPE_MASK.LAST_BYTE), target_typemask, m.type_mask))

        if x - m.x > 0.1:
            raise NotAchievedException("Did not receive proper target position x: wanted=%f got=%f" % (x, m.x))

        if y - m.y > 0.1:
            raise NotAchievedException("Did not receive proper target position y: wanted=%f got=%f" % (y, m.y))

        if z_up - (-m.z) > 0.1:
            raise NotAchievedException("Did not receive proper target position z: wanted=%f got=%f" % (z_up, -m.z))

    def test_guided_local_velocity_target(self, vx, vy, vz_up, timeout=3):
        " Check local target velocity being received by vehicle "
        self.progress("Setting local NED velocity target: (%f, %f, %f)" % (vx, vy, -vz_up))
        self.progress("Setting POSITION_TARGET_LOCAL_NED message rate to 10Hz")
        self.set_message_rate_hz(mavutil.mavlink.MAVLINK_MSG_ID_POSITION_TARGET_LOCAL_NED, 10)

        # mask specifying use only vx,vy,vz & accel. Even though we don't test acceltargets below currently
        #  a velocity only mask returns a velocity & accel mask
        target_typemask = (MAV_POS_TARGET_TYPE_MASK.POS_IGNORE |
                           MAV_POS_TARGET_TYPE_MASK.YAW_IGNORE | MAV_POS_TARGET_TYPE_MASK.YAW_RATE_IGNORE)

        # Drain old messages and ignore the ramp-up to the required target velocity
        tstart = self.get_sim_time()
        while self.get_sim_time_cached() - tstart < timeout:
            # send velocity-control command
            self.mav.mav.set_position_target_local_ned_send(
                0, # timestamp
                1, # target system_id
                1, # target component id
                mavutil.mavlink.MAV_FRAME_LOCAL_NED,
                target_typemask | MAV_POS_TARGET_TYPE_MASK.LAST_BYTE,
                0, # x
                0, # y
                0, # z
                vx, # vx
                vy, # vy
                -vz_up, # vz
                0, # afx
                0, # afy
                0, # afz
                0, # yaw
                0, # yawrate
            )
            m = self.assert_receive_message('POSITION_TARGET_LOCAL_NED')

            self.progress("Received local target: %s" % str(m))

        # Check the last received message
        if not (m.type_mask == (target_typemask | MAV_POS_TARGET_TYPE_MASK.LAST_BYTE) or m.type_mask == target_typemask):
            raise NotAchievedException("Did not receive proper mask: expected=%u or %u, got=%u" %
                                       ((target_typemask | MAV_POS_TARGET_TYPE_MASK.LAST_BYTE), target_typemask, m.type_mask))

        if vx - m.vx > 0.1:
            raise NotAchievedException("Did not receive proper target velocity vx: wanted=%f got=%f" % (vx, m.vx))

        if vy - m.vy > 0.1:
            raise NotAchievedException("Did not receive proper target velocity vy: wanted=%f got=%f" % (vy, m.vy))

        if vz_up - (-m.vz) > 0.1:
            raise NotAchievedException("Did not receive proper target velocity vz: wanted=%f got=%f" % (vz_up, -m.vz))

        self.progress("Received proper target velocity commands")

    def wait_for_local_velocity(self, vx, vy, vz_up, timeout=10):
        """ Wait for local target velocity"""

        # debug messages
        self.progress("Waiting for local NED velocity target: (%f, %f, %f)" % (vx, vy, -vz_up))
        self.progress("Setting LOCAL_POSITION_NED message rate to 10Hz")

        # set position local ned message stream rate
        self.set_message_rate_hz(mavutil.mavlink.MAVLINK_MSG_ID_LOCAL_POSITION_NED, 10)

        # wait for position local ned message
        tstart = self.get_sim_time()
        while self.get_sim_time_cached() - tstart < timeout:

            # get position target local ned message
            m = self.mav.recv_match(type="LOCAL_POSITION_NED", blocking=True, timeout=1)

            # could not be able to get a valid target local ned message within given time
            if m is None:

                # raise an error that did not receive a valid target local ned message within given time
                raise NotAchievedException("Did not receive any position local ned message for 1 second!")

            # got a valid target local ned message within given time
            else:

                # debug message
                self.progress("Received local position ned message: %s" % str(m))

                # check if velocity values are in range
                if vx - m.vx <= 0.1 and vy - m.vy <= 0.1 and vz_up - (-m.vz) <= 0.1:

                    # get out of function
                    self.progress("Vehicle successfully reached to target velocity!")
                    return

        # raise an exception
        error_message = "Did not receive target velocities vx, vy, vz_up, wanted=(%f, %f, %f) got=(%f, %f, %f)"
        error_message = error_message % (vx, vy, vz_up, m.vx, m.vy, -m.vz)
        raise NotAchievedException(error_message)

    def test_position_target_message_mode(self):
        " Ensure that POSITION_TARGET_LOCAL_NED messages are sent in Guided Mode only "
        self.hover()
        self.change_mode('LOITER')
        self.progress("Setting POSITION_TARGET_LOCAL_NED message rate to 10Hz")
        self.set_message_rate_hz(mavutil.mavlink.MAVLINK_MSG_ID_POSITION_TARGET_LOCAL_NED, 10)

        tstart = self.get_sim_time()
        while self.get_sim_time_cached() < tstart + 5:
            m = self.mav.recv_match(type='POSITION_TARGET_LOCAL_NED', blocking=True, timeout=1)
            if m is None:
                continue

            raise NotAchievedException("Received POSITION_TARGET message in LOITER mode: %s" % str(m))

        self.progress("Did not receive any POSITION_TARGET_LOCAL_NED message in LOITER mode. Success")

    def earth_to_body(self, vector):
        r = mavextra.rotation(self.mav.messages["ATTITUDE"]).invert()
        #        print("r=%s" % str(r))
        return r * vector

    def precision_loiter_to_pos(self, x, y, z, timeout=40):
        '''send landing_target messages at vehicle until it arrives at
        location to x, y, z from origin (in metres), z is *up*'''
        dest_ned = rotmat.Vector3(x, y, -z)
        tstart = self.get_sim_time()
        success_start = -1
        while True:
            now = self.get_sim_time_cached()
            if now - tstart > timeout:
                raise NotAchievedException("Did not loiter to position!")
            m_pos = self.mav.recv_match(type='LOCAL_POSITION_NED',
                                        blocking=True)
            pos_ned = rotmat.Vector3(m_pos.x, m_pos.y, m_pos.z)
            #            print("dest_ned=%s" % str(dest_ned))
            #            print("pos_ned=%s" % str(pos_ned))
            delta_ef = dest_ned - pos_ned
            #            print("delta_ef=%s" % str(delta_ef))

            # determine if we've successfully navigated to close to
            # where we should be:
            dist = math.sqrt(delta_ef.x * delta_ef.x + delta_ef.y * delta_ef.y)
            dist_max = 1
            self.progress("dist=%f want <%f" % (dist, dist_max))
            if dist < dist_max:
                # success!  We've gotten within our target distance
                if success_start == -1:
                    success_start = now
                elif now - success_start > 10:
                    self.progress("Yay!")
                    break
            else:
                success_start = -1

            delta_bf = self.earth_to_body(delta_ef)
            #            print("delta_bf=%s" % str(delta_bf))
            angle_x = math.atan2(delta_bf.y, delta_bf.z)
            angle_y = -math.atan2(delta_bf.x, delta_bf.z)
            distance = math.sqrt(delta_bf.x * delta_bf.x +
                                 delta_bf.y * delta_bf.y +
                                 delta_bf.z * delta_bf.z)
            #            att = self.mav.messages["ATTITUDE"]
            #            print("r=%f p=%f y=%f" % (math.degrees(att.roll), math.degrees(att.pitch), math.degrees(att.yaw)))
            #            print("angle_x=%s angle_y=%s" % (str(math.degrees(angle_x)), str(math.degrees(angle_y))))
            #            print("distance=%s" % str(distance))

            self.mav.mav.landing_target_send(
                0, # time_usec
                1, # target_num
                mavutil.mavlink.MAV_FRAME_GLOBAL, # frame; AP ignores
                angle_x, # angle x (radians)
                angle_y, # angle y (radians)
                distance, # distance to target
                0.01, # size of target in radians, X-axis
                0.01 # size of target in radians, Y-axis
            )

    def PayloadPlaceMission(self):
        """Test payload placing in auto."""
        self.context_push()

        ex = None
        try:
            self.set_analog_rangefinder_parameters()
            self.set_parameters({
                "GRIP_ENABLE": 1,
                "GRIP_TYPE": 1,
                "SIM_GRPS_ENABLE": 1,
                "SIM_GRPS_PIN": 8,
                "SERVO8_FUNCTION": 28,
            })
            self.reboot_sitl()

            self.load_mission("copter_payload_place.txt")
            if self.mavproxy is not None:
                self.mavproxy.send('wp list\n')

            self.set_parameter("AUTO_OPTIONS", 3)
            self.change_mode('AUTO')
            self.wait_ready_to_arm()

            self.arm_vehicle()

            self.wait_text("Gripper load releas", timeout=90)
            dist_limit = 1
            # this is a copy of the point in the mission file:
            target_loc = mavutil.location(-35.363106,
                                          149.165436,
                                          0,
                                          0)
            dist = self.get_distance(target_loc, self.mav.location())
            self.progress("dist=%f" % (dist,))
            if dist > dist_limit:
                raise NotAchievedException("Did not honour target lat/lng (dist=%f want <%f" %
                                           (dist, dist_limit))

            self.wait_disarmed()

        except Exception as e:
            self.print_exception_caught(e)
            self.disarm_vehicle(force=True)
            ex = e

        self.context_pop()
        self.reboot_sitl()
        self.progress("All done")

        if ex is not None:
            raise ex

    def Weathervane(self):
        '''Test copter weathervaning'''
        # We test nose into wind code paths and yaw direction here and test side into wind
        # yaw direction in QuadPlane tests to reduce repetition.
        self.set_parameters({
            "SIM_WIND_SPD": 10,
            "SIM_WIND_DIR": 100,
            "GUID_OPTIONS": 129, # allow weathervaning and arming from tx in guided
            "AUTO_OPTIONS": 131, # allow arming in auto, take off without raising the stick, and weathervaning
            "WVANE_ENABLE": 1,
            "WVANE_GAIN": 3,
            "WVANE_VELZ_MAX": 1,
            "WVANE_SPD_MAX": 2
        })

        self.progress("Test weathervaning in auto")
        self.load_mission("weathervane_mission.txt", strict=False)

        self.change_mode("AUTO")
        self.wait_ready_to_arm()
        self.arm_vehicle()

        self.wait_statustext("Weathervane Active", timeout=60)
        self.do_RTL()
        self.wait_disarmed()
        self.change_mode("GUIDED")

        # After take off command in guided we enter the velaccl sub mode
        self.progress("Test weathervaning in guided vel-accel")
        self.set_rc(3, 1000)
        self.wait_ready_to_arm()

        self.arm_vehicle()
        self.user_takeoff(alt_min=15)
        # Wait for heading to match wind direction.
        self.wait_heading(100, accuracy=8, timeout=100)

        self.progress("Test weathervaning in guided pos only")
        # Travel directly north to align heading north and build some airspeed.
        self.fly_guided_move_local(x=40, y=0, z_up=15)
        # Wait for heading to match wind direction.
        self.wait_heading(100, accuracy=8, timeout=100)
        self.do_RTL()

    def _DO_WINCH(self, command):
        self.context_push()
        self.load_default_params_file("copter-winch.parm")
        self.reboot_sitl()
        self.wait_ready_to_arm()

        self.start_subtest("starts relaxed")
        self.wait_servo_channel_value(9, 0)

        self.start_subtest("rate control")
        command(
            mavutil.mavlink.MAV_CMD_DO_WINCH,
            p1=1,  # instance number
            p2=mavutil.mavlink.WINCH_RATE_CONTROL,  # command
            p3=0,  # length to release
            p4=1,  # rate in m/s
        )
        self.wait_servo_channel_value(9, 1900)

        self.start_subtest("relax")
        command(
            mavutil.mavlink.MAV_CMD_DO_WINCH,
            p1=1,  # instance number
            p2=mavutil.mavlink.WINCH_RELAXED,  # command
            p3=0,  # length to release
            p4=1,  # rate in m/s
        )
        self.wait_servo_channel_value(9, 0)

        self.start_subtest("hold but zero output")
        command(
            mavutil.mavlink.MAV_CMD_DO_WINCH,
            p1=1,  # instance number
            p2=mavutil.mavlink.WINCH_RATE_CONTROL,  # command
            p3=0,  # length to release
            p4=0,  # rate in m/s
        )
        self.wait_servo_channel_value(9, 1500)

        self.start_subtest("relax")
        command(
            mavutil.mavlink.MAV_CMD_DO_WINCH,
            p1=1,  # instance number
            p2=mavutil.mavlink.WINCH_RELAXED,  # command
            p3=0,  # length to release
            p4=1,  # rate in m/s
        )
        self.wait_servo_channel_value(9, 0)

        self.start_subtest("position")
        command(
            mavutil.mavlink.MAV_CMD_DO_WINCH,
            p1=1,  # instance number
            p2=mavutil.mavlink.WINCH_RELATIVE_LENGTH_CONTROL,  # command
            p3=2,  # length to release
            p4=1,  # rate in m/s
        )
        self.wait_servo_channel_value(9, 1900)
        self.wait_servo_channel_value(9, 1500, timeout=60)

        self.context_pop()
        self.reboot_sitl()

    def DO_WINCH(self):
        '''test mavlink DO_WINCH command'''
        self._DO_WINCH(self.run_cmd_int)
        self._DO_WINCH(self.run_cmd)

    def GuidedSubModeChange(self):
        """"Ensure we can move around in guided after a takeoff command."""

        '''start by disabling GCS failsafe, otherwise we immediately disarm
        due to (apparently) not receiving traffic from the GCS for
        too long.  This is probably a function of --speedup'''
        self.set_parameters({
            "FS_GCS_ENABLE": 0,
            "DISARM_DELAY": 0, # until traffic problems are fixed
        })
        self.change_mode("GUIDED")
        self.wait_ready_to_arm()
        self.arm_vehicle()

        self.user_takeoff(alt_min=10)

        self.start_subtest("yaw through absolute angles using MAV_CMD_CONDITION_YAW")
        self.guided_achieve_heading(45)
        self.guided_achieve_heading(135)

        self.start_subtest("move the vehicle using set_position_target_global_int")
        # the following numbers are 5-degree-latitude and 5-degrees
        # longitude - just so that we start to really move a lot.
        self.fly_guided_move_global_relative_alt(5, 5, 10)

        self.start_subtest("move the vehicle using MAVLINK_MSG_ID_SET_POSITION_TARGET_LOCAL_NED")
        self.fly_guided_stop(groundspeed_tolerance=0.1)
        self.fly_guided_move_local(5, 5, 10)

        self.start_subtest("Checking that WP_YAW_BEHAVIOUR 0 works")
        self.set_parameter('WP_YAW_BEHAVIOR', 0)
        self.delay_sim_time(2)
        orig_heading = self.get_heading()
        self.fly_guided_move_local(5, 0, 10)
        # ensure our heading hasn't changed:
        self.assert_heading(orig_heading)
        self.fly_guided_move_local(0, 5, 10)
        # ensure our heading hasn't changed:
        self.assert_heading(orig_heading)

        self.start_subtest("Check target position received by vehicle using SET_MESSAGE_INTERVAL")
        self.test_guided_local_position_target(5, 5, 10)
        self.test_guided_local_velocity_target(2, 2, 1)
        self.test_position_target_message_mode()

        self.do_RTL()

    def TestGripperMission(self):
        '''Test Gripper mission items'''
        self.context_push()
        ex = None
        try:
            self.load_mission("copter-gripper-mission.txt")
            self.change_mode('LOITER')
            self.wait_ready_to_arm()
            self.assert_vehicle_location_is_at_startup_location()
            self.arm_vehicle()
            self.change_mode('AUTO')
            self.set_rc(3, 1500)
            self.wait_statustext("Gripper Grabbed", timeout=60)
            self.wait_statustext("Gripper Released", timeout=60)
        except Exception as e:
            self.print_exception_caught(e)
            self.change_mode('LAND')
            ex = e
        self.context_pop()
        self.wait_disarmed()
        if ex is not None:
            raise ex

    def SplineLastWaypoint(self):
        '''Test Spline as last waypoint'''
        self.context_push()
        ex = None
        try:
            self.load_mission("copter-spline-last-waypoint.txt")
            self.change_mode('LOITER')
            self.wait_ready_to_arm()
            self.arm_vehicle()
            self.change_mode('AUTO')
            self.set_rc(3, 1500)
            self.wait_altitude(10, 3000, relative=True)
        except Exception as e:
            self.print_exception_caught(e)
            ex = e
        self.context_pop()
        self.do_RTL()
        self.wait_disarmed()
        if ex is not None:
            raise ex

    def ManualThrottleModeChange(self):
        '''Check manual throttle mode changes denied on high throttle'''
        self.set_parameter("FS_GCS_ENABLE", 0) # avoid GUIDED instant disarm
        self.change_mode("STABILIZE")
        self.wait_ready_to_arm()
        self.arm_vehicle()
        self.change_mode("ACRO")
        self.change_mode("STABILIZE")
        self.change_mode("GUIDED")
        self.set_rc(3, 1700)
        self.watch_altitude_maintained(altitude_min=-1, altitude_max=0.2) # should not take off in guided
        self.run_cmd_do_set_mode(
            "ACRO",
            want_result=mavutil.mavlink.MAV_RESULT_FAILED)
        self.run_cmd_do_set_mode(
            "STABILIZE",
            want_result=mavutil.mavlink.MAV_RESULT_FAILED)
        self.run_cmd_do_set_mode(
            "DRIFT",
            want_result=mavutil.mavlink.MAV_RESULT_FAILED)
        self.progress("Check setting an invalid mode")
        self.run_cmd(
            mavutil.mavlink.MAV_CMD_DO_SET_MODE,
            p1=mavutil.mavlink.MAV_MODE_FLAG_CUSTOM_MODE_ENABLED,
            p2=126,
            want_result=mavutil.mavlink.MAV_RESULT_FAILED,
            timeout=1,
        )
        self.set_rc(3, 1000)
        self.run_cmd_do_set_mode("ACRO")
        self.wait_disarmed()

    def test_mount_pitch(self, despitch, despitch_tolerance, mount_mode, timeout=10, hold=0):
        tstart = self.get_sim_time()
        success_start = 0
        while True:
            now = self.get_sim_time_cached()
            if now - tstart > timeout:
                raise NotAchievedException("Mount pitch not achieved")

            '''retrieve latest angles from GIMBAL_DEVICE_ATTITUDE_STATUS'''
            mount_roll, mount_pitch, mount_yaw = self.get_mount_roll_pitch_yaw_deg()

            self.progress("despitch=%f roll=%f pitch=%f yaw=%f" % (despitch, mount_roll, mount_pitch, mount_yaw))
            if abs(despitch - mount_pitch) > despitch_tolerance:
                self.progress("Mount pitch incorrect: got=%f want=%f (+/- %f)" %
                              (mount_pitch, despitch, despitch_tolerance))
                success_start = 0
                continue
            self.progress("Mount pitch correct: %f degrees == %f" %
                          (mount_pitch, despitch))
            if success_start == 0:
                success_start = now
            if now - success_start >= hold:
                self.progress("Mount pitch achieved")
                return

    def do_pitch(self, pitch):
        '''pitch aircraft in guided/angle mode'''
        self.mav.mav.set_attitude_target_send(
            0, # time_boot_ms
            1, # target sysid
            1, # target compid
            0, # bitmask of things to ignore
            mavextra.euler_to_quat([0, math.radians(pitch), 0]), # att
            0, # roll rate  (rad/s)
            0, # pitch rate (rad/s)
            0, # yaw rate   (rad/s)
            0.5) # thrust, 0 to 1, translated to a climb/descent rate

    def do_yaw_rate(self, yaw_rate):
        '''yaw aircraft in guided/rate mode'''
        self.run_cmd(
            mavutil.mavlink.MAV_CMD_CONDITION_YAW,
            p1=60,  # target angle
            p2=0,  # degrees/second
            p3=1,  # -1 is counter-clockwise, 1 clockwise
            p4=1,  # 1 for relative, 0 for absolute
            quiet=True,
        )

    def setup_servo_mount(self, roll_servo=5, pitch_servo=6, yaw_servo=7):
        '''configure a rpy servo mount; caller responsible for required rebooting'''
        self.progress("Setting up servo mount")
        self.set_parameters({
            "MNT1_TYPE": 1,
            "MNT1_PITCH_MIN": -45,
            "MNT1_PITCH_MAX": 45,
            "RC6_OPTION": 213,  # MOUNT1_PITCH
            "SERVO%u_FUNCTION" % roll_servo: 8, # roll
            "SERVO%u_FUNCTION" % pitch_servo: 7, # pitch
            "SERVO%u_FUNCTION" % yaw_servo: 6, # yaw
        })

    def get_mount_roll_pitch_yaw_deg(self):
        '''return mount (aka gimbal) roll, pitch and yaw angles in degrees'''
        # wait for gimbal attitude message
        m = self.assert_receive_message('GIMBAL_DEVICE_ATTITUDE_STATUS', timeout=5)

        # convert quaternion to euler angles and return
        q = quaternion.Quaternion(m.q)
        euler = q.euler
        return math.degrees(euler[0]), math.degrees(euler[1]), math.degrees(euler[2])

    def set_mount_mode(self, mount_mode):
        '''set mount mode'''
        self.run_cmd_int(
            mavutil.mavlink.MAV_CMD_DO_MOUNT_CONFIGURE,
            p1=mount_mode,
            p2=0, # stabilize roll (unsupported)
            p3=0, # stabilize pitch (unsupported)
        )
        self.run_cmd(
            mavutil.mavlink.MAV_CMD_DO_MOUNT_CONFIGURE,
            p1=mount_mode,
            p2=0, # stabilize roll (unsupported)
            p3=0, # stabilize pitch (unsupported)
        )

    def test_mount_rc_targetting(self):
        '''called in multipleplaces to make sure that mount RC targetting works'''
        try:
            self.context_push()
            self.set_parameters({
                'RC6_OPTION': 0,
                'RC11_OPTION': 212,    # MOUNT1_ROLL
                'RC12_OPTION': 213,    # MOUNT1_PITCH
                'RC13_OPTION': 214,    # MOUNT1_YAW
                'RC12_MIN': 1100,
                'RC12_MAX': 1900,
                'RC12_TRIM': 1500,
                'MNT1_PITCH_MIN': -45,
                'MNT1_PITCH_MAX': 45,
            })
            self.progress("Testing RC angular control")
            # default RC min=1100 max=1900
            self.set_rc_from_map({
                11: 1500,
                12: 1500,
                13: 1500,
            })
            self.test_mount_pitch(0, 1, mavutil.mavlink.MAV_MOUNT_MODE_RC_TARGETING)
            self.progress("Testing RC input down 1/4 of its range in the output, should be down 1/4 range in output")
            rc12_in = 1400
            rc12_min = 1100 # default
            rc12_max = 1900 # default
            mpitch_min = -45.0
            mpitch_max = 45.0
            expected_pitch = (float(rc12_in-rc12_min)/float(rc12_max-rc12_min) * (mpitch_max-mpitch_min)) + mpitch_min
            self.progress("expected mount pitch: %f" % expected_pitch)
            if expected_pitch != -11.25:
                raise NotAchievedException("Calculation wrong - defaults changed?!")
            self.set_rc(12, rc12_in)
            self.test_mount_pitch(-11.25, 0.1, mavutil.mavlink.MAV_MOUNT_MODE_RC_TARGETING)
            self.set_rc(12, 1800)
            self.test_mount_pitch(33.75, 0.1, mavutil.mavlink.MAV_MOUNT_MODE_RC_TARGETING)
            self.set_rc_from_map({
                11: 1500,
                12: 1500,
                13: 1500,
            })

            try:
                self.context_push()
                self.set_parameters({
                    "RC12_MIN": 1000,
                    "RC12_MAX": 2000,
                    "MNT1_PITCH_MIN": -90,
                    "MNT1_PITCH_MAX": 10,
                })
                self.set_rc(12, 1000)
                self.test_mount_pitch(-90.00, 0.1, mavutil.mavlink.MAV_MOUNT_MODE_RC_TARGETING)
                self.set_rc(12, 2000)
                self.test_mount_pitch(10.00, 0.1, mavutil.mavlink.MAV_MOUNT_MODE_RC_TARGETING)
                self.set_rc(12, 1500)
                self.test_mount_pitch(-40.00, 0.1, mavutil.mavlink.MAV_MOUNT_MODE_RC_TARGETING)
            finally:
                self.context_pop()

            self.set_rc(12, 1500)

            self.progress("Testing RC rate control")
            self.set_parameter('MNT1_RC_RATE', 10)
            self.test_mount_pitch(0, 1, mavutil.mavlink.MAV_MOUNT_MODE_RC_TARGETING)
            self.set_rc(12, 1300)
            self.test_mount_pitch(-5, 1, mavutil.mavlink.MAV_MOUNT_MODE_RC_TARGETING)
            self.test_mount_pitch(-10, 1, mavutil.mavlink.MAV_MOUNT_MODE_RC_TARGETING)
            self.test_mount_pitch(-15, 1, mavutil.mavlink.MAV_MOUNT_MODE_RC_TARGETING)
            self.test_mount_pitch(-20, 1, mavutil.mavlink.MAV_MOUNT_MODE_RC_TARGETING)
            self.set_rc(12, 1700)
            self.test_mount_pitch(-15, 1, mavutil.mavlink.MAV_MOUNT_MODE_RC_TARGETING)
            self.test_mount_pitch(-10, 1, mavutil.mavlink.MAV_MOUNT_MODE_RC_TARGETING)
            self.test_mount_pitch(-5, 1, mavutil.mavlink.MAV_MOUNT_MODE_RC_TARGETING)
            self.test_mount_pitch(0, 1, mavutil.mavlink.MAV_MOUNT_MODE_RC_TARGETING)
            self.test_mount_pitch(5, 1, mavutil.mavlink.MAV_MOUNT_MODE_RC_TARGETING)

            self.progress("Reverting to angle mode")
            self.set_parameter('MNT1_RC_RATE', 0)
            self.set_rc(12, 1500)
            self.test_mount_pitch(0, 0.1, mavutil.mavlink.MAV_MOUNT_MODE_RC_TARGETING)

            self.context_pop()

        except Exception as e:
            self.print_exception_caught(e)
            self.context_pop()
            raise e

    def Mount(self):
        '''Test Camera/Antenna Mount'''
        ex = None
        self.context_push()
        old_srcSystem = self.mav.mav.srcSystem
        self.mav.mav.srcSystem = 250
        self.set_parameter("DISARM_DELAY", 0)
        try:
            '''start by disabling GCS failsafe, otherwise we immediately disarm
            due to (apparently) not receiving traffic from the GCS for
            too long.  This is probably a function of --speedup'''
            self.set_parameter("FS_GCS_ENABLE", 0)

            # setup mount parameters
            self.setup_servo_mount()
            self.reboot_sitl() # to handle MNT_TYPE changing

            # make sure we're getting gimbal device attitude status
            self.assert_receive_message('GIMBAL_DEVICE_ATTITUDE_STATUS', timeout=5)

            # change mount to neutral mode (point forward, not stabilising)
            self.set_mount_mode(mavutil.mavlink.MAV_MOUNT_MODE_NEUTRAL)

            # test pitch is not stabilising
            mount_roll_deg, mount_pitch_deg, mount_yaw_deg = self.get_mount_roll_pitch_yaw_deg()
            if mount_roll_deg != 0 or mount_pitch_deg != 0 or mount_yaw_deg != 0:
                raise NotAchievedException("Mount stabilising when not requested")

            self.change_mode('GUIDED')
            self.wait_ready_to_arm()
            self.arm_vehicle()

            self.user_takeoff()

            # pitch vehicle back and confirm gimbal is still not stabilising
            despitch = 10
            despitch_tolerance = 3

            self.progress("Pitching vehicle")
            self.do_pitch(despitch) # will time out!

            self.wait_pitch(despitch, despitch_tolerance)

            # check gimbal is still not stabilising
            mount_roll_deg, mount_pitch_deg, mount_yaw_deg = self.get_mount_roll_pitch_yaw_deg()
            if mount_roll_deg != 0 or mount_pitch_deg != 0 or mount_yaw_deg != 0:
                raise NotAchievedException("Mount stabilising when not requested")

            # center RC tilt control and change mount to RC_TARGETING mode
            self.progress("Gimbal to RC Targetting mode")
            self.set_rc(6, 1500)
            self.set_mount_mode(mavutil.mavlink.MAV_MOUNT_MODE_RC_TARGETING)

            # pitch vehicle back and confirm gimbal is stabilising
            self.progress("Pitching vehicle")
            self.do_pitch(despitch)
            self.wait_pitch(despitch, despitch_tolerance)
            self.test_mount_pitch(0, 1, mavutil.mavlink.MAV_MOUNT_MODE_RC_TARGETING)

            # point gimbal at specified angle
            self.progress("Point gimbal using GIMBAL_MANAGER_PITCHYAW (ANGLE)")
            self.do_pitch(0)    # level vehicle
            self.wait_pitch(0, despitch_tolerance)
            self.set_mount_mode(mavutil.mavlink.MAV_MOUNT_MODE_MAVLINK_TARGETING)
            for (method, angle) in (self.run_cmd, -20), (self.run_cmd_int, -30):
                method(
                    mavutil.mavlink.MAV_CMD_DO_GIMBAL_MANAGER_PITCHYAW,
                    p1=angle,   # pitch angle in degrees
                    p2=0,     # yaw angle in degrees
                    p3=0,     # pitch rate in degrees (NaN to ignore)
                    p4=0,     # yaw rate in degrees (NaN to ignore)
                    p5=0,     # flags (0=Body-frame, 16/GIMBAL_MANAGER_FLAGS_YAW_LOCK=Earth Frame)
                    p6=0,     # unused
                    p7=0,     # gimbal id
                )
                self.test_mount_pitch(angle, 1, mavutil.mavlink.MAV_MOUNT_MODE_MAVLINK_TARGETING)

            # point gimbal at specified location
            self.progress("Point gimbal at Location using MOUNT_CONTROL (GPS)")
            self.do_pitch(despitch)
            self.set_mount_mode(mavutil.mavlink.MAV_MOUNT_MODE_GPS_POINT)

            # Delay here to allow the attitude to command to timeout and level out the copter a bit
            self.delay_sim_time(3)

            start = self.mav.location()
            self.progress("start=%s" % str(start))
            (t_lat, t_lon) = mavextra.gps_offset(start.lat, start.lng, 10, 20)
            t_alt = 0

            self.progress("loc %f %f %f" % (start.lat, start.lng, start.alt))
            self.progress("targetting %f %f %f" % (t_lat, t_lon, t_alt))
            self.do_pitch(despitch)
            self.mav.mav.mount_control_send(
                1, # target system
                1, # target component
                int(t_lat * 1e7), # lat
                int(t_lon * 1e7), # lon
                t_alt * 100, # alt
                0  # save position
            )
            self.test_mount_pitch(-52, 5, mavutil.mavlink.MAV_MOUNT_MODE_GPS_POINT)

            # this is a one-off; ArduCopter *will* time out this directive!
            self.progress("Levelling aircraft")
            self.mav.mav.set_attitude_target_send(
                0, # time_boot_ms
                1, # target sysid
                1, # target compid
                0, # bitmask of things to ignore
                mavextra.euler_to_quat([0, 0, 0]), # att
                0, # roll rate  (rad/s)
                0, # pitch rate (rad/s)
                0, # yaw rate   (rad/s)
                0.5) # thrust, 0 to 1, translated to a climb/descent rate

            self.wait_groundspeed(0, 1)

            # now test RC targetting
            self.progress("Testing mount RC targetting")

            self.set_mount_mode(mavutil.mavlink.MAV_MOUNT_MODE_RC_TARGETING)
            self.test_mount_rc_targetting()

            self.progress("Testing mount ROI behaviour")
            self.test_mount_pitch(0, 0.1, mavutil.mavlink.MAV_MOUNT_MODE_RC_TARGETING)
            start = self.mav.location()
            self.progress("start=%s" % str(start))
            (roi_lat, roi_lon) = mavextra.gps_offset(start.lat,
                                                     start.lng,
                                                     10,
                                                     20)
            roi_alt = 0
            self.progress("Using MAV_CMD_DO_SET_ROI_LOCATION")
            self.run_cmd(
                mavutil.mavlink.MAV_CMD_DO_SET_ROI_LOCATION,
                p5=roi_lat,
                p6=roi_lon,
                p7=roi_alt,
            )
            self.test_mount_pitch(-52, 5, mavutil.mavlink.MAV_MOUNT_MODE_GPS_POINT)
            self.progress("Using MAV_CMD_DO_SET_ROI_LOCATION")
            # start by pointing the gimbal elsewhere with a
            # known-working command:
            self.run_cmd(
                mavutil.mavlink.MAV_CMD_DO_SET_ROI_LOCATION,
                p5=roi_lat + 1,
                p6=roi_lon + 1,
                p7=roi_alt,
            )
            # now point it with command_int:
            self.run_cmd_int(
                mavutil.mavlink.MAV_CMD_DO_SET_ROI_LOCATION,
                p5=int(roi_lat * 1e7),
                p6=int(roi_lon * 1e7),
                p7=roi_alt,
                frame=mavutil.mavlink.MAV_FRAME_GLOBAL_RELATIVE_ALT,
            )
            self.test_mount_pitch(-52, 5, mavutil.mavlink.MAV_MOUNT_MODE_GPS_POINT)

            self.progress("Using MAV_CMD_DO_SET_ROI_NONE")
            self.run_cmd(mavutil.mavlink.MAV_CMD_DO_SET_ROI_NONE)
            self.run_cmd_int(mavutil.mavlink.MAV_CMD_DO_SET_ROI_NONE)
            self.test_mount_pitch(0, 1, mavutil.mavlink.MAV_MOUNT_MODE_RC_TARGETING)

            start = self.mav.location()
            (roi_lat, roi_lon) = mavextra.gps_offset(start.lat,
                                                     start.lng,
                                                     -100,
                                                     -200)
            roi_alt = 0
            self.progress("Using MAV_CMD_DO_SET_ROI")
            self.run_cmd(
                mavutil.mavlink.MAV_CMD_DO_SET_ROI,
                p5=roi_lat,
                p6=roi_lon,
                p7=roi_alt,
            )
            self.test_mount_pitch(-7.5, 1, mavutil.mavlink.MAV_MOUNT_MODE_GPS_POINT)

            start = self.mav.location()
            (roi_lat, roi_lon) = mavextra.gps_offset(start.lat,
                                                     start.lng,
                                                     -100,
                                                     -200)
            roi_alt = 0
            self.progress("Using MAV_CMD_DO_SET_ROI (COMMAND_INT)")
            self.run_cmd_int(
                mavutil.mavlink.MAV_CMD_DO_SET_ROI,
                0,
                0,
                0,
                0,
                int(roi_lat*1e7),
                int(roi_lon*1e7),
                roi_alt,
                frame=mavutil.mavlink.MAV_FRAME_GLOBAL_RELATIVE_ALT_INT,
            )
            self.test_mount_pitch(-7.5, 1, mavutil.mavlink.MAV_MOUNT_MODE_GPS_POINT)
            self.progress("Using MAV_CMD_DO_SET_ROI (COMMAND_INT), absolute-alt-frame")
            # this is pointing essentially straight down
            self.run_cmd_int(
                mavutil.mavlink.MAV_CMD_DO_SET_ROI,
                0,
                0,
                0,
                0,
                int(roi_lat*1e7),
                int(roi_lon*1e7),
                roi_alt,
                frame=mavutil.mavlink.MAV_FRAME_GLOBAL,
            )
            self.test_mount_pitch(-70, 1, mavutil.mavlink.MAV_MOUNT_MODE_GPS_POINT, hold=2)

            self.set_mount_mode(mavutil.mavlink.MAV_MOUNT_MODE_NEUTRAL)
            self.test_mount_pitch(0, 0.1, mavutil.mavlink.MAV_MOUNT_MODE_NEUTRAL)

            self.progress("Testing mount roi-sysid behaviour")
            self.test_mount_pitch(0, 0.1, mavutil.mavlink.MAV_MOUNT_MODE_NEUTRAL)
            start = self.mav.location()
            self.progress("start=%s" % str(start))
            (roi_lat, roi_lon) = mavextra.gps_offset(start.lat,
                                                     start.lng,
                                                     10,
                                                     20)
            roi_alt = 0
            self.progress("Using MAV_CMD_DO_SET_ROI_SYSID")
            self.run_cmd(
                mavutil.mavlink.MAV_CMD_DO_SET_ROI_SYSID,
                p1=self.mav.source_system,
            )
            self.mav.mav.global_position_int_send(
                0, # time boot ms
                int(roi_lat * 1e7),
                int(roi_lon * 1e7),
                0 * 1000, # mm alt amsl
                0 * 1000, # relalt mm UP!
                0, # vx
                0, # vy
                0, # vz
                0 # heading
            )
            self.test_mount_pitch(-89, 5, mavutil.mavlink.MAV_MOUNT_MODE_SYSID_TARGET, hold=2)

            self.run_cmd(mavutil.mavlink.MAV_CMD_DO_SET_ROI_NONE)
            self.run_cmd_int(
                mavutil.mavlink.MAV_CMD_DO_SET_ROI_SYSID,
                p1=self.mav.source_system,
            )
            self.mav.mav.global_position_int_send(
                0, # time boot ms
                int(roi_lat * 1e7),
                int(roi_lon * 1e7),
                670 * 1000, # mm alt amsl
                100 * 1000, # mm UP!
                0, # vx
                0, # vy
                0, # vz
                0 # heading
            )
            self.test_mount_pitch(68, 5, mavutil.mavlink.MAV_MOUNT_MODE_SYSID_TARGET, hold=2)

            self.set_mount_mode(mavutil.mavlink.MAV_MOUNT_MODE_NEUTRAL)
            self.test_mount_pitch(0, 0.1, mavutil.mavlink.MAV_MOUNT_MODE_NEUTRAL)

        except Exception as e:
            self.print_exception_caught(e)
            ex = e

        self.context_pop()

        self.mav.mav.srcSystem = old_srcSystem
        self.disarm_vehicle(force=True)
        self.reboot_sitl() # to handle MNT1_TYPE changing

        if ex is not None:
            raise ex

    def assert_mount_rpy(self, r, p, y, tolerance=1):
        '''assert mount atttiude in degrees'''
        got_r, got_p, got_y = self.get_mount_roll_pitch_yaw_deg()
        for (want, got, name) in (r, got_r, "roll"), (p, got_p, "pitch"), (y, got_y, "yaw"):
            if abs(want - got) > tolerance:
                raise NotAchievedException("%s incorrect; want=%f got=%f" %
                                           (name, want, got))

    def neutralise_gimbal(self):
        '''put mount into neutralise mode, assert it is at zero angles'''
        self.run_cmd(
            mavutil.mavlink.MAV_CMD_DO_MOUNT_CONTROL,
            p7=mavutil.mavlink.MAV_MOUNT_MODE_NEUTRAL,
        )
        self.test_mount_pitch(0, 0, mavutil.mavlink.MAV_MOUNT_MODE_RETRACT)

    def MAV_CMD_DO_MOUNT_CONTROL(self):
        '''test MAV_CMD_DO_MOUNT_CONTROL mavlink command'''

        # setup mount parameters
        self.context_push()
        self.setup_servo_mount()
        self.reboot_sitl() # to handle MNT_TYPE changing

        takeoff_loc = self.mav.location()

        self.takeoff(20, mode='GUIDED')
        self.guided_achieve_heading(315)

        self.run_cmd(
            mavutil.mavlink.MAV_CMD_DO_MOUNT_CONTROL,
            p7=mavutil.mavlink.MAV_MOUNT_MODE_RETRACT,
        )
        self.run_cmd_int(
            mavutil.mavlink.MAV_CMD_DO_MOUNT_CONTROL,
            p7=mavutil.mavlink.MAV_MOUNT_MODE_RETRACT,
        )

        for method in self.run_cmd, self.run_cmd_int:
            self.start_subtest("MAV_MOUNT_MODE_GPS_POINT")

            self.progress("start=%s" % str(takeoff_loc))
            t = self.offset_location_ne(takeoff_loc, 20, 0)
            self.progress("targetting=%s" % str(t))

            # this command is *weird* as the lat/lng is *always* 1e7,
            # even when transported via COMMAND_LONG!
            x = int(t.lat * 1e7)
            y = int(t.lng * 1e7)
            method(
                mavutil.mavlink.MAV_CMD_DO_MOUNT_CONTROL,
                p4=0,  # this is a relative altitude!
                p5=x,
                p6=y,
                p7=mavutil.mavlink.MAV_MOUNT_MODE_GPS_POINT,
            )
            self.test_mount_pitch(-45, 5, mavutil.mavlink.MAV_MOUNT_MODE_GPS_POINT)
            self.neutralise_gimbal()

            self.start_subtest("MAV_MOUNT_MODE_HOME_LOCATION")
            method(
                mavutil.mavlink.MAV_CMD_DO_MOUNT_CONTROL,
                p7=mavutil.mavlink.MAV_MOUNT_MODE_HOME_LOCATION,
            )
            self.test_mount_pitch(-90, 5, mavutil.mavlink.MAV_MOUNT_MODE_HOME_LOCATION)
            self.neutralise_gimbal()

            # try an invalid mount mode.  Note that this is asserting we
            # are receiving a result code which is actually incorrect;
            # this should be MAV_RESULT_DENIED
            self.start_subtest("Invalid mode")
            method(
                mavutil.mavlink.MAV_CMD_DO_MOUNT_CONTROL,
                p7=87,
                want_result=mavutil.mavlink.MAV_RESULT_FAILED,
            )

            self.start_subtest("MAV_MOUNT_MODE_MAVLINK_TARGETING")
            r = 15
            p = 20
            y = 30
            method(
                mavutil.mavlink.MAV_CMD_DO_MOUNT_CONTROL,
                p1=p,
                p2=r,
                p3=y,
                p7=mavutil.mavlink.MAV_MOUNT_MODE_MAVLINK_TARGETING,
            )
            self.delay_sim_time(2)
            self.assert_mount_rpy(r, p, y)
            self.neutralise_gimbal()

            self.start_subtest("MAV_MOUNT_MODE_RC_TARGETING")
            method(
                mavutil.mavlink.MAV_CMD_DO_MOUNT_CONTROL,
                p7=mavutil.mavlink.MAV_MOUNT_MODE_RC_TARGETING,
            )
            self.test_mount_rc_targetting()

            self.start_subtest("MAV_MOUNT_MODE_RETRACT")
            self.context_push()
            retract_r = 13
            retract_p = 23
            retract_y = 33
            self.set_parameters({
                "MNT1_RETRACT_X": retract_r,
                "MNT1_RETRACT_Y": retract_p,
                "MNT1_RETRACT_Z": retract_y,
            })
            method(
                mavutil.mavlink.MAV_CMD_DO_MOUNT_CONTROL,
                p7=mavutil.mavlink.MAV_MOUNT_MODE_RETRACT,
            )
            self.delay_sim_time(3)
            self.assert_mount_rpy(retract_r, retract_p, retract_y)
            self.context_pop()

        self.do_RTL()

        self.context_pop()
        self.reboot_sitl()

    def MAV_CMD_DO_GIMBAL_MANAGER_CONFIGURE(self):
        '''test MAV_CMD_DO_GIMBAL_MANAGER_CONFIGURE mavlink command'''
        # setup mount parameters
        self.context_push()
        self.setup_servo_mount()
        self.reboot_sitl() # to handle MNT_TYPE changing

        self.context_set_message_rate_hz('GIMBAL_MANAGER_STATUS', 10)
        self.assert_received_message_field_values('GIMBAL_MANAGER_STATUS', {
            "gimbal_device_id": 1,
            "primary_control_sysid": 0,
            "primary_control_compid": 0,
        })

        for method in self.run_cmd, self.run_cmd_int:
            self.start_subtest("set_sysid-compid")
            method(
                mavutil.mavlink.MAV_CMD_DO_GIMBAL_MANAGER_CONFIGURE,
                p1=37,
                p2=38,
            )
            self.assert_received_message_field_values('GIMBAL_MANAGER_STATUS', {
                "gimbal_device_id": 1,
                "primary_control_sysid": 37,
                "primary_control_compid": 38,
            })

            self.start_subtest("leave unchanged")
            method(mavutil.mavlink.MAV_CMD_DO_GIMBAL_MANAGER_CONFIGURE, p1=-1)
            self.assert_received_message_field_values('GIMBAL_MANAGER_STATUS', {
                "gimbal_device_id": 1,
                "primary_control_sysid": 37,
                "primary_control_compid": 38,
            })

            # ardupilot currently handles this incorrectly:
            # self.start_subtest("self-controlled")
            # method(mavutil.mavlink.MAV_CMD_DO_GIMBAL_MANAGER_CONFIGURE, p1=-2)
            # self.assert_received_message_field_values('GIMBAL_MANAGER_STATUS', {
            #     "gimbal_device_id": 1,
            #     "primary_control_sysid": 1,
            #     "primary_control_compid": 1,
            # })

            self.start_subtest("release control")
            method(
                mavutil.mavlink.MAV_CMD_DO_GIMBAL_MANAGER_CONFIGURE,
                p1=self.mav.source_system,
                p2=self.mav.source_component,
            )
            self.assert_received_message_field_values('GIMBAL_MANAGER_STATUS', {
                "gimbal_device_id": 1,
                "primary_control_sysid": self.mav.source_system,
                "primary_control_compid": self.mav.source_component,
            })
            method(mavutil.mavlink.MAV_CMD_DO_GIMBAL_MANAGER_CONFIGURE, p1=-3)
            self.assert_received_message_field_values('GIMBAL_MANAGER_STATUS', {
                "gimbal_device_id": 1,
                "primary_control_sysid": 0,
                "primary_control_compid": 0,
            })

        self.context_pop()
        self.reboot_sitl()

    def MountYawVehicleForMountROI(self):
        '''Test Camera/Antenna Mount vehicle yawing for ROI'''
        self.context_push()

        self.set_parameter("SYSID_MYGCS", self.mav.source_system)
        yaw_servo = 7
        self.setup_servo_mount(yaw_servo=yaw_servo)
        self.reboot_sitl() # to handle MNT1_TYPE changing

        self.progress("checking ArduCopter yaw-aircraft-for-roi")
        ex = None
        try:
            self.takeoff(20, mode='GUIDED')

            m = self.mav.recv_match(type='VFR_HUD', blocking=True)
            self.progress("current heading %u" % m.heading)
            self.set_parameter("SERVO%u_FUNCTION" % yaw_servo, 0) # yaw
            self.progress("Waiting for check_servo_map to do its job")
            self.delay_sim_time(5)
            self.progress("Pointing North")
            self.guided_achieve_heading(0)
            self.delay_sim_time(5)
            start = self.mav.location()
            (roi_lat, roi_lon) = mavextra.gps_offset(start.lat,
                                                     start.lng,
                                                     -100,
                                                     -100)
            roi_alt = 0
            self.progress("Using MAV_CMD_DO_SET_ROI")
            self.run_cmd(
                mavutil.mavlink.MAV_CMD_DO_SET_ROI,
                p5=roi_lat,
                p6=roi_lon,
                p7=roi_alt,
            )

            self.progress("Waiting for vehicle to point towards ROI")
            self.wait_heading(225, timeout=600, minimum_duration=2)

            # the following numbers are 1-degree-latitude and
            # 0-degrees longitude - just so that we start to
            # really move a lot.
            there = mavutil.location(1, 0, 0, 0)

            self.progress("Starting to move")
            self.mav.mav.set_position_target_global_int_send(
                0, # timestamp
                1, # target system_id
                1, # target component id
                mavutil.mavlink.MAV_FRAME_GLOBAL_RELATIVE_ALT_INT,
                MAV_POS_TARGET_TYPE_MASK.POS_ONLY | MAV_POS_TARGET_TYPE_MASK.LAST_BYTE, # mask specifying use-only-lat-lon-alt
                there.lat, # lat
                there.lng, # lon
                there.alt, # alt
                0, # vx
                0, # vy
                0, # vz
                0, # afx
                0, # afy
                0, # afz
                0, # yaw
                0, # yawrate
            )

            self.progress("Starting to move changes the target")
            bearing = self.bearing_to(there)
            self.wait_heading(bearing, timeout=600, minimum_duration=2)

            self.run_cmd(
                mavutil.mavlink.MAV_CMD_DO_SET_ROI,
                p5=roi_lat,
                p6=roi_lon,
                p7=roi_alt,
            )

            self.progress("Wait for vehicle to point sssse due to moving")
            self.wait_heading(170, timeout=600, minimum_duration=1)

            self.do_RTL()

        except Exception as e:
            self.print_exception_caught(e)
            ex = e

        self.context_pop()

        if ex is not None:
            raise ex

    def ThrowMode(self):
        '''Fly Throw Mode'''
        # test boomerang mode:
        self.progress("Throwing vehicle away")
        self.set_parameters({
            "THROW_NEXTMODE": 6,
            "SIM_SHOVE_Z": -30,
            "SIM_SHOVE_X": -20,
        })
        self.change_mode('THROW')
        self.wait_ready_to_arm()
        self.arm_vehicle()
        try:
            self.set_parameter("SIM_SHOVE_TIME", 500)
        except ValueError:
            # the shove resets this to zero
            pass

        tstart = self.get_sim_time()
        self.wait_mode('RTL')
        max_good_tdelta = 15
        tdelta = self.get_sim_time() - tstart
        self.progress("Vehicle in RTL")
        self.wait_rtl_complete()
        self.progress("Vehicle disarmed")
        if tdelta > max_good_tdelta:
            raise NotAchievedException("Took too long to enter RTL: %fs > %fs" %
                                       (tdelta, max_good_tdelta))
        self.progress("Vehicle returned")

    def hover_and_check_matched_frequency_with_fft(self, dblevel=-15, minhz=200, maxhz=300, peakhz=None,
                                                   reverse=None, takeoff=True):
        # find a motor peak
        if takeoff:
            self.takeoff(10, mode="ALT_HOLD")

        tstart, tend, hover_throttle = self.hover_for_interval(15)
        self.do_RTL()

        psd = self.mavfft_fttd(1, 0, tstart * 1.0e6, tend * 1.0e6)

        # batch sampler defaults give 1024 fft and sample rate of 1kz so roughly 1hz/bin
        freq = psd["F"][numpy.argmax(psd["X"][minhz:maxhz]) + minhz] * (1000. / 1024.)
        peakdb = numpy.amax(psd["X"][minhz:maxhz])
        if peakdb < dblevel or (peakhz is not None and abs(freq - peakhz) / peakhz > 0.05):
            if reverse is not None:
                self.progress("Did not detect a motor peak, found %fHz at %fdB" % (freq, peakdb))
            else:
                raise NotAchievedException("Did not detect a motor peak, found %fHz at %fdB" % (freq, peakdb))
        else:
            if reverse is not None:
                raise NotAchievedException(
                    "Detected motor peak at %fHz, throttle %f%%, %fdB" %
                    (freq, hover_throttle, peakdb))
            else:
                self.progress("Detected motor peak at %fHz, throttle %f%%, %fdB" %
                              (freq, hover_throttle, peakdb))

        return freq, hover_throttle, peakdb

    def DynamicNotches(self):
        """Use dynamic harmonic notch to control motor noise."""
        self.progress("Flying with dynamic notches")
        self.context_push()

        ex = None
        try:
            self.set_parameters({
                "AHRS_EKF_TYPE": 10,
                "INS_LOG_BAT_MASK": 3,
                "INS_LOG_BAT_OPT": 0,
                "INS_GYRO_FILTER": 100, # set the gyro filter high so we can observe behaviour
                "LOG_BITMASK": 958,
                "LOG_DISARMED": 0,
                "SIM_VIB_MOT_MAX": 350,
                "SIM_GYR1_RND": 20,
            })
            self.reboot_sitl()

            self.takeoff(10, mode="ALT_HOLD")

            # find a motor peak
            freq, hover_throttle, peakdb = self.hover_and_check_matched_frequency_with_fft(-15, 200, 300)

            # now add a dynamic notch and check that the peak is squashed
            self.set_parameters({
                "INS_LOG_BAT_OPT": 2,
                "INS_HNTCH_ENABLE": 1,
                "INS_HNTCH_FREQ": freq,
                "INS_HNTCH_REF": hover_throttle/100.,
                "INS_HNTCH_HMNCS": 5, # first and third harmonic
                "INS_HNTCH_ATT": 50,
                "INS_HNTCH_BW": freq/2,
            })
            self.reboot_sitl()

            freq, hover_throttle, peakdb1 = self.hover_and_check_matched_frequency_with_fft(-10, 20, 350, reverse=True)

            # now add double dynamic notches and check that the peak is squashed
            self.set_parameter("INS_HNTCH_OPTS", 1)
            self.reboot_sitl()

            freq, hover_throttle, peakdb2 = self.hover_and_check_matched_frequency_with_fft(-15, 20, 350, reverse=True)

            # double-notch should do better, but check for within 5%
            if peakdb2 * 1.05 > peakdb1:
                raise NotAchievedException(
                    "Double-notch peak was higher than single-notch peak %fdB > %fdB" %
                    (peakdb2, peakdb1))

            # now add triple dynamic notches and check that the peak is squashed
            self.set_parameter("INS_HNTCH_OPTS", 16)
            self.reboot_sitl()

            freq, hover_throttle, peakdb2 = self.hover_and_check_matched_frequency_with_fft(-15, 20, 350, reverse=True)

            # triple-notch should do better, but check for within 5%
            if peakdb2 * 1.05 > peakdb1:
                raise NotAchievedException(
                    "Triple-notch peak was higher than single-notch peak %fdB > %fdB" %
                    (peakdb2, peakdb1))

        except Exception as e:
            self.print_exception_caught(e)
            ex = e

        self.context_pop()

        if ex is not None:
            raise ex

    def DynamicRpmNotches(self):
        """Use dynamic harmonic notch to control motor noise via ESC telemetry."""
        self.progress("Flying with ESC telemetry driven dynamic notches")

        self.set_rc_default()
        self.set_parameters({
            "AHRS_EKF_TYPE": 10,
            "INS_LOG_BAT_MASK": 3,
            "INS_LOG_BAT_OPT": 0,
            "INS_GYRO_FILTER": 100, # set gyro filter high so we can observe behaviour
            "LOG_BITMASK": 958,
            "LOG_DISARMED": 0,
            "SIM_VIB_MOT_MAX": 350,
            "SIM_GYR1_RND": 20,
            "SIM_ESC_TELEM": 1
        })
        self.reboot_sitl()

        self.takeoff(10, mode="ALT_HOLD")

        # find a motor peak
        freq, hover_throttle, peakdb = self.hover_and_check_matched_frequency_with_fft(-15, 200, 300)

        # now add a dynamic notch and check that the peak is squashed
        self.set_parameters({
            "INS_LOG_BAT_OPT": 2,
            "INS_HNTCH_ENABLE": 1,
            "INS_HNTCH_FREQ": 80,
            "INS_HNTCH_REF": 1.0,
            "INS_HNTCH_HMNCS": 5, # first and third harmonic
            "INS_HNTCH_ATT": 50,
            "INS_HNTCH_BW": 40,
            "INS_HNTCH_MODE": 3,
        })
        self.reboot_sitl()

        freq, hover_throttle, peakdb1 = self.hover_and_check_matched_frequency_with_fft(-10, 20, 350, reverse=True)

        # now add notch-per motor and check that the peak is squashed
        self.set_parameter("INS_HNTCH_OPTS", 2)
        self.reboot_sitl()

        freq, hover_throttle, peakdb2 = self.hover_and_check_matched_frequency_with_fft(-15, 20, 350, reverse=True)

        # notch-per-motor should do better, but check for within 10%. ( its mostly within 5%, but does vary a bit)
        if peakdb2 * 1.10 > peakdb1:
            raise NotAchievedException(
                "Notch-per-motor peak was higher than single-notch peak %fdB > %fdB" %
                (peakdb2, peakdb1))

        # Now do it again for an octacopter
        self.context_push()
        ex = None
        try:
            self.progress("Flying Octacopter with ESC telemetry driven dynamic notches")
            self.set_parameter("INS_HNTCH_OPTS", 0)
            self.customise_SITL_commandline(
                [],
                defaults_filepath=','.join(self.model_defaults_filepath("octa")),
                model="octa"
            )
            freq, hover_throttle, peakdb1 = self.hover_and_check_matched_frequency_with_fft(-10, 20, 350, reverse=True)

            # now add notch-per motor and check that the peak is squashed
            self.set_parameter("INS_HNTCH_HMNCS", 1)
            self.set_parameter("INS_HNTCH_OPTS", 2)
            self.reboot_sitl()

            freq, hover_throttle, peakdb2 = self.hover_and_check_matched_frequency_with_fft(-15, 20, 350, reverse=True)

            # notch-per-motor should do better, but check for within 5%
            if peakdb2 * 1.05 > peakdb1:
                raise NotAchievedException(
                    "Notch-per-motor peak was higher than single-notch peak %fdB > %fdB" %
                    (peakdb2, peakdb1))
        except Exception as e:
            self.print_exception_caught(e)
            ex = e
        self.context_pop()
        self.reboot_sitl()
        if ex is not None:
            raise ex

    def hover_and_check_matched_frequency(self, dblevel=-15, minhz=200, maxhz=300, fftLength=32, peakhz=None):
        '''do a simple up-and-down test flight with current vehicle state.
        Check that the onboard filter comes up with the same peak-frequency that
        post-processing does.'''
        self.takeoff(10, mode="ALT_HOLD")
        tstart, tend, hover_throttle = self.hover_for_interval(15)
        self.do_RTL()

        psd = self.mavfft_fttd(1, 0, tstart * 1.0e6, tend * 1.0e6)

        # batch sampler defaults give 1024 fft and sample rate of 1kz so roughly 1hz/bin
        scale = 1000. / 1024.
        sminhz = int(minhz * scale)
        smaxhz = int(maxhz * scale)
        freq = psd["F"][numpy.argmax(psd["X"][sminhz:smaxhz]) + sminhz]
        peakdb = numpy.amax(psd["X"][sminhz:smaxhz])

        self.progress("Post-processing FFT detected motor peak at %fHz/%fdB, throttle %f%%" %
                      (freq, peakdb, hover_throttle))

        if peakdb < dblevel:
            raise NotAchievedException(
                "Detected motor peak not strong enough; want=%fdB got=%fdB" %
                (peakdb, dblevel))

        # caller can supply an expected frequency:
        if peakhz is not None and abs(freq - peakhz) / peakhz > 0.05:
            raise NotAchievedException(
                "Post-processing detected motor peak at wrong frequency; want=%fHz got=%fHz" %
                (peakhz, freq))

        # we have a peak make sure that the onboard filter detected
        # something close logging is at 10Hz

        # peak within resolution of FFT length
        pkAvg, nmessages = self.extract_median_FTN1_PkAvg_from_current_onboard_log(tstart, tend)
        self.progress("Onboard-FFT detected motor peak at %fHz (processed %d FTN1 messages)" % (pkAvg, nmessages))

        # accuracy is determined by sample rate and fft length, given
        # our use of quinn we could probably use half of this
        freqDelta = 1000. / fftLength
        if abs(pkAvg - freq) > freqDelta:
            raise NotAchievedException(
                "post-processed FFT does not  agree with onboard filter on peak frequency; onboard=%fHz post-processed=%fHz/%fdB" %  # noqa
                (pkAvg, freq, dblevel)
            )
        return freq

    def extract_median_FTN1_PkAvg_from_current_onboard_log(self, tstart, tend):
        '''extracts FTN1 messages from log, returns median of pkAvg values and
        the number of samples'''
        mlog = self.dfreader_for_current_onboard_log()
        freqs = []
        while True:
            m = mlog.recv_match(
                type='FTN1',
                blocking=False,
                condition="FTN1.TimeUS>%u and FTN1.TimeUS<%u" % (tstart * 1.0e6, tend * 1.0e6))
            if m is None:
                break
            freqs.append(m.PkAvg)
        return numpy.median(numpy.asarray(freqs)), len(freqs)

    def PIDNotches(self):
        """Use dynamic harmonic notch to control motor noise."""
        self.progress("Flying with PID notches")
        self.context_push()

        ex = None
        try:
            self.set_parameters({
                "FILT1_TYPE": 1,
                "AHRS_EKF_TYPE": 10,
                "INS_LOG_BAT_MASK": 3,
                "INS_LOG_BAT_OPT": 0,
                "INS_GYRO_FILTER": 100, # set the gyro filter high so we can observe behaviour
                "LOG_BITMASK": 65535,
                "LOG_DISARMED": 0,
                "SIM_VIB_FREQ_X": 120,  # roll
                "SIM_VIB_FREQ_Y": 120,  # pitch
                "SIM_VIB_FREQ_Z": 180,  # yaw
                "FILT1_NOTCH_FREQ": 120,
                "ATC_RAT_RLL_NEF": 1,
                "ATC_RAT_PIT_NEF": 1,
                "ATC_RAT_YAW_NEF": 1,
                "SIM_GYR1_RND": 5,
            })
            self.reboot_sitl()

            self.takeoff(10, mode="ALT_HOLD")

            freq, hover_throttle, peakdb1 = self.hover_and_check_matched_frequency_with_fft(5, 20, 350, reverse=True)

        except Exception as e:
            self.print_exception_caught(e)
            ex = e

        self.context_pop()

        if ex is not None:
            raise ex

    def ThrottleGainBoost(self):
        """Use PD and Angle P boost for anti-gravity."""
        # basic gyro sample rate test
        self.progress("Flying with Throttle-Gain Boost")
        self.context_push()

        ex = None
        try:
            # magic tridge EKF type that dramatically speeds up the test
            self.set_parameters({
                "AHRS_EKF_TYPE": 10,
                "EK2_ENABLE": 0,
                "EK3_ENABLE": 0,
                "INS_FAST_SAMPLE": 0,
                "LOG_BITMASK": 959,
                "LOG_DISARMED": 0,
                "ATC_THR_G_BOOST": 5.0,
            })

            self.reboot_sitl()

            self.takeoff(10, mode="ALT_HOLD")
            hover_time = 15
            self.progress("Hovering for %u seconds" % hover_time)
            tstart = self.get_sim_time()
            while self.get_sim_time_cached() < tstart + hover_time:
                self.mav.recv_match(type='ATTITUDE', blocking=True)

            # fly fast forrest!
            self.set_rc(3, 1900)
            self.set_rc(2, 1200)
            self.wait_groundspeed(5, 1000)
            self.set_rc(3, 1500)
            self.set_rc(2, 1500)

            self.do_RTL()

        except Exception as e:
            self.print_exception_caught(e)
            ex = e

        self.context_pop()

        # must reboot after we move away from EKF type 10 to EKF2 or EKF3
        self.reboot_sitl()

        if ex is not None:
            raise ex

    def test_gyro_fft_harmonic(self, averaging):
        """Use dynamic harmonic notch to control motor noise with harmonic matching of the first harmonic."""
        # basic gyro sample rate test
        self.progress("Flying with gyro FFT harmonic - Gyro sample rate")
        self.context_push()
        ex = None
        # we are dealing with probabalistic scenarios involving threads
        try:
            self.start_subtest("Hover to calculate approximate hover frequency")
            # magic tridge EKF type that dramatically speeds up the test
            self.set_parameters({
                "AHRS_EKF_TYPE": 10,
                "EK2_ENABLE": 0,
                "EK3_ENABLE": 0,
                "INS_LOG_BAT_MASK": 3,
                "INS_LOG_BAT_OPT": 0,
                "INS_GYRO_FILTER": 100,
                "INS_FAST_SAMPLE": 0,
                "LOG_BITMASK": 958,
                "LOG_DISARMED": 0,
                "SIM_DRIFT_SPEED": 0,
                "SIM_DRIFT_TIME": 0,
                "FFT_THR_REF": self.get_parameter("MOT_THST_HOVER"),
                "SIM_GYR1_RND": 20,  # enable a noisy gyro
            })

            # motor peak enabling FFT will also enable the arming
            # check, self-testing the functionality
            self.set_parameters({
                "FFT_ENABLE": 1,
                "FFT_MINHZ": 50,
                "FFT_MAXHZ": 450,
                "FFT_SNR_REF": 10,
            })
            if averaging:
                self.set_parameter("FFT_NUM_FRAMES", 8)

            # Step 1: inject actual motor noise and use the FFT to track it
            self.set_parameters({
                "SIM_VIB_MOT_MAX": 250, # gives a motor peak at about 175Hz
                "FFT_WINDOW_SIZE": 64,
                "FFT_WINDOW_OLAP": 0.75,
            })

            self.reboot_sitl()
            freq = self.hover_and_check_matched_frequency(-15, 100, 250, 64)

            # Step 2: add a second harmonic and check the first is still tracked
            self.start_subtest("Add a fixed frequency harmonic at twice the hover frequency "
                               "and check the right harmonic is found")
            self.set_parameters({
                "SIM_VIB_FREQ_X": freq * 2,
                "SIM_VIB_FREQ_Y": freq * 2,
                "SIM_VIB_FREQ_Z": freq * 2,
                "SIM_VIB_MOT_MULT": 0.25,  # halve the motor noise so that the higher harmonic dominates
            })
            self.reboot_sitl()

            self.hover_and_check_matched_frequency(-15, 100, 250, 64, None)

            # Step 3: switch harmonics mid flight and check for tracking
            self.start_subtest("Switch harmonics mid flight and check the right harmonic is found")
            self.set_parameter("FFT_HMNC_PEAK", 0)
            self.reboot_sitl()

            self.takeoff(10, mode="ALT_HOLD")

            hover_time = 10
            tstart, tend_unused, hover_throttle = self.hover_for_interval(hover_time)

            self.progress("Switching motor vibration multiplier")
            self.set_parameter("SIM_VIB_MOT_MULT", 5.0)

            tstart_unused, tend, hover_throttle = self.hover_for_interval(hover_time)

            self.do_RTL()

            # peak within resolution of FFT length, the highest energy peak switched but our detection should not
            pkAvg, nmessages = self.extract_median_FTN1_PkAvg_from_current_onboard_log(tstart, tend)

            freqDelta = 1000. / self.get_parameter("FFT_WINDOW_SIZE")

            if abs(pkAvg - freq) > freqDelta:
                raise NotAchievedException("FFT did not detect a harmonic motor peak, found %f, wanted %f" % (pkAvg, freq))

            # Step 4: dynamic harmonic
            self.start_subtest("Enable dynamic harmonics and make sure both frequency peaks are attenuated")
            # find a motor peak
            freq, hover_throttle, peakdb = self.hover_and_check_matched_frequency_with_fft(-15, 100, 350)

            # now add a dynamic notch and check that the peak is squashed
            self.set_parameters({
                "INS_LOG_BAT_OPT": 2,
                "INS_HNTCH_ENABLE": 1,
                "INS_HNTCH_HMNCS": 1,
                "INS_HNTCH_MODE": 4,
                "INS_HNTCH_FREQ": freq,
                "INS_HNTCH_REF": hover_throttle/100.0,
                "INS_HNTCH_ATT": 100,
                "INS_HNTCH_BW": freq/2,
                "INS_HNTCH_OPTS": 3,
            })
            self.reboot_sitl()

            # 5db is far in excess of the attenuation that the double dynamic-harmonic notch is able
            # to provide (-7dB on average), but without the notch the peak is around 20dB so still a safe test
            self.hover_and_check_matched_frequency_with_fft(5, 100, 350, reverse=True)

            self.set_parameters({
                "SIM_VIB_FREQ_X": 0,
                "SIM_VIB_FREQ_Y": 0,
                "SIM_VIB_FREQ_Z": 0,
                "SIM_VIB_MOT_MULT": 1.0,
            })
            # prevent update parameters from messing with the settings when we pop the context
            self.set_parameter("FFT_ENABLE", 0)
            self.reboot_sitl()

        except Exception as e:
            self.print_exception_caught(e)
            ex = e

        self.context_pop()

        # need a final reboot because weird things happen to your
        # vehicle state when switching back from EKF type 10!
        self.reboot_sitl()

        if ex is not None:
            raise ex

    def GyroFFTHarmonic(self):
        """Use dynamic harmonic notch to control motor noise with harmonic matching of the first harmonic."""
        self.test_gyro_fft_harmonic(False)

    def GyroFFTContinuousAveraging(self):
        """Use dynamic harmonic notch with FFT averaging to control motor noise
           with harmonic matching of the first harmonic."""
        self.test_gyro_fft_harmonic(True)

    def GyroFFT(self):
        """Use dynamic harmonic notch to control motor noise."""
        # basic gyro sample rate test
        self.progress("Flying with gyro FFT - Gyro sample rate")
        self.context_push()

        ex = None
        try:
            # magic tridge EKF type that dramatically speeds up the test
            self.set_parameters({
                "AHRS_EKF_TYPE": 10,
                "EK2_ENABLE": 0,
                "EK3_ENABLE": 0,
                "INS_LOG_BAT_MASK": 3,
                "INS_LOG_BAT_OPT": 4,
                "INS_GYRO_FILTER": 100,
                "INS_FAST_SAMPLE": 0,
                "LOG_BITMASK": 958,
                "LOG_DISARMED": 0,
                "SIM_DRIFT_SPEED": 0,
                "SIM_DRIFT_TIME": 0,
                "SIM_GYR1_RND": 20,  # enable a noisy motor peak
            })
            # enabling FFT will also enable the arming check,
            # self-testing the functionality
            self.set_parameters({
                "FFT_ENABLE": 1,
                "FFT_MINHZ": 50,
                "FFT_MAXHZ": 450,
                "FFT_SNR_REF": 10,
                "FFT_WINDOW_SIZE": 128,
                "FFT_WINDOW_OLAP": 0.75,
                "FFT_SAMPLE_MODE": 0,
            })

            # Step 1: inject a very precise noise peak at 250hz and make sure the in-flight fft
            # can detect it really accurately. For a 128 FFT the frequency resolution is 8Hz so
            # a 250Hz peak should be detectable within 5%
            self.start_subtest("Inject noise at 250Hz and check the FFT can find the noise")
            self.set_parameters({
                "SIM_VIB_FREQ_X": 250,
                "SIM_VIB_FREQ_Y": 250,
                "SIM_VIB_FREQ_Z": 250,
            })

            self.reboot_sitl()

            # find a motor peak
            self.hover_and_check_matched_frequency(-15, 100, 350, 128, 250)

            # Step 1b: run the same test with an FFT length of 256 which is needed to flush out a
            # whole host of bugs related to uint8_t. This also tests very accurately the frequency resolution
            self.set_parameter("FFT_WINDOW_SIZE", 256)
            self.start_subtest("Inject noise at 250Hz and check the FFT can find the noise")

            self.reboot_sitl()

            # find a motor peak
            self.hover_and_check_matched_frequency(-15, 100, 350, 256, 250)
            self.set_parameter("FFT_WINDOW_SIZE", 128)

            # Step 2: inject actual motor noise and use the standard length FFT to track it
            self.start_subtest("Hover and check that the FFT can find the motor noise")
            self.set_parameters({
                "SIM_VIB_FREQ_X": 0,
                "SIM_VIB_FREQ_Y": 0,
                "SIM_VIB_FREQ_Z": 0,
                "SIM_VIB_MOT_MAX": 250,  # gives a motor peak at about 175Hz
                "FFT_WINDOW_SIZE": 32,
                "FFT_WINDOW_OLAP": 0.5,
            })

            self.reboot_sitl()
            freq = self.hover_and_check_matched_frequency(-15, 100, 250, 32)

            self.set_parameter("SIM_VIB_MOT_MULT", 1.)

            # Step 3: add a FFT dynamic notch and check that the peak is squashed
            self.start_subtest("Add a dynamic notch, hover and check that the noise peak is now gone")
            self.set_parameters({
                "INS_LOG_BAT_OPT": 2,
                "INS_HNTCH_ENABLE": 1,
                "INS_HNTCH_FREQ": freq,
                "INS_HNTCH_REF": 1.0,
                "INS_HNTCH_ATT": 50,
                "INS_HNTCH_BW": freq/2,
                "INS_HNTCH_MODE": 4,
            })
            self.reboot_sitl()

            # do test flight:
            self.takeoff(10, mode="ALT_HOLD")
            tstart, tend, hover_throttle = self.hover_for_interval(15)
            # fly fast forrest!
            self.set_rc(3, 1900)
            self.set_rc(2, 1200)
            self.wait_groundspeed(5, 1000)
            self.set_rc(3, 1500)
            self.set_rc(2, 1500)
            self.do_RTL()

            psd = self.mavfft_fttd(1, 0, tstart * 1.0e6, tend * 1.0e6)

            # batch sampler defaults give 1024 fft and sample rate of 1kz so roughly 1hz/bin
            scale = 1000. / 1024.
            sminhz = int(100 * scale)
            smaxhz = int(350 * scale)
            freq = psd["F"][numpy.argmax(psd["X"][sminhz:smaxhz]) + sminhz]
            peakdb = numpy.amax(psd["X"][sminhz:smaxhz])
            if peakdb < 0:
                self.progress("Did not detect a motor peak, found %fHz at %fdB" % (freq, peakdb))
            else:
                raise NotAchievedException("Detected %fHz motor peak at %fdB" % (freq, peakdb))

            # Step 4: loop sample rate test with larger window
            self.start_subtest("Hover and check that the FFT can find the motor noise when running at fast loop rate")
            # we are limited to half the loop rate for frequency detection
            self.set_parameters({
                "FFT_MAXHZ": 185,
                "INS_LOG_BAT_OPT": 4,
                "SIM_VIB_MOT_MAX": 220,
                "FFT_WINDOW_SIZE": 64,
                "FFT_WINDOW_OLAP": 0.75,
                "FFT_SAMPLE_MODE": 1,
            })
            self.reboot_sitl()

            # do test flight:
            self.takeoff(10, mode="ALT_HOLD")
            tstart, tend, hover_throttle = self.hover_for_interval(15)
            self.do_RTL()

            # why are we not checking the results from that flight? -pb20220613

            # prevent update parameters from messing with the settings
            # when we pop the context
            self.set_parameter("FFT_ENABLE", 0)
            self.reboot_sitl()

        except Exception as e:
            self.print_exception_caught(e)
            ex = e

        self.context_pop()

        # must reboot after we move away from EKF type 10 to EKF2 or EKF3
        self.reboot_sitl()

        if ex is not None:
            raise ex

    def GyroFFTAverage(self):
        """Use dynamic harmonic notch to control motor noise setup via FFT averaging."""
        # basic gyro sample rate test
        self.progress("Flying with gyro FFT harmonic - Gyro sample rate")
        self.context_push()
        ex = None
        try:
            # Step 1
            self.start_subtest("Hover to calculate approximate hover frequency and see that it is tracked")
            # magic tridge EKF type that dramatically speeds up the test
            self.set_parameters({
                "INS_HNTCH_ATT": 100,
                "AHRS_EKF_TYPE": 10,
                "EK2_ENABLE": 0,
                "EK3_ENABLE": 0,
                "INS_LOG_BAT_MASK": 3,
                "INS_LOG_BAT_OPT": 2,
                "INS_GYRO_FILTER": 100,
                "INS_FAST_SAMPLE": 0,
                "LOG_BITMASK": 958,
                "LOG_DISARMED": 0,
                "SIM_DRIFT_SPEED": 0,
                "SIM_DRIFT_TIME": 0,
                "SIM_GYR1_RND": 20,  # enable a noisy gyro
            })
            # motor peak enabling FFT will also enable the arming
            # check, self-testing the functionality
            self.set_parameters({
                "FFT_ENABLE": 1,
                "FFT_WINDOW_SIZE": 64,  # not the default, but makes the test more reliable
                "FFT_SNR_REF": 10,
                "FFT_MINHZ": 80,
                "FFT_MAXHZ": 450,
            })

            # Step 1: inject actual motor noise and use the FFT to track it
            self.set_parameters({
                "SIM_VIB_MOT_MAX": 250, # gives a motor peak at about 175Hz
                "RC7_OPTION" : 162,   # FFT tune
            })

            self.reboot_sitl()

            # hover and engage FFT tracker
            self.takeoff(10, mode="ALT_HOLD")

            hover_time = 60

            # start the tune
            self.set_rc(7, 2000)

            tstart, tend, hover_throttle = self.hover_for_interval(hover_time)

            # finish the tune
            self.set_rc(7, 1000)

            psd = self.mavfft_fttd(1, 0, tstart * 1.0e6, tend * 1.0e6)

            # batch sampler defaults give 1024 fft and sample rate of 1kz so roughly 1hz/bin
            freq = psd["F"][numpy.argmax(psd["X"][50:450]) + 50] * (1000. / 1024.)

            detected_ref = self.get_parameter("INS_HNTCH_REF")
            detected_freq = self.get_parameter("INS_HNTCH_FREQ")
            self.progress("FFT detected parameters were %fHz, ref %f" % (detected_freq, detected_ref))

            # approximate the scaled frequency
            scaled_freq_at_hover = math.sqrt((hover_throttle / 100.) / detected_ref) * detected_freq

            # Check we matched
            if abs(scaled_freq_at_hover - freq) / scaled_freq_at_hover > 0.05:
                raise NotAchievedException("Detected frequency %fHz did not match required %fHz" %
                                           (scaled_freq_at_hover, freq))

            if self.get_parameter("INS_HNTCH_ENABLE") != 1:
                raise NotAchievedException("Harmonic notch was not enabled")

            # Step 2: now rerun the test and check that the peak is squashed
            self.start_subtest("Verify that noise is suppressed by the harmonic notch")
            self.hover_and_check_matched_frequency_with_fft(0, 100, 350, reverse=True, takeoff=False)

            # reset notch to defaults
            self.set_parameters({
                "INS_HNTCH_HMNCS": 3.0,
                "INS_HNTCH_ENABLE": 0.0,
                "INS_HNTCH_REF": 0.0,
                "INS_HNTCH_FREQ": 80,
                "INS_HNTCH_BW": 40,
                "INS_HNTCH_FM_RAT": 1.0
            })

            # Step 3: add a second harmonic and check the first is still tracked
            self.start_subtest("Add a fixed frequency harmonic at twice the hover frequency "
                               "and check the right harmonic is found")
            self.set_parameters({
                "SIM_VIB_FREQ_X": detected_freq * 2,
                "SIM_VIB_FREQ_Y": detected_freq * 2,
                "SIM_VIB_FREQ_Z": detected_freq * 2,
                "SIM_VIB_MOT_MULT": 0.25,  # halve the motor noise so that the higher harmonic dominates
            })
            self.reboot_sitl()

            # hover and engage FFT tracker
            self.takeoff(10, mode="ALT_HOLD")

            hover_time = 60

            # start the tune
            self.set_rc(7, 2000)

            tstart, tend, hover_throttle = self.hover_for_interval(hover_time)

            # finish the tune
            self.set_rc(7, 1000)

            self.do_RTL()

            detected_ref = self.get_parameter("INS_HNTCH_REF")
            detected_freq = self.get_parameter("INS_HNTCH_FREQ")
            self.progress("FFT detected parameters were %fHz, ref %f" % (detected_freq, detected_ref))

            # approximate the scaled frequency
            scaled_freq_at_hover = math.sqrt((hover_throttle / 100.) / detected_ref) * detected_freq

            # Check we matched
            if abs(scaled_freq_at_hover - freq) / scaled_freq_at_hover > 0.05:
                raise NotAchievedException("Detected frequency %fHz did not match required %fHz" %
                                           (scaled_freq_at_hover, freq))

            if self.get_parameter("INS_HNTCH_ENABLE") != 1:
                raise NotAchievedException("Harmonic notch was not enabled")

            self.set_parameters({
                "SIM_VIB_FREQ_X": 0,
                "SIM_VIB_FREQ_Y": 0,
                "SIM_VIB_FREQ_Z": 0,
                "SIM_VIB_MOT_MULT": 1.0,
                "INS_HNTCH_HMNCS": 3.0,
                "INS_HNTCH_ENABLE": 0.0,
                "INS_HNTCH_REF": 0.0,
                "INS_HNTCH_FREQ": 80,
                "INS_HNTCH_BW": 40,
                "INS_HNTCH_FM_RAT": 1.0
            })
            # prevent update parameters from messing with the settings when we pop the context
            self.set_parameter("FFT_ENABLE", 0)
            self.reboot_sitl()

        except Exception as e:
            self.print_exception_caught(e)
            ex = e

        self.context_pop()

        # need a final reboot because weird things happen to your
        # vehicle state when switching back from EKF type 10!
        self.reboot_sitl()

        if ex is not None:
            raise ex

    def GyroFFTPostFilter(self):
        """Use FFT-driven dynamic harmonic notch to control post-RPM filter motor noise."""
        # basic gyro sample rate test
        self.progress("Flying with gyro FFT post-filter supression - Gyro sample rate")
        self.context_push()
        ex = None
        try:
            # This set of parameters creates two noise peaks one at the motor frequency and one at 250Hz
            # we then use ESC telemetry to drive the notch to clean up the motor noise and a post-filter
            # FFT notch to clean up the remaining 250Hz. If either notch fails then the test will be failed
            # due to too much noise being present
            self.set_parameters({
                "AHRS_EKF_TYPE": 10,    # magic tridge EKF type that dramatically speeds up the test
                "EK2_ENABLE": 0,
                "EK3_ENABLE": 0,
                "INS_LOG_BAT_MASK": 3,
                "INS_LOG_BAT_OPT": 4,
                "INS_GYRO_FILTER": 100,
                "INS_FAST_SAMPLE": 3,
                "LOG_BITMASK": 958,
                "LOG_DISARMED": 0,
                "SIM_DRIFT_SPEED": 0,
                "SIM_DRIFT_TIME": 0,
                "SIM_GYR1_RND": 20,     # enable a noisy gyro
                "INS_HNTCH_ENABLE": 1,
                "INS_HNTCH_FREQ": 80,
                "INS_HNTCH_REF": 1.0,
                "INS_HNTCH_HMNCS": 1,   # first harmonic
                "INS_HNTCH_ATT": 50,
                "INS_HNTCH_BW": 30,
                "INS_HNTCH_MODE": 3,    # ESC telemetry
                "INS_HNTCH_OPTS": 2,    # notch-per-motor
                "INS_HNTC2_ENABLE": 1,
                "INS_HNTC2_FREQ": 80,
                "INS_HNTC2_REF": 1.0,
                "INS_HNTC2_HMNCS": 1,
                "INS_HNTC2_ATT": 50,
                "INS_HNTC2_BW": 40,
                "INS_HNTC2_MODE": 4,    # in-flight FFT
                "INS_HNTC2_OPTS": 18,   # triple-notch, notch-per-FFT peak
                "FFT_ENABLE": 1,
                "FFT_WINDOW_SIZE": 64,  # not the default, but makes the test more reliable
                "FFT_OPTIONS": 1,
                "FFT_MINHZ": 50,
                "FFT_MAXHZ": 450,
                "SIM_VIB_MOT_MAX": 250, # gives a motor peak at about 145Hz
                "SIM_VIB_FREQ_X": 250,  # create another peak at 250hz
                "SIM_VIB_FREQ_Y": 250,
                "SIM_VIB_FREQ_Z": 250,
                "SIM_GYR_FILE_RW": 2,   # write data to a file
            })
            self.reboot_sitl()

            # do test flight:
            self.takeoff(10, mode="ALT_HOLD")
            tstart, tend, hover_throttle = self.hover_for_interval(60)
            # fly fast forrest!
            self.set_rc(3, 1900)
            self.set_rc(2, 1200)
            self.wait_groundspeed(5, 1000)
            self.set_rc(3, 1500)
            self.set_rc(2, 1500)
            self.do_RTL()

            psd = self.mavfft_fttd(1, 2, tstart * 1.0e6, tend * 1.0e6)

            # batch sampler defaults give 1024 fft and sample rate of 1kz so roughly 1hz/bin
            scale = 1000. / 1024.
            sminhz = int(100 * scale)
            smaxhz = int(350 * scale)
            freq = psd["F"][numpy.argmax(psd["X"][sminhz:smaxhz]) + sminhz]
            peakdb = numpy.amax(psd["X"][sminhz:smaxhz])
            if peakdb < -5:
                self.progress("Did not detect a motor peak, found %fHz at %fdB" % (freq, peakdb))
            else:
                raise NotAchievedException("Detected %fHz motor peak at %fdB" % (freq, peakdb))

            # prevent update parameters from messing with the settings when we pop the context
            self.set_parameters({
                "SIM_VIB_FREQ_X": 0,
                "SIM_VIB_FREQ_Y": 0,
                "SIM_VIB_FREQ_Z": 0,
                "SIM_VIB_MOT_MULT": 1.0,
                "SIM_GYR_FILE_RW": 0,  # stop writing data
                "FFT_ENABLE": 0,
            })
            self.reboot_sitl()

        except Exception as e:
            self.print_exception_caught(e)
            ex = e

        self.context_pop()

        # need a final reboot because weird things happen to your
        # vehicle state when switching back from EKF type 10!
        self.reboot_sitl()

        if ex is not None:
            raise ex

    def GyroFFTMotorNoiseCheck(self):
        """Use FFT to detect post-filter motor noise."""
        # basic gyro sample rate test
        self.progress("Flying with FFT motor-noise detection - Gyro sample rate")
        self.context_push()
        ex = None
        try:
            # This set of parameters creates two noise peaks one at the motor frequency and one at 250Hz
            # we then use ESC telemetry to drive the notch to clean up the motor noise and a post-filter
            # FFT notch to clean up the remaining 250Hz. If either notch fails then the test will be failed
            # due to too much noise being present
            self.set_parameters({
                "AHRS_EKF_TYPE": 10,    # magic tridge EKF type that dramatically speeds up the test
                "EK2_ENABLE": 0,
                "EK3_ENABLE": 0,
                "INS_LOG_BAT_MASK": 3,
                "INS_LOG_BAT_OPT": 4,
                "INS_GYRO_FILTER": 100,
                "INS_FAST_SAMPLE": 3,
                "LOG_BITMASK": 958,
                "LOG_DISARMED": 0,
                "SIM_DRIFT_SPEED": 0,
                "SIM_DRIFT_TIME": 0,
                "SIM_GYR1_RND": 200,     # enable a noisy gyro
                "INS_HNTCH_ENABLE": 1,
                "INS_HNTCH_FREQ": 80,
                "INS_HNTCH_REF": 1.0,
                "INS_HNTCH_HMNCS": 1,   # first harmonic
                "INS_HNTCH_ATT": 50,
                "INS_HNTCH_BW": 30,
                "INS_HNTCH_MODE": 3,    # ESC telemetry
                "INS_HNTCH_OPTS": 2,    # notch-per-motor
                "INS_HNTC2_ENABLE": 1,
                "INS_HNTC2_FREQ": 80,
                "INS_HNTC2_REF": 1.0,
                "INS_HNTC2_HMNCS": 1,
                "INS_HNTC2_ATT": 50,
                "INS_HNTC2_BW": 40,
                "INS_HNTC2_MODE": 0,    # istatic notch
                "INS_HNTC2_OPTS": 16,   # triple-notch
                "FFT_ENABLE": 1,
                "FFT_WINDOW_SIZE": 64,  # not the default, but makes the test more reliable
                "FFT_OPTIONS": 3,
                "FFT_MINHZ": 50,
                "FFT_MAXHZ": 450,
                "SIM_VIB_MOT_MAX": 250, # gives a motor peak at about 145Hz
                "SIM_VIB_FREQ_X": 250,  # create another peak at 250hz
                "SIM_VIB_FREQ_Y": 250,
                "SIM_VIB_FREQ_Z": 250,
                "SIM_GYR_FILE_RW": 2,   # write data to a file
            })
            self.reboot_sitl()

            # do test flight:
            self.takeoff(10, mode="ALT_HOLD")
            tstart, tend, hover_throttle = self.hover_for_interval(10)
            self.wait_statustext("Noise ", timeout=20)
            self.set_parameter("SIM_GYR1_RND", 0) # stop noise so that we can get home
            self.do_RTL()

            # prevent update parameters from messing with the settings when we pop the context
            self.set_parameters({
                "SIM_VIB_FREQ_X": 0,
                "SIM_VIB_FREQ_Y": 0,
                "SIM_VIB_FREQ_Z": 0,
                "SIM_VIB_MOT_MULT": 1.0,
                "SIM_GYR_FILE_RW": 0,  # stop writing data
                "FFT_ENABLE": 0,
            })
            self.reboot_sitl()

        except Exception as e:
            self.print_exception_caught(e)
            ex = e

        self.context_pop()

        # need a final reboot because weird things happen to your
        # vehicle state when switching back from EKF type 10!
        self.reboot_sitl()

        if ex is not None:
            raise ex

    def BrakeMode(self):
        '''Fly Brake Mode'''
        # test brake mode
        self.progress("Testing brake mode")
        self.takeoff(10, mode="LOITER")

        self.progress("Ensuring RC inputs have no effect in brake mode")
        self.change_mode("STABILIZE")
        self.set_rc(3, 1500)
        self.set_rc(2, 1200)
        self.wait_groundspeed(5, 1000)

        self.change_mode("BRAKE")
        self.wait_groundspeed(0, 1)

        self.set_rc(2, 1500)

        self.do_RTL()
        self.progress("Ran brake  mode")

    def fly_guided_move_to(self, destination, timeout=30):
        '''move to mavutil.location location; absolute altitude'''
        tstart = self.get_sim_time()
        self.mav.mav.set_position_target_global_int_send(
            0, # timestamp
            1, # target system_id
            1, # target component id
            mavutil.mavlink.MAV_FRAME_GLOBAL_INT,
            MAV_POS_TARGET_TYPE_MASK.POS_ONLY | MAV_POS_TARGET_TYPE_MASK.LAST_BYTE, # mask specifying use-only-lat-lon-alt
            int(destination.lat * 1e7), # lat
            int(destination.lng * 1e7), # lon
            destination.alt, # alt
            0, # vx
            0, # vy
            0, # vz
            0, # afx
            0, # afy
            0, # afz
            0, # yaw
            0, # yawrate
        )
        while True:
            if self.get_sim_time() - tstart > timeout:
                raise NotAchievedException()
            delta = self.get_distance(self.mav.location(), destination)
            self.progress("delta=%f (want <1)" % delta)
            if delta < 1:
                break

    def AltTypes(self):
        '''Test Different Altitude Types'''
        '''start by disabling GCS failsafe, otherwise we immediately disarm
        due to (apparently) not receiving traffic from the GCS for
        too long.  This is probably a function of --speedup'''

        '''this test flies the vehicle somewhere lower than were it started.
        It then disarms.  It then arms, which should reset home to the
        new, lower altitude.  This delta should be outside 1m but
        within a few metres of the old one.

        '''

        self.install_terrain_handlers_context()

        self.set_parameter("FS_GCS_ENABLE", 0)
        self.change_mode('GUIDED')
        self.wait_ready_to_arm()
        self.arm_vehicle()
        m = self.mav.recv_match(type='GLOBAL_POSITION_INT', blocking=True)
        max_initial_home_alt_m = 500
        if m.relative_alt > max_initial_home_alt_m:
            raise NotAchievedException("Initial home alt too high (%fm > %fm)" %
                                       (m.relative_alt*1000, max_initial_home_alt_m*1000))
        orig_home_offset_mm = m.alt - m.relative_alt
        self.user_takeoff(5)

        self.progress("Flying to low position")
        current_alt = self.mav.location().alt
# 10m delta        low_position = mavutil.location(-35.358273, 149.169165, current_alt, 0)
        low_position = mavutil.location(-35.36200016, 149.16415599, current_alt, 0)
        self.fly_guided_move_to(low_position, timeout=240)
        self.change_mode('LAND')
        # expecting home to change when disarmed
        self.wait_landed_and_disarmed()
        # wait a while for home to move (it shouldn't):
        self.delay_sim_time(10)
        m = self.mav.recv_match(type='GLOBAL_POSITION_INT', blocking=True)
        new_home_offset_mm = m.alt - m.relative_alt
        home_offset_delta_mm = orig_home_offset_mm - new_home_offset_mm
        self.progress("new home offset: %f delta=%f" %
                      (new_home_offset_mm, home_offset_delta_mm))
        self.progress("gpi=%s" % str(m))
        max_home_offset_delta_mm = 10
        if home_offset_delta_mm > max_home_offset_delta_mm:
            raise NotAchievedException("Large home offset delta: want<%f got=%f" %
                                       (max_home_offset_delta_mm, home_offset_delta_mm))
        self.progress("Ensuring home moves when we arm")
        self.change_mode('GUIDED')
        self.wait_ready_to_arm()
        self.arm_vehicle()
        m = self.mav.recv_match(type='GLOBAL_POSITION_INT', blocking=True)
        post_arming_home_offset_mm = m.alt - m.relative_alt
        self.progress("post-arming home offset: %f" % (post_arming_home_offset_mm))
        self.progress("gpi=%s" % str(m))
        min_post_arming_home_offset_delta_mm = -2500
        max_post_arming_home_offset_delta_mm = -4000
        delta_between_original_home_alt_offset_and_new_home_alt_offset_mm = post_arming_home_offset_mm - orig_home_offset_mm
        self.progress("delta=%f-%f=%f" % (
            post_arming_home_offset_mm,
            orig_home_offset_mm,
            delta_between_original_home_alt_offset_and_new_home_alt_offset_mm))
        self.progress("Home moved %fm vertically" % (delta_between_original_home_alt_offset_and_new_home_alt_offset_mm/1000.0))
        if delta_between_original_home_alt_offset_and_new_home_alt_offset_mm > min_post_arming_home_offset_delta_mm:
            raise NotAchievedException(
                "Home did not move vertically on arming: want<=%f got=%f" %
                (min_post_arming_home_offset_delta_mm, delta_between_original_home_alt_offset_and_new_home_alt_offset_mm))
        if delta_between_original_home_alt_offset_and_new_home_alt_offset_mm < max_post_arming_home_offset_delta_mm:
            raise NotAchievedException(
                "Home moved too far vertically on arming: want>=%f got=%f" %
                (max_post_arming_home_offset_delta_mm, delta_between_original_home_alt_offset_and_new_home_alt_offset_mm))

        self.wait_disarmed()

    def PrecisionLoiterCompanion(self):
        """Use Companion PrecLand backend precision messages to loiter."""

        self.context_push()

        ex = None
        try:
            self.set_parameters({
                "PLND_ENABLED": 1,
                "PLND_TYPE": 1,  # enable companion backend:
                "RC7_OPTION": 39,  # set up a channel switch to enable precision loiter:
            })
            self.set_analog_rangefinder_parameters()
            self.reboot_sitl()

            self.progress("Waiting for location")
            self.change_mode('LOITER')
            self.wait_ready_to_arm()

            # we should be doing precision loiter at this point
            start = self.assert_receive_message('LOCAL_POSITION_NED')

            self.takeoff(20, mode='ALT_HOLD')

            # move away a little
            self.set_rc(2, 1550)
            self.wait_distance(5, accuracy=1)
            self.set_rc(2, 1500)
            self.change_mode('LOITER')

            # turn precision loiter on:
            self.context_collect('STATUSTEXT')
            self.set_rc(7, 2000)

            # try to drag aircraft to a position 5 metres north-east-east:
            self.precision_loiter_to_pos(start.x + 5, start.y + 10, start.z + 10)
            self.wait_statustext("PrecLand: Target Found", check_context=True, timeout=10)
            self.wait_statustext("PrecLand: Init Complete", check_context=True, timeout=10)
            # .... then northwest
            self.precision_loiter_to_pos(start.x + 5, start.y - 10, start.z + 10)

        except Exception as e:
            self.print_exception_caught(e)
            ex = e

        self.context_pop()
        self.disarm_vehicle(force=True)
        self.reboot_sitl()
        self.progress("All done")

        if ex is not None:
            raise ex

    def loiter_requires_position(self):
        # ensure we can't switch to LOITER without position
        self.progress("Ensure we can't enter LOITER without position")
        self.context_push()
        self.set_parameters({
            "GPS_TYPE": 2,
            "SIM_GPS_DISABLE": 1,
        })
        # if there is no GPS at all then we must direct EK3 to not use
        # it at all.  Otherwise it will never initialise, as it wants
        # to calculate the lag and size its delay buffers accordingly.
        self.set_parameters({
            "EK3_SRC1_POSXY": 0,
            "EK3_SRC1_VELZ": 0,
            "EK3_SRC1_VELXY": 0,
        })
        self.reboot_sitl()
        self.delay_sim_time(30)  # wait for accels/gyros to settle

        # check for expected EKF flags
        ahrs_ekf_type = self.get_parameter("AHRS_EKF_TYPE")
        expected_ekf_flags = (mavutil.mavlink.ESTIMATOR_ATTITUDE |
                              mavutil.mavlink.ESTIMATOR_VELOCITY_VERT |
                              mavutil.mavlink.ESTIMATOR_POS_VERT_ABS |
                              mavutil.mavlink.ESTIMATOR_CONST_POS_MODE)
        if ahrs_ekf_type == 2:
            expected_ekf_flags = expected_ekf_flags | mavutil.mavlink.ESTIMATOR_PRED_POS_HORIZ_REL
        self.wait_ekf_flags(expected_ekf_flags, 0, timeout=120)

        # arm in Stabilize and attempt to switch to Loiter
        self.change_mode('STABILIZE')
        self.arm_vehicle()
        self.context_collect('STATUSTEXT')
        self.run_cmd_do_set_mode(
            "LOITER",
            want_result=mavutil.mavlink.MAV_RESULT_FAILED)
        self.wait_statustext("requires position", check_context=True)
        self.disarm_vehicle()
        self.context_pop()
        self.reboot_sitl()

    def ArmFeatures(self):
        '''Arm features'''
        self.loiter_requires_position()

        super(AutoTestCopter, self).ArmFeatures()

    def ParameterChecks(self):
        '''Test Arming Parameter Checks'''
        self.test_parameter_checks_poscontrol("PSC")

    def PosHoldTakeOff(self):
        """ensure vehicle stays put until it is ready to fly"""
        self.context_push()

        ex = None
        try:
            self.set_parameter("PILOT_TKOFF_ALT", 700)
            self.change_mode('POSHOLD')
            self.set_rc(3, 1000)
            self.wait_ready_to_arm()
            self.arm_vehicle()
            self.delay_sim_time(2)
            # check we are still on the ground...
            m = self.mav.recv_match(type='GLOBAL_POSITION_INT', blocking=True)
            if abs(m.relative_alt) > 100:
                raise NotAchievedException("Took off prematurely")

            self.progress("Pushing throttle up")
            self.set_rc(3, 1710)
            self.delay_sim_time(0.5)
            self.progress("Bringing back to hover throttle")
            self.set_rc(3, 1500)

            # make sure we haven't already reached alt:
            m = self.mav.recv_match(type='GLOBAL_POSITION_INT', blocking=True)
            max_initial_alt = 2000
            if abs(m.relative_alt) > max_initial_alt:
                raise NotAchievedException("Took off too fast (%f > %f" %
                                           (abs(m.relative_alt), max_initial_alt))

            self.progress("Monitoring takeoff-to-alt")
            self.wait_altitude(6.9, 8, relative=True)

            self.progress("Making sure we stop at our takeoff altitude")
            tstart = self.get_sim_time()
            while self.get_sim_time() - tstart < 5:
                m = self.mav.recv_match(type='GLOBAL_POSITION_INT', blocking=True)
                delta = abs(7000 - m.relative_alt)
                self.progress("alt=%f delta=%f" % (m.relative_alt/1000,
                                                   delta/1000))
                if delta > 1000:
                    raise NotAchievedException("Failed to maintain takeoff alt")
            self.progress("takeoff OK")
        except Exception as e:
            self.print_exception_caught(e)
            ex = e

        self.land_and_disarm()
        self.set_rc(8, 1000)

        self.context_pop()

        if ex is not None:
            raise ex

    def initial_mode(self):
        return "STABILIZE"

    def initial_mode_switch_mode(self):
        return "STABILIZE"

    def default_mode(self):
        return "STABILIZE"

    def rc_defaults(self):
        ret = super(AutoTestCopter, self).rc_defaults()
        ret[3] = 1000
        ret[5] = 1800 # mode switch
        return ret

    def MANUAL_CONTROL(self):
        '''test MANUAL_CONTROL mavlink message'''
        self.set_parameter("SYSID_MYGCS", self.mav.source_system)

        self.change_mode('STABILIZE')
        self.takeoff(10)

        tstart = self.get_sim_time_cached()
        want_pitch_degrees = -12
        while True:
            if self.get_sim_time_cached() - tstart > 10:
                raise AutoTestTimeoutException("Did not reach pitch")
            self.progress("Sending pitch-forward")
            self.mav.mav.manual_control_send(
                1, # target system
                500, # x (pitch)
                32767, # y (roll)
                32767, # z (thrust)
                32767, # r (yaw)
                0) # button mask
            m = self.mav.recv_match(type='ATTITUDE', blocking=True, timeout=1)
            print("m=%s" % str(m))
            if m is None:
                continue
            p = math.degrees(m.pitch)
            self.progress("pitch=%f want<=%f" % (p, want_pitch_degrees))
            if p <= want_pitch_degrees:
                break
        self.mav.mav.manual_control_send(
            1, # target system
            32767, # x (pitch)
            32767, # y (roll)
            32767, # z (thrust)
            32767, # r (yaw)
            0) # button mask
        self.do_RTL()

    def check_avoidance_corners(self):
        self.takeoff(10, mode="LOITER")
        self.set_rc(2, 1400)
        west_loc = mavutil.location(-35.363007,
                                    149.164911,
                                    0,
                                    0)
        self.wait_location(west_loc, accuracy=6)
        north_loc = mavutil.location(-35.362908,
                                     149.165051,
                                     0,
                                     0)
        self.reach_heading_manual(0)
        self.wait_location(north_loc, accuracy=6, timeout=200)
        self.reach_heading_manual(90)
        east_loc = mavutil.location(-35.363013,
                                    149.165194,
                                    0,
                                    0)
        self.wait_location(east_loc, accuracy=6)
        self.reach_heading_manual(225)
        self.wait_location(west_loc, accuracy=6, timeout=200)
        self.set_rc(2, 1500)
        self.do_RTL()

    def OBSTACLE_DISTANCE_3D_test_angle(self, angle):
        now = self.get_sim_time_cached()

        distance = 15
        right = distance * math.sin(math.radians(angle))
        front = distance * math.cos(math.radians(angle))
        down = 0

        expected_distance_cm = distance * 100
        # expected orientation
        expected_orientation = int((angle+22.5)/45) % 8
        self.progress("Angle %f expected orient %u" %
                      (angle, expected_orientation))

        tstart = self.get_sim_time()
        last_send = 0
        m = None
        while True:
            now = self.get_sim_time_cached()
            if now - tstart > 100:
                raise NotAchievedException("Did not get correct angle back (last-message=%s)" % str(m))

            if now - last_send > 0.1:
                self.progress("ang=%f sending front=%f right=%f" %
                              (angle, front, right))
                self.mav.mav.obstacle_distance_3d_send(
                    int(now*1000),  # time_boot_ms
                    mavutil.mavlink.MAV_DISTANCE_SENSOR_LASER,
                    mavutil.mavlink.MAV_FRAME_BODY_FRD,
                    65535,
                    front,  # x (m)
                    right,  # y (m)
                    down,  # z (m)
                    0,  # min_distance (m)
                    20  # max_distance (m)
                )
                last_send = now
            m = self.mav.recv_match(type="DISTANCE_SENSOR",
                                    blocking=True,
                                    timeout=1)
            if m is None:
                continue
            # self.progress("Got (%s)" % str(m))
            if m.orientation != expected_orientation:
                # self.progress("Wrong orientation (want=%u got=%u)" %
                # (expected_orientation, m.orientation))
                continue
            if abs(m.current_distance - expected_distance_cm) > 1:
                # self.progress("Wrong distance (want=%f got=%f)" %
                # (expected_distance_cm, m.current_distance))
                continue
            self.progress("distance-at-angle good")
            break

    def OBSTACLE_DISTANCE_3D(self):
        '''Check round-trip behaviour of distance sensors'''
        self.context_push()
        self.set_parameters({
            "SERIAL5_PROTOCOL": 1,
            "PRX1_TYPE": 2,
            "SIM_SPEEDUP": 8,  # much GCS interaction
        })
        self.reboot_sitl()
        # need yaw estimate to stabilise:
        self.wait_ekf_happy(require_absolute=True)

        for angle in range(0, 360):
            self.OBSTACLE_DISTANCE_3D_test_angle(angle)

        self.context_pop()
        self.reboot_sitl()

    def AC_Avoidance_Proximity(self):
        '''Test proximity avoidance slide behaviour'''
        self.context_push()
        ex = None
        try:
            self.load_fence("copter-avoidance-fence.txt")
            self.set_parameters({
                "FENCE_ENABLE": 1,
                "PRX1_TYPE": 10,
                "PRX_LOG_RAW": 1,
                "RC10_OPTION": 40, # proximity-enable
            })
            self.reboot_sitl()
            self.progress("Enabling proximity")
            self.set_rc(10, 2000)
            self.check_avoidance_corners()

            self.assert_current_onboard_log_contains_message("PRX")
            self.assert_current_onboard_log_contains_message("PRXR")

        except Exception as e:
            self.print_exception_caught(e)
            ex = e
        self.context_pop()
        self.clear_fence()
        self.disarm_vehicle(force=True)
        self.reboot_sitl()
        if ex is not None:
            raise ex

    def ProximitySensors(self):
        '''ensure proximity sensors return appropriate data'''

        self.set_parameters({
            "SERIAL5_PROTOCOL": 11,
            "OA_DB_OUTPUT": 3,
            "OA_TYPE": 2,
        })
        sensors = [  # tuples of name, prx_type
            ('sf45b', 8, {
                mavutil.mavlink.MAV_SENSOR_ROTATION_NONE: 270,
                mavutil.mavlink.MAV_SENSOR_ROTATION_YAW_45: 258,
                mavutil.mavlink.MAV_SENSOR_ROTATION_YAW_90: 1146,
                mavutil.mavlink.MAV_SENSOR_ROTATION_YAW_135: 632,
                mavutil.mavlink.MAV_SENSOR_ROTATION_YAW_180: 629,
                mavutil.mavlink.MAV_SENSOR_ROTATION_YAW_225: 972,
                mavutil.mavlink.MAV_SENSOR_ROTATION_YAW_270: 774,
                mavutil.mavlink.MAV_SENSOR_ROTATION_YAW_315: 774,
            }),
            ('rplidara2', 5, {
                mavutil.mavlink.MAV_SENSOR_ROTATION_NONE: 277,
                mavutil.mavlink.MAV_SENSOR_ROTATION_YAW_45: 256,
                mavutil.mavlink.MAV_SENSOR_ROTATION_YAW_90: 1130,
                mavutil.mavlink.MAV_SENSOR_ROTATION_YAW_135: 1288,
                mavutil.mavlink.MAV_SENSOR_ROTATION_YAW_180: 626,
                mavutil.mavlink.MAV_SENSOR_ROTATION_YAW_225: 970,
                mavutil.mavlink.MAV_SENSOR_ROTATION_YAW_270: 762,
                mavutil.mavlink.MAV_SENSOR_ROTATION_YAW_315: 790,
            }),
            ('terarangertower', 3, {
                mavutil.mavlink.MAV_SENSOR_ROTATION_NONE: 450,
                mavutil.mavlink.MAV_SENSOR_ROTATION_YAW_45: 282,
                mavutil.mavlink.MAV_SENSOR_ROTATION_YAW_90: 450,
                mavutil.mavlink.MAV_SENSOR_ROTATION_YAW_135: 450,
                mavutil.mavlink.MAV_SENSOR_ROTATION_YAW_180: 450,
                mavutil.mavlink.MAV_SENSOR_ROTATION_YAW_225: 450,
                mavutil.mavlink.MAV_SENSOR_ROTATION_YAW_270: 450,
                mavutil.mavlink.MAV_SENSOR_ROTATION_YAW_315: 450,
            }),
        ]

        # the following is a "magic" location SITL understands which
        # has some posts near it:
        home_string = "%s,%s,%s,%s" % (51.8752066, 14.6487840, 54.15, 0)
        for (name, prx_type, expected_distances) in sensors:
            self.start_subtest("Testing %s" % name)
            self.set_parameter("PRX1_TYPE", prx_type)
            self.customise_SITL_commandline([
                "--serial5=sim:%s:" % name,
                "--home", home_string,
            ])
            self.wait_ready_to_arm()
            expected_distances_copy = copy.copy(expected_distances)
            tstart = self.get_sim_time()
            failed = False
            wants = []
            gots = []
            epsilon = 20
            while True:
                if self.get_sim_time_cached() - tstart > 30:
                    raise AutoTestTimeoutException("Failed to get distances")
                if len(expected_distances_copy.keys()) == 0:
                    break
                m = self.assert_receive_message("DISTANCE_SENSOR")
                if m.orientation not in expected_distances_copy:
                    continue
                got = m.current_distance
                want = expected_distances_copy[m.orientation]
                wants.append(want)
                gots.append(got)
                if abs(want - got) > epsilon:
                    failed = True
                del expected_distances_copy[m.orientation]
            if failed:
                raise NotAchievedException(
                    "Distance too great (%s) (want=%s != got=%s)" %
                    (name, wants, gots))

    def AC_Avoidance_Proximity_AVOID_ALT_MIN(self):
        '''Test proximity avoidance with AVOID_ALT_MIN'''
        self.context_push()
        ex = None
        try:
            self.set_parameters({
                "PRX1_TYPE": 2,
                "AVOID_ALT_MIN": 10,
            })
            self.set_analog_rangefinder_parameters()
            self.reboot_sitl()

            self.change_mode('LOITER')
            self.wait_ekf_happy()

            tstart = self.get_sim_time()
            while True:
                if self.armed():
                    break
                if self.get_sim_time_cached() - tstart > 60:
                    raise AutoTestTimeoutException("Did not arm")
                self.mav.mav.distance_sensor_send(
                    0, # time_boot_ms
                    10, # min_distance cm
                    500, # max_distance cm
                    400, # current_distance cm
                    mavutil.mavlink.MAV_DISTANCE_SENSOR_LASER, # type
                    26, # id
                    mavutil.mavlink.MAV_SENSOR_ROTATION_NONE, # orientation
                    255  # covariance
                )
                self.send_mavlink_arm_command()

            self.takeoff(15, mode='LOITER')
            self.progress("Poking vehicle; should avoid")

            def shove(a, b):
                self.mav.mav.distance_sensor_send(
                    0,  # time_boot_ms
                    10, # min_distance cm
                    500, # max_distance cm
                    20, # current_distance cm
                    mavutil.mavlink.MAV_DISTANCE_SENSOR_LASER, # type
                    21, # id
                    mavutil.mavlink.MAV_SENSOR_ROTATION_NONE, # orientation
                    255  # covariance
                )
            self.wait_speed_vector_bf(
                Vector3(-0.4, 0.0, 0.0),
                timeout=10,
                called_function=shove,
            )

            self.change_alt(5)

            tstart = self.get_sim_time()
            while True:
                if self.get_sim_time_cached() - tstart > 10:
                    break
                vel = self.get_body_frame_velocity()
                if vel.length() > 0.5:
                    raise NotAchievedException("Moved too much (%s)" %
                                               (str(vel),))
                shove(None, None)

        except Exception as e:
            self.progress("Caught exception: %s" %
                          self.get_exception_stacktrace(e))
            ex = e
        self.context_pop()
        self.disarm_vehicle(force=True)
        self.reboot_sitl()
        if ex is not None:
            raise ex

    def AC_Avoidance_Fence(self):
        '''Test fence avoidance slide behaviour'''
        self.load_fence("copter-avoidance-fence.txt")
        self.set_parameter("FENCE_ENABLE", 1)
        self.check_avoidance_corners()

    def global_position_int_for_location(self, loc, time_boot, heading=0):
        return self.mav.mav.global_position_int_encode(
            int(time_boot * 1000), # time_boot_ms
            int(loc.lat * 1e7),
            int(loc.lng * 1e7),
            int(loc.alt * 1000), # alt in mm
            20, # relative alt - urp.
            vx=0,
            vy=0,
            vz=0,
            hdg=heading
        )

    def ModeFollow(self):
        '''Fly follow mode'''
        foll_ofs_x = 30 # metres
        self.set_parameters({
            "FOLL_ENABLE": 1,
            "FOLL_SYSID": self.mav.source_system,
            "FOLL_OFS_X": -foll_ofs_x,
            "FOLL_OFS_TYPE": 1, # relative to other vehicle heading
        })
        self.takeoff(10, mode="LOITER")
        self.set_parameter("SIM_SPEEDUP", 1)
        self.change_mode("FOLLOW")
        new_loc = self.mav.location()
        new_loc_offset_n = 20
        new_loc_offset_e = 30
        self.location_offset_ne(new_loc, new_loc_offset_n, new_loc_offset_e)
        self.progress("new_loc: %s" % str(new_loc))
        heading = 0
        if self.mavproxy is not None:
            self.mavproxy.send("map icon %f %f greenplane %f\n" %
                               (new_loc.lat, new_loc.lng, heading))

        expected_loc = copy.copy(new_loc)
        self.location_offset_ne(expected_loc, -foll_ofs_x, 0)
        if self.mavproxy is not None:
            self.mavproxy.send("map icon %f %f hoop\n" %
                               (expected_loc.lat, expected_loc.lng))
        self.progress("expected_loc: %s" % str(expected_loc))

        last_sent = 0
        tstart = self.get_sim_time()
        while True:
            now = self.get_sim_time_cached()
            if now - tstart > 60:
                raise NotAchievedException("Did not FOLLOW")
            if now - last_sent > 0.5:
                gpi = self.global_position_int_for_location(new_loc,
                                                            now,
                                                            heading=heading)
                gpi.pack(self.mav.mav)
                self.mav.mav.send(gpi)
            self.mav.recv_match(type='GLOBAL_POSITION_INT', blocking=True)
            pos = self.mav.location()
            delta = self.get_distance(expected_loc, pos)
            max_delta = 3
            self.progress("position delta=%f (want <%f)" % (delta, max_delta))
            if delta < max_delta:
                break
        self.do_RTL()

    def get_global_position_int(self, timeout=30):
        tstart = self.get_sim_time()
        while True:
            if self.get_sim_time_cached() - tstart > timeout:
                raise NotAchievedException("Did not get good global_position_int")
            m = self.mav.recv_match(type='GLOBAL_POSITION_INT', blocking=True, timeout=1)
            self.progress("GPI: %s" % str(m))
            if m is None:
                continue
            if m.lat != 0 or m.lon != 0:
                return m

    def BeaconPosition(self):
        '''Fly Beacon Position'''
        self.reboot_sitl()

        self.wait_ready_to_arm(require_absolute=True)

        old_pos = self.get_global_position_int()
        print("old_pos=%s" % str(old_pos))

        self.context_push()
        ex = None
        try:
            self.set_parameters({
                "BCN_TYPE": 10,
                "BCN_LATITUDE": SITL_START_LOCATION.lat,
                "BCN_LONGITUDE": SITL_START_LOCATION.lng,
                "BCN_ALT": SITL_START_LOCATION.alt,
                "BCN_ORIENT_YAW": 0,
                "AVOID_ENABLE": 4,
                "GPS_TYPE": 0,
                "EK3_ENABLE": 1,
                "EK3_SRC1_POSXY": 4, # Beacon
                "EK3_SRC1_POSZ": 1,  # Baro
                "EK3_SRC1_VELXY": 0, # None
                "EK3_SRC1_VELZ": 0,  # None
                "EK2_ENABLE": 0,
                "AHRS_EKF_TYPE": 3,
            })
            self.reboot_sitl()

            # turn off GPS arming checks.  This may be considered a
            # bug that we need to do this.
            old_arming_check = int(self.get_parameter("ARMING_CHECK"))
            if old_arming_check == 1:
                old_arming_check = 1 ^ 25 - 1
            new_arming_check = int(old_arming_check) & ~(1 << 3)
            self.set_parameter("ARMING_CHECK", new_arming_check)

            self.reboot_sitl()

            # require_absolute=True infers a GPS is present
            self.wait_ready_to_arm(require_absolute=False)

            tstart = self.get_sim_time()
            timeout = 20
            while True:
                if self.get_sim_time_cached() - tstart > timeout:
                    raise NotAchievedException("Did not get new position like old position")
                self.progress("Fetching location")
                new_pos = self.get_global_position_int()
                pos_delta = self.get_distance_int(old_pos, new_pos)
                max_delta = 1
                self.progress("delta=%u want <= %u" % (pos_delta, max_delta))
                if pos_delta <= max_delta:
                    break

            self.progress("Moving to ensure location is tracked")
            self.takeoff(10, mode="STABILIZE")
            self.change_mode("CIRCLE")

            tstart = self.get_sim_time()
            max_delta = 0
            max_allowed_delta = 10
            while True:
                if self.get_sim_time_cached() - tstart > timeout:
                    break

                pos_delta = self.get_distance_int(self.sim_location_int(), self.get_global_position_int())
                self.progress("pos_delta=%f max_delta=%f max_allowed_delta=%f" % (pos_delta, max_delta, max_allowed_delta))
                if pos_delta > max_delta:
                    max_delta = pos_delta
                if pos_delta > max_allowed_delta:
                    raise NotAchievedException("Vehicle location not tracking simulated location (%f > %f)" %
                                               (pos_delta, max_allowed_delta))
            self.progress("Tracked location just fine (max_delta=%f)" % max_delta)
            self.change_mode("LOITER")
            self.wait_groundspeed(0, 0.3, timeout=120)
            self.land_and_disarm()

            self.assert_current_onboard_log_contains_message("BCN")

        except Exception as e:
            self.print_exception_caught(e)
            ex = e
        self.disarm_vehicle(force=True)
        self.reboot_sitl()
        self.context_pop()
        self.reboot_sitl()
        if ex is not None:
            raise ex

    def AC_Avoidance_Beacon(self):
        '''Test beacon avoidance slide behaviour'''
        self.context_push()
        ex = None
        try:
            self.set_parameters({
                "BCN_TYPE": 10,
                "BCN_LATITUDE": int(SITL_START_LOCATION.lat),
                "BCN_LONGITUDE": int(SITL_START_LOCATION.lng),
                "BCN_ORIENT_YAW": 45,
                "AVOID_ENABLE": 4,
            })
            self.reboot_sitl()

            self.takeoff(10, mode="LOITER")
            self.set_rc(2, 1400)
            west_loc = mavutil.location(-35.362919, 149.165055, 0, 0)
            self.wait_location(west_loc, accuracy=1)
            self.reach_heading_manual(0)
            north_loc = mavutil.location(-35.362881, 149.165103, 0, 0)
            self.wait_location(north_loc, accuracy=1)
            self.set_rc(2, 1500)
            self.set_rc(1, 1600)
            east_loc = mavutil.location(-35.362986, 149.165227, 0, 0)
            self.wait_location(east_loc, accuracy=1)
            self.set_rc(1, 1500)
            self.set_rc(2, 1600)
            south_loc = mavutil.location(-35.363025, 149.165182, 0, 0)
            self.wait_location(south_loc, accuracy=1)
            self.set_rc(2, 1500)
            self.do_RTL()

        except Exception as e:
            self.print_exception_caught(e)
            ex = e
        self.context_pop()
        self.clear_fence()
        self.disarm_vehicle(force=True)
        self.reboot_sitl()
        if ex is not None:
            raise ex

    def BaroWindCorrection(self):
        '''Test wind estimation and baro position error compensation'''
        self.context_push()
        ex = None
        try:
            self.customise_SITL_commandline(
                ["--defaults", ','.join(self.model_defaults_filepath('Callisto'))],
                model="octa-quad:@ROMFS/models/Callisto.json",
                wipe=True,
            )
            wind_spd_truth = 8.0
            wind_dir_truth = 90.0
            self.set_parameters({
                "EK3_ENABLE": 1,
                "EK2_ENABLE": 0,
                "AHRS_EKF_TYPE": 3,
                "BARO1_WCF_ENABLE": 1.000000,
            })
            self.reboot_sitl()
            self.set_parameters({
                "BARO1_WCF_FWD": -0.300000,
                "BARO1_WCF_BCK": -0.300000,
                "BARO1_WCF_RGT": 0.300000,
                "BARO1_WCF_LFT": 0.300000,
                "BARO1_WCF_UP": 0.300000,
                "BARO1_WCF_DN": 0.300000,
                "SIM_BARO_WCF_FWD": -0.300000,
                "SIM_BARO_WCF_BAK": -0.300000,
                "SIM_BARO_WCF_RGT": 0.300000,
                "SIM_BARO_WCF_LFT": 0.300000,
                "SIM_BARO_WCF_UP": 0.300000,
                "SIM_BARO_WCF_DN": 0.300000,
                "SIM_WIND_DIR": wind_dir_truth,
                "SIM_WIND_SPD": wind_spd_truth,
                "SIM_WIND_T": 1.000000,
            })
            self.reboot_sitl()

            # require_absolute=True infers a GPS is present
            self.wait_ready_to_arm(require_absolute=False)

            self.progress("Climb to 20m in LOITER and yaw spin for 30 seconds")
            self.takeoff(10, mode="LOITER")
            self.set_rc(4, 1400)
            self.delay_sim_time(30)

            # check wind esitmates
            m = self.mav.recv_match(type='WIND', blocking=True)
            speed_error = abs(m.speed - wind_spd_truth)
            angle_error = abs(m.direction - wind_dir_truth)
            if (speed_error > 1.0):
                raise NotAchievedException("Wind speed incorrect - want %f +-1 got %f m/s" % (wind_spd_truth, m.speed))
            if (angle_error > 15.0):
                raise NotAchievedException(
                    "Wind direction incorrect - want %f +-15 got %f deg" %
                    (wind_dir_truth, m.direction))
            self.progress("Wind estimate is good, now check height variation for 30 seconds")

            # check height stability over another 30 seconds
            z_min = 1E6
            z_max = -1E6
            tstart = self.get_sim_time()
            while (self.get_sim_time() < tstart + 30):
                m = self.mav.recv_match(type='LOCAL_POSITION_NED', blocking=True)
                if (m.z > z_max):
                    z_max = m.z
                if (m.z < z_min):
                    z_min = m.z
            if (z_max-z_min > 0.5):
                raise NotAchievedException("Height variation is excessive")
            self.progress("Height variation is good")

            self.set_rc(4, 1500)
            self.land_and_disarm()

        except Exception as e:
            self.print_exception_caught(e)
            ex = e
        self.disarm_vehicle(force=True)
        self.reboot_sitl()
        self.context_pop()
        self.reboot_sitl()
        if ex is not None:
            raise ex

    def wait_generator_speed_and_state(self, rpm_min, rpm_max, want_state, timeout=240):
        tstart = self.get_sim_time()
        while True:
            if self.get_sim_time_cached() - tstart > timeout:
                raise NotAchievedException("Did not move to state/speed")

            m = self.assert_receive_message("GENERATOR_STATUS", timeout=10)

            if m.generator_speed < rpm_min:
                self.progress("Too slow (%u<%u)" % (m.generator_speed, rpm_min))
                continue
            if m.generator_speed > rpm_max:
                self.progress("Too fast (%u>%u)" % (m.generator_speed, rpm_max))
                continue
            if m.status != want_state:
                self.progress("Wrong state (got=%u want=%u)" % (m.status, want_state))
            break
        self.progress("Got generator speed and state")

    def RichenPower(self):
        '''Test RichenPower generator'''
        self.set_parameters({
            "SERIAL5_PROTOCOL": 30,
            "SIM_RICH_ENABLE": 1,
            "SERVO8_FUNCTION": 42,
            "SIM_RICH_CTRL": 8,
            "RC9_OPTION": 85,
            "LOG_DISARMED": 1,
            "BATT2_MONITOR": 17,
            "GEN_TYPE": 3,
        })
        self.reboot_sitl()
        self.set_rc(9, 1000) # remember this is a switch position - stop
        self.customise_SITL_commandline(["--serial5=sim:richenpower"])
        self.wait_statustext("requested state is not RUN", timeout=60)

        self.set_message_rate_hz("GENERATOR_STATUS", 10)

        self.wait_generator_speed_and_state(0, 0, mavutil.mavlink.MAV_GENERATOR_STATUS_FLAG_OFF)

        self.context_collect('STATUSTEXT')
        self.set_rc(9, 2000) # remember this is a switch position - run
        self.wait_statustext("Generator HIGH", check_context=True)
        self.set_rc(9, 1000) # remember this is a switch position - stop
        self.wait_statustext("requested state is not RUN", timeout=200)

        self.set_rc(9, 1500) # remember this is a switch position - idle
        self.wait_generator_speed_and_state(3000, 8000, mavutil.mavlink.MAV_GENERATOR_STATUS_FLAG_IDLE)

        self.set_rc(9, 2000) # remember this is a switch position - run
#        self.wait_generator_speed_and_state(3000, 30000, mavutil.mavlink.MAV_GENERATOR_STATUS_FLAG_WARMING_UP)

        self.wait_generator_speed_and_state(8000, 30000, mavutil.mavlink.MAV_GENERATOR_STATUS_FLAG_GENERATING)

        bs = self.mav.recv_match(
            type="BATTERY_STATUS",
            condition="BATTERY_STATUS.id==1",  # id is zero-indexed
            timeout=1,
            blocking=True
        )
        if bs is None:
            raise NotAchievedException("Did not receive BATTERY_STATUS")
        self.progress("Received battery status: %s" % str(bs))
        want_bs_volt = 50000
        if bs.voltages[0] != want_bs_volt:
            raise NotAchievedException("Battery voltage not as expected (want=%f) got=(%f)" % (want_bs_volt, bs.voltages[0],))

        self.progress("Moving *back* to idle")
        self.set_rc(9, 1500) # remember this is a switch position - idle
        self.wait_generator_speed_and_state(3000, 10000, mavutil.mavlink.MAV_GENERATOR_STATUS_FLAG_IDLE)

        self.progress("Moving *back* to run")
        self.set_rc(9, 2000) # remember this is a switch position - run
        self.wait_generator_speed_and_state(8000, 30000, mavutil.mavlink.MAV_GENERATOR_STATUS_FLAG_GENERATING)

        self.set_message_rate_hz("GENERATOR_STATUS", -1)
        self.set_parameter("LOG_DISARMED", 0)
        if not self.current_onboard_log_contains_message("GEN"):
            raise NotAchievedException("Did not find expected GEN message")

    def IE24(self):
        '''Test IntelligentEnergy 2.4kWh generator with V1 and V2 telemetry protocols'''
        protocol_ver = (1, 2)
        for ver in protocol_ver:
            self.run_IE24(ver)

    def run_IE24(self, proto_ver):
        '''Test IntelligentEnergy 2.4kWh generator'''
        elec_battery_instance = 2
        fuel_battery_instance = 1
        self.set_parameters({
            "SERIAL5_PROTOCOL": 30,
            "SERIAL5_BAUD": 115200,
            "GEN_TYPE": 2,
            "BATT%u_MONITOR" % (fuel_battery_instance + 1): 18,  # fuel-based generator
            "BATT%u_MONITOR" % (elec_battery_instance + 1): 17,
            "SIM_IE24_ENABLE": proto_ver,
            "LOG_DISARMED": 1,
        })

        self.customise_SITL_commandline(["--serial5=sim:ie24"])

        self.start_subtest("Protocol %i: ensure that BATTERY_STATUS for electrical generator message looks right" % proto_ver)
        self.start_subsubtest("Protocol %i: Checking original voltage (electrical)" % proto_ver)
        # ArduPilot spits out essentially uninitialised battery
        # messages until we read things fromthe battery:
        self.delay_sim_time(30)
        original_elec_m = self.wait_message_field_values('BATTERY_STATUS', {
            "charge_state": mavutil.mavlink.MAV_BATTERY_CHARGE_STATE_OK
        }, instance=elec_battery_instance)
        original_fuel_m = self.wait_message_field_values('BATTERY_STATUS', {
            "charge_state": mavutil.mavlink.MAV_BATTERY_CHARGE_STATE_OK
        }, instance=fuel_battery_instance)

        if original_elec_m.battery_remaining < 90:
            raise NotAchievedException("Bad original percentage")
        self.start_subsubtest("Ensure percentage is counting down")
        self.wait_message_field_values('BATTERY_STATUS', {
            "battery_remaining": original_elec_m.battery_remaining - 1,
        }, instance=elec_battery_instance)

        self.start_subtest("Protocol %i: ensure that BATTERY_STATUS for fuel generator message looks right" % proto_ver)
        self.start_subsubtest("Protocol %i: Checking original voltage (fuel)" % proto_ver)
        # ArduPilot spits out essentially uninitialised battery
        # messages until we read things fromthe battery:
        if original_fuel_m.battery_remaining <= 90:
            raise NotAchievedException("Bad original percentage (want=>%f got %f" % (90, original_fuel_m.battery_remaining))
        self.start_subsubtest("Protocol %i: Ensure percentage is counting down" % proto_ver)
        self.wait_message_field_values('BATTERY_STATUS', {
            "battery_remaining": original_fuel_m.battery_remaining - 1,
        }, instance=fuel_battery_instance)

        self.wait_ready_to_arm()
        self.arm_vehicle()
        self.disarm_vehicle()

        # Test for pre-arm check fail when state is not running
        self.start_subtest("Protocol %i: Without takeoff generator error should cause failsafe and disarm" % proto_ver)
        self.set_parameter("SIM_IE24_STATE", 8)
        self.wait_statustext("Status not running", timeout=40)
        self.try_arm(result=False,
                     expect_msg="Status not running")
        self.set_parameter("SIM_IE24_STATE", 2) # Explicitly set state to running

        # Test that error code does result in failsafe
        self.start_subtest("Protocol %i: Without taken off generator error should cause failsafe and disarm" % proto_ver)
        self.change_mode("STABILIZE")
        self.set_parameter("DISARM_DELAY", 0)
        self.arm_vehicle()
        self.set_parameter("SIM_IE24_ERROR", 30)
        self.disarm_wait(timeout=1)
        self.set_parameter("SIM_IE24_ERROR", 0)
        self.set_parameter("DISARM_DELAY", 10)

    def AuxSwitchOptions(self):
        '''Test random aux mode options'''
        self.set_parameter("RC7_OPTION", 58) # clear waypoints
        self.load_mission("copter_loiter_to_alt.txt")
        self.set_rc(7, 1000)
        self.assert_mission_count(5)
        self.progress("Clear mission")
        self.set_rc(7, 2000)
        self.delay_sim_time(1) # allow switch to debounce
        self.assert_mission_count(0)
        self.set_rc(7, 1000)
        self.set_parameter("RC7_OPTION", 24) # reset mission
        self.delay_sim_time(2)
        self.load_mission("copter_loiter_to_alt.txt")
        set_wp = 4
        self.set_current_waypoint(set_wp)
        self.wait_current_waypoint(set_wp, timeout=10)
        self.progress("Reset mission")
        self.set_rc(7, 2000)
        self.delay_sim_time(1)
        self.wait_current_waypoint(0, timeout=10)
        self.set_rc(7, 1000)

    def AuxFunctionsInMission(self):
        '''Test use of auxilliary functions in missions'''
        self.load_mission("aux_functions.txt")
        self.change_mode('LOITER')
        self.wait_ready_to_arm()
        self.arm_vehicle()
        self.change_mode('AUTO')
        self.set_rc(3, 1500)
        self.wait_mode('ALT_HOLD')
        self.change_mode('AUTO')
        self.wait_rtl_complete()

    def MAV_CMD_AIRFRAME_CONFIGURATION(self):
        '''deploy/retract landing gear using mavlink command'''
        self.context_push()
        self.set_parameters({
            "LGR_ENABLE": 1,
            "SERVO10_FUNCTION": 29,
            "SERVO10_MIN": 1001,
            "SERVO10_MAX": 1999,
        })
        self.reboot_sitl()

        # starts loose:
        self.wait_servo_channel_value(10, 0)

        # 0 is down:
        self.start_subtest("Put gear down")
        self.run_cmd(mavutil.mavlink.MAV_CMD_AIRFRAME_CONFIGURATION, p2=0)
        self.wait_servo_channel_value(10, 1999)

        # 1 is up:
        self.start_subtest("Put gear up")
        self.run_cmd_int(mavutil.mavlink.MAV_CMD_AIRFRAME_CONFIGURATION, p2=1)
        self.wait_servo_channel_value(10, 1001)

        # 0 is down:
        self.start_subtest("Put gear down")
        self.run_cmd(mavutil.mavlink.MAV_CMD_AIRFRAME_CONFIGURATION, p2=0)
        self.wait_servo_channel_value(10, 1999)

        self.context_pop()
        self.reboot_sitl()

    def WatchAlts(self):
        '''Ensure we can monitor different altitudes'''
        self.takeoff(30, mode='GUIDED')
        self.delay_sim_time(5, reason='let altitude settle')

        self.progress("Testing absolute altitudes")
        absolute_alt = self.get_altitude(altitude_source='SIM_STATE.alt')
        self.progress("absolute_alt=%f" % absolute_alt)
        epsilon = 4  # SIM_STATE and vehicle state can be off by a bit...
        for source in ['GLOBAL_POSITION_INT.alt', 'SIM_STATE.alt', 'GPS_RAW_INT.alt']:
            self.watch_altitude_maintained(
                absolute_alt-epsilon,
                absolute_alt+epsilon,
                altitude_source=source
            )

        self.progress("Testing absolute altitudes")
        relative_alt = self.get_altitude(relative=True)
        for source in ['GLOBAL_POSITION_INT.relative_alt']:
            self.watch_altitude_maintained(
                relative_alt-epsilon,
                relative_alt+epsilon,
                altitude_source=source
            )

        self.do_RTL()

    def fly_rangefinder_drivers_fly(self, rangefinders):
        '''ensure rangefinder gives height-above-ground'''
        self.change_mode('GUIDED')
        self.wait_ready_to_arm()
        self.arm_vehicle()
        expected_alt = 5
        self.user_takeoff(alt_min=expected_alt)
        rf = self.mav.recv_match(type="RANGEFINDER", timeout=1, blocking=True)
        if rf is None:
            raise NotAchievedException("Did not receive rangefinder message")
        gpi = self.mav.recv_match(type='GLOBAL_POSITION_INT', blocking=True, timeout=1)
        if gpi is None:
            raise NotAchievedException("Did not receive GLOBAL_POSITION_INT message")
        if abs(rf.distance - gpi.relative_alt/1000.0) > 1:
            raise NotAchievedException(
                "rangefinder alt (%s) disagrees with global-position-int.relative_alt (%s)" %
                (rf.distance, gpi.relative_alt/1000.0)
            )

        for i in range(0, len(rangefinders)):
            name = rangefinders[i]
            self.progress("i=%u (%s)" % (i, name))
            ds = self.mav.recv_match(
                type="DISTANCE_SENSOR",
                timeout=2,
                blocking=True,
                condition="DISTANCE_SENSOR.id==%u" % i
            )
            if ds is None:
                raise NotAchievedException("Did not receive DISTANCE_SENSOR message for id==%u (%s)" % (i, name))
            self.progress("Got: %s" % str(ds))
            if abs(ds.current_distance/100.0 - gpi.relative_alt/1000.0) > 1:
                raise NotAchievedException(
                    "distance sensor.current_distance (%f) (%s) disagrees with global-position-int.relative_alt (%s)" %
                    (ds.current_distance/100.0, name, gpi.relative_alt/1000.0))

        self.land_and_disarm()

        self.progress("Ensure RFND messages in log")
        if not self.current_onboard_log_contains_message("RFND"):
            raise NotAchievedException("No RFND messages in log")

    def MAVProximity(self):
        '''Test MAVLink proximity driver'''
        self.start_subtest("Test mavlink proximity sensor using DISTANCE_SENSOR messages")  # noqa
        self.context_push()
        ex = None
        try:
            self.set_parameter("SERIAL5_PROTOCOL", 1)
            self.set_parameter("PRX1_TYPE", 2)  # mavlink
            self.reboot_sitl()

            self.progress("Should be unhealthy while we don't send messages")
            self.assert_sensor_state(mavutil.mavlink.MAV_SYS_STATUS_SENSOR_PROXIMITY, True, True, False)

            self.progress("Should be healthy while we're sending good messages")
            tstart = self.get_sim_time()
            while True:
                if self.get_sim_time() - tstart > 5:
                    raise NotAchievedException("Sensor did not come good")
                self.mav.mav.distance_sensor_send(
                    0,  # time_boot_ms
                    10, # min_distance cm
                    50, # max_distance cm
                    20, # current_distance cm
                    mavutil.mavlink.MAV_DISTANCE_SENSOR_LASER, # type
                    21, # id
                    mavutil.mavlink.MAV_SENSOR_ROTATION_NONE, # orientation
                    255  # covariance
                )
                if self.sensor_has_state(mavutil.mavlink.MAV_SYS_STATUS_SENSOR_PROXIMITY, True, True, True):
                    self.progress("Sensor has good state")
                    break
                self.delay_sim_time(0.1)

            self.progress("Should be unhealthy again if we stop sending messages")
            self.delay_sim_time(1)
            self.assert_sensor_state(mavutil.mavlink.MAV_SYS_STATUS_SENSOR_PROXIMITY, True, True, False)

            # now make sure we get echoed back the same sorts of things we send:
            # distances are in cm
            distance_map = {
                mavutil.mavlink.MAV_SENSOR_ROTATION_NONE: 30,
                mavutil.mavlink.MAV_SENSOR_ROTATION_YAW_45: 35,
                mavutil.mavlink.MAV_SENSOR_ROTATION_YAW_90: 20,
                mavutil.mavlink.MAV_SENSOR_ROTATION_YAW_135: 15,
                mavutil.mavlink.MAV_SENSOR_ROTATION_YAW_180: 70,
                mavutil.mavlink.MAV_SENSOR_ROTATION_YAW_225: 80,
                mavutil.mavlink.MAV_SENSOR_ROTATION_YAW_270: 10,
                mavutil.mavlink.MAV_SENSOR_ROTATION_YAW_315: 90,
            }

            wanted_distances = copy.copy(distance_map)
            sensor_enum = mavutil.mavlink.enums["MAV_SENSOR_ORIENTATION"]

            def my_message_hook(mav, m):
                if m.get_type() != 'DISTANCE_SENSOR':
                    return
                self.progress("Got (%s)" % str(m))
                want = distance_map[m.orientation]
                got = m.current_distance
                # ArduPilot's floating point conversions make it imprecise:
                delta = abs(want-got)
                if delta > 1:
                    self.progress(
                        "Wrong distance (%s): want=%f got=%f" %
                        (sensor_enum[m.orientation].name, want, got))
                    return
                if m.orientation not in wanted_distances:
                    return
                self.progress(
                    "Correct distance (%s): want=%f got=%f" %
                    (sensor_enum[m.orientation].name, want, got))
                del wanted_distances[m.orientation]

            self.install_message_hook_context(my_message_hook)
            tstart = self.get_sim_time()
            while True:
                if self.get_sim_time() - tstart > 5:
                    raise NotAchievedException("Sensor did not give right distances")  # noqa
                for (orient, dist) in distance_map.items():
                    self.mav.mav.distance_sensor_send(
                        0,  # time_boot_ms
                        10, # min_distance cm
                        90, # max_distance cm
                        dist, # current_distance cm
                        mavutil.mavlink.MAV_DISTANCE_SENSOR_LASER, # type
                        21, # id
                        orient, # orientation
                        255  # covariance
                    )
                self.wait_heartbeat()
                if len(wanted_distances.keys()) == 0:
                    break
        except Exception as e:
            self.print_exception_caught(e)
            ex = e
        self.context_pop()
        self.reboot_sitl()
        if ex is not None:
            raise ex

    def fly_rangefinder_mavlink_distance_sensor(self):
        self.start_subtest("Test mavlink rangefinder using DISTANCE_SENSOR messages")
        self.context_push()
        self.set_parameters({
            "RTL_ALT_TYPE": 0,
            "LGR_ENABLE": 1,
            "LGR_DEPLOY_ALT": 1,
            "LGR_RETRACT_ALT": 10, # metres
            "SERVO10_FUNCTION": 29
        })
        ex = None
        try:
            self.set_parameter("SERIAL5_PROTOCOL", 1)
            self.set_parameter("RNGFND1_TYPE", 10)
            self.reboot_sitl()
            self.set_parameter("RNGFND1_MAX_CM", 32767)

            self.progress("Should be unhealthy while we don't send messages")
            self.assert_sensor_state(mavutil.mavlink.MAV_SYS_STATUS_SENSOR_LASER_POSITION, True, True, False)

            self.progress("Should be healthy while we're sending good messages")
            tstart = self.get_sim_time()
            while True:
                if self.get_sim_time() - tstart > 5:
                    raise NotAchievedException("Sensor did not come good")
                self.mav.mav.distance_sensor_send(
                    0,  # time_boot_ms
                    10, # min_distance
                    50, # max_distance
                    20, # current_distance
                    mavutil.mavlink.MAV_DISTANCE_SENSOR_LASER, # type
                    21, # id
                    mavutil.mavlink.MAV_SENSOR_ROTATION_PITCH_270, # orientation
                    255 # covariance
                )
                if self.sensor_has_state(mavutil.mavlink.MAV_SYS_STATUS_SENSOR_LASER_POSITION, True, True, True):
                    self.progress("Sensor has good state")
                    break
                self.delay_sim_time(0.1)

            self.progress("Should be unhealthy again if we stop sending messages")
            self.delay_sim_time(1)
            self.assert_sensor_state(mavutil.mavlink.MAV_SYS_STATUS_SENSOR_LASER_POSITION, True, True, False)

            self.progress("Landing gear should deploy with current_distance below min_distance")
            self.change_mode('STABILIZE')
            timeout = 60
            tstart = self.get_sim_time()
            while not self.sensor_has_state(mavutil.mavlink.MAV_SYS_STATUS_PREARM_CHECK, True, True, True):
                if self.get_sim_time() - tstart > timeout:
                    raise NotAchievedException("Failed to become armable after %f seconds" % timeout)
                self.mav.mav.distance_sensor_send(
                    0,  # time_boot_ms
                    100, # min_distance (cm)
                    2500, # max_distance (cm)
                    200, # current_distance (cm)
                    mavutil.mavlink.MAV_DISTANCE_SENSOR_LASER, # type
                    21, # id
                    mavutil.mavlink.MAV_SENSOR_ROTATION_PITCH_270, # orientation
                    255  # covariance
                )
            self.arm_vehicle()
            self.delay_sim_time(1)  # servo function maps only periodically updated
#            self.send_debug_trap()

            self.run_cmd(
                mavutil.mavlink.MAV_CMD_AIRFRAME_CONFIGURATION,
                p2=0,  # deploy
            )

            self.context_collect("STATUSTEXT")
            tstart = self.get_sim_time()
            while True:
                if self.get_sim_time_cached() - tstart > 5:
                    raise NotAchievedException("Retraction did not happen")
                self.mav.mav.distance_sensor_send(
                    0,  # time_boot_ms
                    100, # min_distance (cm)
                    6000, # max_distance (cm)
                    1500, # current_distance (cm)
                    mavutil.mavlink.MAV_DISTANCE_SENSOR_LASER, # type
                    21, # id
                    mavutil.mavlink.MAV_SENSOR_ROTATION_PITCH_270, # orientation
                    255  # covariance
                )
                self.delay_sim_time(0.1)
                try:
                    self.wait_text("LandingGear: RETRACT", check_context=True, timeout=0.1)
                except Exception:
                    continue
                self.progress("Retracted")
                break
#            self.send_debug_trap()
            while True:
                if self.get_sim_time_cached() - tstart > 5:
                    raise NotAchievedException("Deployment did not happen")
                self.progress("Sending distance-sensor message")
                self.mav.mav.distance_sensor_send(
                    0, # time_boot_ms
                    300, # min_distance
                    500, # max_distance
                    250, # current_distance
                    mavutil.mavlink.MAV_DISTANCE_SENSOR_LASER, # type
                    21, # id
                    mavutil.mavlink.MAV_SENSOR_ROTATION_PITCH_270, # orientation
                    255 # covariance
                )
                try:
                    self.wait_text("LandingGear: DEPLOY", check_context=True, timeout=0.1)
                except Exception:
                    continue
                self.progress("Deployed")
                break
            self.disarm_vehicle()

        except Exception as e:
            self.print_exception_caught(e)
            ex = e
        self.context_pop()
        self.reboot_sitl()
        if ex is not None:
            raise ex

    def GSF(self):
        '''test the Gaussian Sum filter'''
        self.context_push()
        self.set_parameter("EK2_ENABLE", 1)
        self.reboot_sitl()
        self.takeoff(20, mode='LOITER')
        self.set_rc(2, 1400)
        self.delay_sim_time(5)
        self.set_rc(2, 1500)
        self.progress("Path: %s" % self.current_onboard_log_filepath())
        dfreader = self.dfreader_for_current_onboard_log()
        self.do_RTL()
        self.context_pop()
        self.reboot_sitl()

        # ensure log messages present
        want = set(["XKY0", "XKY1", "NKY0", "NKY1"])
        still_want = want
        while len(still_want):
            m = dfreader.recv_match(type=want)
            if m is None:
                raise NotAchievedException("Did not get %s" % want)
            still_want.remove(m.get_type())

    def GSF_reset(self):
        '''test the Gaussian Sum filter based Emergency reset'''
        self.context_push()
        self.set_parameters({
            "COMPASS_ORIENT": 4,    # yaw 180
            "COMPASS_USE2": 0,      # disable backup compasses to avoid pre-arm failures
            "COMPASS_USE3": 0,
        })
        self.reboot_sitl()
        self.change_mode('GUIDED')
        self.wait_ready_to_arm()

        # record starting position
        startpos = self.mav.recv_match(type='LOCAL_POSITION_NED', blocking=True)
        self.progress("startpos=%s" % str(startpos))

        # arm vehicle and takeoff to at least 5m
        self.arm_vehicle()
        expected_alt = 5
        self.user_takeoff(alt_min=expected_alt)

        # watch for emergency yaw reset
        self.wait_text("EKF3 IMU. emergency yaw reset", timeout=5, regex=True)

        # record how far vehicle flew off
        endpos = self.mav.recv_match(type='LOCAL_POSITION_NED', blocking=True)
        delta_x = endpos.x - startpos.x
        delta_y = endpos.y - startpos.y
        dist_m = math.sqrt(delta_x*delta_x + delta_y*delta_y)
        self.progress("GSF yaw reset triggered at %f meters" % dist_m)

        self.do_RTL()
        self.context_pop()
        self.reboot_sitl()

        # ensure vehicle did not fly too far
        dist_m_max = 8
        if dist_m > dist_m_max:
            raise NotAchievedException("GSF reset failed, vehicle flew too far (%f > %f)" % (dist_m, dist_m_max))

    def fly_rangefinder_mavlink(self):
        self.fly_rangefinder_mavlink_distance_sensor()

        # explicit test for the mavlink driver as it doesn't play so nice:
        self.set_parameters({
            "SERIAL5_PROTOCOL": 1,
            "RNGFND1_TYPE": 10,
        })
        self.customise_SITL_commandline(['--serial5=sim:rf_mavlink'])

        self.change_mode('GUIDED')
        self.wait_ready_to_arm()
        self.arm_vehicle()
        expected_alt = 5
        self.user_takeoff(alt_min=expected_alt)

        tstart = self.get_sim_time()
        while True:
            if self.get_sim_time() - tstart > 5:
                raise NotAchievedException("Mavlink rangefinder not working")
            rf = self.mav.recv_match(type="RANGEFINDER", timeout=1, blocking=True)
            if rf is None:
                raise NotAchievedException("Did not receive rangefinder message")
            gpi = self.mav.recv_match(type='GLOBAL_POSITION_INT', blocking=True, timeout=1)
            if gpi is None:
                raise NotAchievedException("Did not receive GLOBAL_POSITION_INT message")
            if abs(rf.distance - gpi.relative_alt/1000.0) > 1:
                print("rangefinder alt (%s) disagrees with global-position-int.relative_alt (%s)" %
                      (rf.distance, gpi.relative_alt/1000.0))
                continue

            ds = self.mav.recv_match(
                type="DISTANCE_SENSOR",
                timeout=2,
                blocking=True,
            )
            if ds is None:
                raise NotAchievedException("Did not receive DISTANCE_SENSOR message")
            self.progress("Got: %s" % str(ds))
            if abs(ds.current_distance/100.0 - gpi.relative_alt/1000.0) > 1:
                print(
                    "distance sensor.current_distance (%f) disagrees with global-position-int.relative_alt (%s)" %
                    (ds.current_distance/100.0, gpi.relative_alt/1000.0))
                continue
            break
        self.progress("mavlink rangefinder OK")
        self.land_and_disarm()

    def MaxBotixI2CXL(self):
        '''Test maxbotix rangefinder drivers'''
        ex = None
        try:
            self.context_push()

            self.start_subtest("No messages")
            rf = self.mav.recv_match(type="DISTANCE_SENSOR", timeout=5, blocking=True)
            if rf is not None:
                raise NotAchievedException("Receiving DISTANCE_SENSOR when I shouldn't be")

            self.start_subtest("Default address")
            self.set_parameter("RNGFND1_TYPE", 2)  # maxbotix
            self.reboot_sitl()
            self.do_timesync_roundtrip()
            rf = self.mav.recv_match(type="DISTANCE_SENSOR", timeout=5, blocking=True)
            self.progress("Got (%s)" % str(rf))
            if rf is None:
                raise NotAchievedException("Didn't receive DISTANCE_SENSOR when I should've")

            self.start_subtest("Explicitly set to default address")
            self.set_parameters({
                "RNGFND1_TYPE": 2,  # maxbotix
                "RNGFND1_ADDR": 0x70,
            })
            self.reboot_sitl()
            self.do_timesync_roundtrip()
            rf = self.mav.recv_match(type="DISTANCE_SENSOR", timeout=5, blocking=True)
            self.progress("Got (%s)" % str(rf))
            if rf is None:
                raise NotAchievedException("Didn't receive DISTANCE_SENSOR when I should've")

            self.start_subtest("Explicitly set to non-default address")
            self.set_parameter("RNGFND1_ADDR", 0x71)
            self.reboot_sitl()
            self.do_timesync_roundtrip()
            rf = self.mav.recv_match(type="DISTANCE_SENSOR", timeout=5, blocking=True)
            self.progress("Got (%s)" % str(rf))
            if rf is None:
                raise NotAchievedException("Didn't receive DISTANCE_SENSOR when I should've")

            self.start_subtest("Two MaxBotix RangeFinders")
            self.set_parameters({
                "RNGFND1_TYPE": 2,  # maxbotix
                "RNGFND1_ADDR": 0x70,
                "RNGFND1_MIN_CM": 150,
                "RNGFND2_TYPE": 2,  # maxbotix
                "RNGFND2_ADDR": 0x71,
                "RNGFND2_MIN_CM": 250,
            })
            self.reboot_sitl()
            self.do_timesync_roundtrip()
            for i in [0, 1]:
                rf = self.mav.recv_match(
                    type="DISTANCE_SENSOR",
                    timeout=5,
                    blocking=True,
                    condition="DISTANCE_SENSOR.id==%u" % i
                )
                self.progress("Got id==%u (%s)" % (i, str(rf)))
                if rf is None:
                    raise NotAchievedException("Didn't receive DISTANCE_SENSOR when I should've")
                expected_dist = 150
                if i == 1:
                    expected_dist = 250
                if rf.min_distance != expected_dist:
                    raise NotAchievedException("Unexpected min_cm (want=%u got=%u)" %
                                               (expected_dist, rf.min_distance))

            self.context_pop()
        except Exception as e:
            self.print_exception_caught(e)
            ex = e

        self.reboot_sitl()
        if ex is not None:
            raise ex

    def RangeFinderDrivers(self):
        '''Test rangefinder drivers'''
        self.set_parameters({
            "RTL_ALT": 500,
            "RTL_ALT_TYPE": 1,
        })
        drivers = [
            ("lightwareserial", 8),  # autodetected between this and -binary
            ("lightwareserial-binary", 8),
            ("USD1_v0", 11),
            ("USD1_v1", 11),
            ("leddarone", 12),
            ("maxsonarseriallv", 13),
            ("nmea", 17, {"baud": 9600}),
            ("wasp", 18),
            ("benewake_tf02", 19),
            ("blping", 23),
            ("benewake_tfmini", 20),
            ("lanbao", 26),
            ("benewake_tf03", 27),
            ("gyus42v2", 31),
            ("teraranger_serial", 35),
            ("nooploop_tofsense", 37),
        ]
        while len(drivers):
            do_drivers = drivers[0:3]
            drivers = drivers[3:]
            command_line_args = []
            self.context_push()
            for offs in range(3):
                serial_num = offs + 4
                if len(do_drivers) > offs:
                    if len(do_drivers[offs]) > 2:
                        (sim_name, rngfnd_param_value, kwargs) = do_drivers[offs]
                    else:
                        (sim_name, rngfnd_param_value) = do_drivers[offs]
                        kwargs = {}
                    command_line_args.append("--serial%s=sim:%s" %
                                             (serial_num, sim_name))
                    sets = {
                        "SERIAL%u_PROTOCOL" % serial_num: 9, # rangefinder
                        "RNGFND%u_TYPE" % (offs+1): rngfnd_param_value,
                    }
                    if "baud" in kwargs:
                        sets["SERIAL%u_BAUD" % serial_num] = kwargs["baud"]
                    self.set_parameters(sets)
            self.customise_SITL_commandline(command_line_args)
            self.fly_rangefinder_drivers_fly([x[0] for x in do_drivers])
            self.context_pop()

        self.fly_rangefinder_mavlink()

        i2c_drivers = [
            ("maxbotixi2cxl", 2),
        ]
        while len(i2c_drivers):
            do_drivers = i2c_drivers[0:9]
            i2c_drivers = i2c_drivers[9:]
            count = 1
            p = {}
            for d in do_drivers:
                (sim_name, rngfnd_param_value) = d
                p["RNGFND%u_TYPE" % count] = rngfnd_param_value
                count += 1

            self.set_parameters(p)

            self.reboot_sitl()
            self.fly_rangefinder_drivers_fly([x[0] for x in do_drivers])

    def RangeFinderDriversMaxAlt(self):
        '''test max-height behaviour'''
        # lightwareserial goes to 130m when out of range
        self.set_parameters({
            "SERIAL4_PROTOCOL": 9,
            "RNGFND1_TYPE": 8,
            "WPNAV_SPEED_UP": 1000,  # cm/s
        })
        self.customise_SITL_commandline([
            "--serial4=sim:lightwareserial",
        ])
        self.takeoff(95, mode='GUIDED', timeout=240, max_err=0.5)
        self.assert_rangefinder_distance_between(90, 100)

        self.wait_rangefinder_distance(90, 100)

        rf_bit = mavutil.mavlink.MAV_SYS_STATUS_SENSOR_LASER_POSITION

        self.assert_sensor_state(rf_bit, present=True, enabled=True, healthy=True)
        self.assert_distance_sensor_quality(100)

        self.progress("Moving higher to be out of max rangefinder range")
        self.fly_guided_move_local(0, 0, 150)

        # sensor remains healthy even out-of-range
        self.assert_sensor_state(rf_bit, present=True, enabled=True, healthy=True)

        self.assert_distance_sensor_quality(1)

        self.do_RTL()

    def ShipTakeoff(self):
        '''Fly Simulated Ship Takeoff'''
        # test ship takeoff
        self.wait_groundspeed(0, 2)
        self.set_parameters({
            "SIM_SHIP_ENABLE": 1,
            "SIM_SHIP_SPEED": 10,
            "SIM_SHIP_DSIZE": 2,
        })
        self.wait_ready_to_arm()
        # we should be moving with the ship
        self.wait_groundspeed(9, 11)
        self.takeoff(10)
        # above ship our speed drops to 0
        self.wait_groundspeed(0, 2)
        self.land_and_disarm()
        # ship will have moved on, so we land on the water which isn't moving
        self.wait_groundspeed(0, 2)

    def ParameterValidation(self):
        '''Test parameters are checked for validity'''
        # wait 10 seconds for initialisation
        self.delay_sim_time(10)
        self.progress("invalid; min must be less than max:")
        self.set_parameters({
            "MOT_PWM_MIN": 100,
            "MOT_PWM_MAX": 50,
        })
        self.drain_mav()
        self.assert_prearm_failure("Motors: Check MOT_PWM_MIN and MOT_PWM_MAX")
        self.progress("invalid; min must be less than max (equal case):")
        self.set_parameters({
            "MOT_PWM_MIN": 100,
            "MOT_PWM_MAX": 100,
        })
        self.drain_mav()
        self.assert_prearm_failure("Motors: Check MOT_PWM_MIN and MOT_PWM_MAX")
        self.progress("Spin min more than 0.3")
        self.set_parameters({
            "MOT_PWM_MIN": 1000,
            "MOT_PWM_MAX": 2000,
            "MOT_SPIN_MIN": 0.5,
        })
        self.drain_mav()
        self.assert_prearm_failure("PreArm: Motors: MOT_SPIN_MIN too high 0.50 > 0.3")
        self.progress("Spin arm more than spin min")
        self.set_parameters({
            "MOT_SPIN_MIN": 0.1,
            "MOT_SPIN_ARM": 0.2,
        })
        self.drain_mav()
        self.assert_prearm_failure("PreArm: Motors: MOT_SPIN_ARM > MOT_SPIN_MIN")

    def SensorErrorFlags(self):
        '''Test we get ERR messages when sensors have issues'''
        self.reboot_sitl()

        for (param_names, param_value, expected_subsys, expected_ecode, desc) in [
                (['SIM_BARO_DISABLE', 'SIM_BAR2_DISABLE'], 1, 18, 4, 'unhealthy'),
                (['SIM_BARO_DISABLE', 'SIM_BAR2_DISABLE'], 0, 18, 0, 'healthy'),
                (['SIM_MAG1_FAIL', 'SIM_MAG2_FAIL', 'SIM_MAG3_FAIL'], 1, 3, 4, 'unhealthy'),
                (['SIM_MAG1_FAIL', 'SIM_MAG2_FAIL', 'SIM_MAG3_FAIL'], 0, 3, 0, 'healthy'),
        ]:
            sp = dict()
            for name in param_names:
                sp[name] = param_value
            self.set_parameters(sp)
            self.delay_sim_time(1)
            mlog = self.dfreader_for_current_onboard_log()
            success = False
            while True:
                m = mlog.recv_match(type='ERR')
                print("Got (%s)" % str(m))
                if m is None:
                    break
                if m.Subsys == expected_subsys and m.ECode == expected_ecode:  # baro / ecode
                    success = True
                    break
            if not success:
                raise NotAchievedException("Did not find %s log message" % desc)

    def AltEstimation(self):
        '''Test that Alt Estimation is mandatory for ALT_HOLD'''
        self.context_push()
        ex = None
        try:
            # disable barometer so there is no altitude source
            self.set_parameters({
                "SIM_BARO_DISABLE": 1,
                "SIM_BARO2_DISABL": 1,
            })

            self.wait_gps_disable(position_vertical=True)

            # turn off arming checks (mandatory arming checks will still be run)
            self.set_parameter("ARMING_CHECK", 0)

            # delay 12 sec to allow EKF to lose altitude estimate
            self.delay_sim_time(12)

            self.change_mode("ALT_HOLD")
            self.assert_prearm_failure("Need Alt Estimate")

            # force arm vehicle in stabilize to bypass barometer pre-arm checks
            self.change_mode("STABILIZE")
            self.arm_vehicle()
            self.set_rc(3, 1700)
            try:
                self.change_mode("ALT_HOLD", timeout=10)
            except AutoTestTimeoutException:
                self.progress("PASS not able to set mode without Position : %s" % "ALT_HOLD")

            # check that mode change to ALT_HOLD has failed (it should)
            if self.mode_is("ALT_HOLD"):
                raise NotAchievedException("Changed to ALT_HOLD with no altitude estimate")

        except Exception as e:
            self.print_exception_caught(e)
            ex = e
        self.context_pop()
        self.disarm_vehicle(force=True)
        if ex is not None:
            raise ex

    def EKFSource(self):
        '''Check EKF Source Prearms work'''
        self.context_push()
        ex = None
        try:
            self.set_parameters({
                "EK3_ENABLE": 1,
                "AHRS_EKF_TYPE": 3,
            })
            self.wait_ready_to_arm()

            self.start_subtest("bad yaw source")
            self.set_parameter("EK3_SRC3_YAW", 17)
            self.assert_prearm_failure("Check EK3_SRC3_YAW")

            self.context_push()
            self.start_subtest("missing required yaw source")
            self.set_parameters({
                "EK3_SRC3_YAW": 3, # External Yaw with Compass Fallback
                "COMPASS_USE": 0,
                "COMPASS_USE2": 0,
                "COMPASS_USE3": 0,
            })
            self.assert_prearm_failure("EK3 sources require Compass")
            self.context_pop()

        except Exception as e:
            self.disarm_vehicle(force=True)
            self.print_exception_caught(e)
            ex = e
        self.context_pop()
        if ex is not None:
            raise ex

    def test_replay_gps_bit(self):
        self.set_parameters({
            "LOG_REPLAY": 1,
            "LOG_DISARMED": 1,
            "EK3_ENABLE": 1,
            "EK2_ENABLE": 1,
            "AHRS_TRIM_X": 0.01,
            "AHRS_TRIM_Y": -0.03,
            "GPS_TYPE2": 1,
            "GPS_POS1_X": 0.1,
            "GPS_POS1_Y": 0.2,
            "GPS_POS1_Z": 0.3,
            "GPS_POS2_X": -0.1,
            "GPS_POS2_Y": -0.02,
            "GPS_POS2_Z": -0.31,
            "INS_POS1_X": 0.12,
            "INS_POS1_Y": 0.14,
            "INS_POS1_Z": -0.02,
            "INS_POS2_X": 0.07,
            "INS_POS2_Y": 0.012,
            "INS_POS2_Z": -0.06,
            "RNGFND1_TYPE": 1,
            "RNGFND1_PIN": 0,
            "RNGFND1_SCALING": 30,
            "RNGFND1_POS_X": 0.17,
            "RNGFND1_POS_Y": -0.07,
            "RNGFND1_POS_Z": -0.005,
            "SIM_SONAR_SCALE": 30,
            "SIM_GPS2_DISABLE": 0,
        })
        self.reboot_sitl()

        self.wait_sensor_state(mavutil.mavlink.MAV_SYS_STATUS_LOGGING, True, True, True)

        current_log_filepath = self.current_onboard_log_filepath()
        self.progress("Current log path: %s" % str(current_log_filepath))

        self.change_mode("LOITER")
        self.wait_ready_to_arm(require_absolute=True)
        self.arm_vehicle()
        self.takeoffAndMoveAway()
        self.do_RTL()

        self.reboot_sitl()

        return current_log_filepath

    def test_replay_beacon_bit(self):
        self.set_parameters({
            "LOG_REPLAY": 1,
            "LOG_DISARMED": 1,
        })

        old_onboard_logs = sorted(self.log_list())
        self.BeaconPosition()
        new_onboard_logs = sorted(self.log_list())

        log_difference = [x for x in new_onboard_logs if x not in old_onboard_logs]
        return log_difference[2]

    def test_replay_optical_flow_bit(self):
        self.set_parameters({
            "LOG_REPLAY": 1,
            "LOG_DISARMED": 1,
        })

        old_onboard_logs = sorted(self.log_list())
        self.OpticalFlowLimits()
        new_onboard_logs = sorted(self.log_list())

        log_difference = [x for x in new_onboard_logs if x not in old_onboard_logs]
        print("log difference: %s" % str(log_difference))
        return log_difference[0]

    def GPSBlending(self):
        '''Test GPS Blending'''
        '''ensure we get dataflash log messages for blended instance'''

        self.context_push()

        ex = None

        try:
            # configure:
            self.set_parameters({
                "GPS_TYPE2": 1,
                "SIM_GPS2_TYPE": 1,
                "SIM_GPS2_DISABLE": 0,
                "GPS_AUTO_SWITCH": 2,
            })
            self.reboot_sitl()

            # ensure we're seeing the second GPS:
            tstart = self.get_sim_time()
            while True:
                if self.get_sim_time_cached() - tstart > 60:
                    raise NotAchievedException("Did not get good GPS2_RAW message")
                m = self.mav.recv_match(type='GPS2_RAW', blocking=True, timeout=1)
                self.progress("%s" % str(m))
                if m is None:
                    continue
                if m.lat == 0:
                    continue
                break

            # create a log we can expect blended data to appear in:
            self.change_mode('LOITER')
            self.wait_ready_to_arm()
            self.arm_vehicle()
            self.delay_sim_time(5)
            self.disarm_vehicle()

            # inspect generated log for messages:
            dfreader = self.dfreader_for_current_onboard_log()
            wanted = set([0, 1, 2])
            seen_primary_change = False
            while True:
                m = dfreader.recv_match(type=["GPS", "EV"]) # disarmed
                if m is None:
                    break
                mtype = m.get_type()
                if mtype == 'GPS':
                    try:
                        wanted.remove(m.I)
                    except KeyError:
                        continue
                elif mtype == 'EV':
                    if m.Id == 67:  # GPS_PRIMARY_CHANGED
                        seen_primary_change = True
                if len(wanted) == 0 and seen_primary_change:
                    break

            if len(wanted):
                raise NotAchievedException("Did not get all three GPS types")
            if not seen_primary_change:
                raise NotAchievedException("Did not see primary change")

        except Exception as e:
            self.progress("Caught exception: %s" %
                          self.get_exception_stacktrace(e))
            ex = e

        self.context_pop()

        self.reboot_sitl()

        if ex is not None:
            raise ex

    def Callisto(self):
        '''Test Callisto'''
        self.customise_SITL_commandline(
            ["--defaults", ','.join(self.model_defaults_filepath('Callisto')), ],
            model="octa-quad:@ROMFS/models/Callisto.json",
            wipe=True,
        )
        self.takeoff(10)
        self.do_RTL()

    def FlyEachFrame(self):
        '''Fly each supported internal frame'''
        vinfo = vehicleinfo.VehicleInfo()
        copter_vinfo_options = vinfo.options[self.vehicleinfo_key()]
        known_broken_frames = {
            'heli-compound': "wrong binary, different takeoff regime",
            'heli-dual': "wrong binary, different takeoff regime",
            'heli': "wrong binary, different takeoff regime",
            'heli-gas': "wrong binary, different takeoff regime",
            'heli-blade360': "wrong binary, different takeoff regime",
            "quad-can" : "needs CAN periph",
        }
        for frame in sorted(copter_vinfo_options["frames"].keys()):
            self.start_subtest("Testing frame (%s)" % str(frame))
            if frame in known_broken_frames:
                self.progress("Actually, no I'm not - it is known-broken (%s)" %
                              (known_broken_frames[frame]))
                continue
            frame_bits = copter_vinfo_options["frames"][frame]
            print("frame_bits: %s" % str(frame_bits))
            if frame_bits.get("external", False):
                self.progress("Actually, no I'm not - it is an external simulation")
                continue
            model = frame_bits.get("model", frame)
            # the model string for Callisto has crap in it.... we
            # should really have another entry in the vehicleinfo data
            # to carry the path to the JSON.
            actual_model = model.split(":")[0]
            defaults = self.model_defaults_filepath(actual_model)
            if not isinstance(defaults, list):
                defaults = [defaults]
            self.customise_SITL_commandline(
                ["--defaults", ','.join(defaults), ],
                model=model,
                wipe=True,
            )

            # add a listener that verifies yaw looks good:
            def verify_yaw(mav, m):
                if m.get_type() != 'ATTITUDE':
                    return
                yawspeed_thresh_rads = math.radians(20)
                if m.yawspeed > yawspeed_thresh_rads:
                    raise NotAchievedException("Excessive yaw on takeoff: %f deg/s > %f deg/s (frame=%s)" %
                                               (math.degrees(m.yawspeed), math.degrees(yawspeed_thresh_rads), frame))
            self.context_push()
            self.install_message_hook_context(verify_yaw)
            self.takeoff(10)
            self.context_pop()
            self.hover()
            self.change_mode('ALT_HOLD')
            self.delay_sim_time(1)

            def verify_rollpitch(mav, m):
                if m.get_type() != 'ATTITUDE':
                    return
                pitch_thresh_rad = math.radians(2)
                if m.pitch > pitch_thresh_rad:
                    raise NotAchievedException("Excessive pitch %f deg > %f deg" %
                                               (math.degrees(m.pitch), math.degrees(pitch_thresh_rad)))
                roll_thresh_rad = math.radians(2)
                if m.roll > roll_thresh_rad:
                    raise NotAchievedException("Excessive roll %f deg > %f deg" %
                                               (math.degrees(m.roll), math.degrees(roll_thresh_rad)))
            self.context_push()
            self.install_message_hook_context(verify_rollpitch)
            for i in range(5):
                self.set_rc(4, 2000)
                self.delay_sim_time(0.5)
                self.set_rc(4, 1500)
                self.delay_sim_time(5)
            self.context_pop()

            self.do_RTL()

    def Replay(self):
        '''test replay correctness'''
        self.progress("Building Replay")
        util.build_SITL('tool/Replay', clean=False, configure=False)

        bits = [
            ('GPS', self.test_replay_gps_bit),
            ('Beacon', self.test_replay_beacon_bit),
            ('OpticalFlow', self.test_replay_optical_flow_bit),
        ]
        for (name, func) in bits:
            self.start_subtest("%s" % name)
            self.test_replay_bit(func)

    def test_replay_bit(self, bit):

        self.context_push()
        current_log_filepath = bit()

        self.progress("Running replay on (%s) (%u bytes)" % (
            (current_log_filepath, os.path.getsize(current_log_filepath))
        ))

        util.run_cmd(
            ['build/sitl/tool/Replay', current_log_filepath],
            directory=util.topdir(),
            checkfail=True,
            show=True,
            output=True,
        )

        self.context_pop()

        replay_log_filepath = self.current_onboard_log_filepath()
        self.progress("Replay log path: %s" % str(replay_log_filepath))

        check_replay = util.load_local_module("Tools/Replay/check_replay.py")

        ok = check_replay.check_log(replay_log_filepath, self.progress, verbose=True)
        if not ok:
            raise NotAchievedException("check_replay (%s) failed" % current_log_filepath)

    def DefaultIntervalsFromFiles(self):
        '''Test setting default mavlink message intervals from files'''
        ex = None
        intervals_filepath = util.reltopdir("message-intervals-chan0.txt")
        self.progress("Using filepath (%s)" % intervals_filepath)
        try:
            with open(intervals_filepath, "w") as f:
                f.write("""30 50
28 100
29 200
""")
                f.close()

            # other tests may have explicitly set rates, so wipe parameters:
            def custom_stream_rate_setter():
                for stream in mavutil.mavlink.MAV_DATA_STREAM_EXTRA3, mavutil.mavlink.MAV_DATA_STREAM_RC_CHANNELS:
                    self.set_streamrate(5, stream=stream)

            self.customise_SITL_commandline(
                [],
                wipe=True,
                set_streamrate_callback=custom_stream_rate_setter,
            )

            self.assert_message_rate_hz("ATTITUDE", 20)
            self.assert_message_rate_hz("SCALED_PRESSURE", 5)

        except Exception as e:
            self.print_exception_caught(e)
            ex = e

        os.unlink(intervals_filepath)

        self.reboot_sitl()

        if ex is not None:
            raise ex

    def BaroDrivers(self):
        '''Test Baro Drivers'''
        sensors = [
            ("MS5611", 2),
        ]
        for (name, bus) in sensors:
            self.context_push()
            if bus is not None:
                self.set_parameter("BARO_EXT_BUS", bus)
            self.set_parameter("BARO_PROBE_EXT", 1 << 2)
            self.reboot_sitl()
            self.wait_ready_to_arm()
            self.arm_vehicle()

            # insert listener to compare airspeeds:
            messages = [None, None, None]

            global count
            count = 0

            def check_pressure(mav, m):
                global count
                m_type = m.get_type()
                count += 1
                # if count > 500:
                #     if press_abs[0] is None or press_abs[1] is None:
                #         raise NotAchievedException("Not receiving messages")
                if m_type == 'SCALED_PRESSURE3':
                    off = 2
                elif m_type == 'SCALED_PRESSURE2':
                    off = 1
                elif m_type == 'SCALED_PRESSURE':
                    off = 0
                else:
                    return

                messages[off] = m

                if None in messages:
                    return
                first = messages[0]
                for msg in messages[1:]:
                    delta_press_abs = abs(first.press_abs - msg.press_abs)
                    if delta_press_abs > 0.5: # 50 Pa leeway
                        raise NotAchievedException("Press_Abs mismatch (press1=%s press2=%s)" % (first, msg))
                    delta_temperature = abs(first.temperature - msg.temperature)
                    if delta_temperature > 300:  # that's 3-degrees leeway
                        raise NotAchievedException("Temperature mismatch (t1=%s t2=%s)" % (first, msg))
            self.install_message_hook_context(check_pressure)
            self.fly_mission("copter_mission.txt", strict=False)
            if None in messages:
                raise NotAchievedException("Missing a message")

            self.context_pop()
        self.reboot_sitl()

    def PositionWhenGPSIsZero(self):
        '''Ensure position doesn't zero when GPS lost'''
        # https://github.com/ArduPilot/ardupilot/issues/14236
        self.progress("arm the vehicle and takeoff in Guided")
        self.takeoff(20, mode='GUIDED')
        self.progress("fly 50m North (or whatever)")
        old_pos = self.mav.recv_match(type='GLOBAL_POSITION_INT', blocking=True)
        self.fly_guided_move_global_relative_alt(50, 0, 20)
        self.set_parameter('GPS_TYPE', 0)
        self.drain_mav()
        tstart = self.get_sim_time()
        while True:
            if self.get_sim_time_cached() - tstart > 30 and self.mode_is('LAND'):
                self.progress("Bug not reproduced")
                break
            m = self.assert_receive_message('GLOBAL_POSITION_INT', timeout=1, verbose=True)
            pos_delta = self.get_distance_int(old_pos, m)
            self.progress("Distance: %f" % pos_delta)
            if pos_delta < 5:
                raise NotAchievedException("Bug reproduced - returned to near origin")
        self.wait_disarmed()
        self.reboot_sitl()

    def SMART_RTL(self):
        '''Check SMART_RTL'''
        self.context_push()
        ex = None
        try:
            self.progress("arm the vehicle and takeoff in Guided")
            self.takeoff(20, mode='GUIDED')
            self.progress("fly around a bit (or whatever)")
            locs = [
                (50, 0, 20),
                (-50, 50, 20),
                (-50, 0, 20),
            ]
            for (lat, lng, alt) in locs:
                self.fly_guided_move_local(lat, lng, alt)

            self.change_mode('SMART_RTL')
            for (lat, lng, alt) in reversed(locs):
                self.wait_distance_to_local_position(
                    (lat, lng, -alt),
                    0,
                    10,
                    timeout=60
                )
            self.wait_disarmed()

        except Exception as e:
            self.print_exception_caught(e)
            ex = e
            self.disarm_vehicle(force=True)

        self.context_pop()

        self.reboot_sitl()

        if ex is not None:
            raise ex

    def get_ground_effect_duration_from_current_onboard_log(self, bit, ignore_multi=False):
        '''returns a duration in seconds we were expecting to interact with
        the ground.  Will die if there's more than one such block of
        time and ignore_multi is not set (will return first duration
        otherwise)
        '''
        ret = []
        dfreader = self.dfreader_for_current_onboard_log()
        seen_expected_start_TimeUS = None
        first = None
        last = None
        while True:
            m = dfreader.recv_match(type="XKF4")
            if m is None:
                break
            last = m
            if first is None:
                first = m
            # self.progress("%s" % str(m))
            expected = m.SS & (1 << bit)
            if expected:
                if seen_expected_start_TimeUS is None:
                    seen_expected_start_TimeUS = m.TimeUS
                    continue
            else:
                if seen_expected_start_TimeUS is not None:
                    duration = (m.TimeUS - seen_expected_start_TimeUS)/1000000.0
                    ret.append(duration)
                    seen_expected_start_TimeUS = None
        if seen_expected_start_TimeUS is not None:
            duration = (last.TimeUS - seen_expected_start_TimeUS)/1000000.0
            ret.append(duration)
        return ret

    def get_takeoffexpected_durations_from_current_onboard_log(self, ignore_multi=False):
        return self.get_ground_effect_duration_from_current_onboard_log(11, ignore_multi=ignore_multi)

    def get_touchdownexpected_durations_from_current_onboard_log(self, ignore_multi=False):
        return self.get_ground_effect_duration_from_current_onboard_log(12, ignore_multi=ignore_multi)

    def ThrowDoubleDrop(self):
        '''Test a more complicated drop-mode scenario'''
        self.progress("Getting a lift to altitude")
        self.set_parameters({
            "SIM_SHOVE_Z": -11,
            "THROW_TYPE": 1,   # drop
            "MOT_SPOOL_TIME": 2,
        })
        self.change_mode('THROW')
        self.wait_ready_to_arm()
        self.arm_vehicle()
        try:
            self.set_parameter("SIM_SHOVE_TIME", 30000)
        except ValueError:
            # the shove resets this to zero
            pass

        self.wait_altitude(100, 1000, timeout=100, relative=True)
        self.context_collect('STATUSTEXT')
        self.wait_statustext("throw detected - spooling motors", check_context=True, timeout=10)
        self.wait_statustext("throttle is unlimited - uprighting", check_context=True)
        self.wait_statustext("uprighted - controlling height", check_context=True)
        self.wait_statustext("height achieved - controlling position", check_context=True)
        self.progress("Waiting for still")
        self.wait_speed_vector(Vector3(0, 0, 0))
        self.change_mode('ALT_HOLD')
        self.set_rc(3, 1000)
        self.wait_disarmed(timeout=90)
        self.zero_throttle()

        self.progress("second flight")
        self.upload_square_mission_items_around_location(self.poll_home_position())

        self.set_parameters({
            "THROW_NEXTMODE": 3,  # auto
        })

        self.change_mode('THROW')
        self.wait_ready_to_arm()
        self.arm_vehicle()
        try:
            self.set_parameter("SIM_SHOVE_TIME", 30000)
        except ValueError:
            # the shove resets this to zero
            pass

        self.wait_altitude(100, 1000, timeout=100, relative=True)
        self.wait_statustext("throw detected - spooling motors", check_context=True, timeout=10)
        self.wait_statustext("throttle is unlimited - uprighting", check_context=True)
        self.wait_statustext("uprighted - controlling height", check_context=True)
        self.wait_statustext("height achieved - controlling position", check_context=True)
        self.wait_mode('AUTO')
        self.wait_disarmed(timeout=240)

    def GroundEffectCompensation_takeOffExpected(self):
        '''Test EKF's handling of takeoff-expected'''
        self.change_mode('ALT_HOLD')
        self.set_parameter("LOG_FILE_DSRMROT", 1)
        self.progress("Making sure we'll have a short log to look at")
        self.wait_ready_to_arm()
        self.arm_vehicle()
        self.disarm_vehicle()

        # arm the vehicle and let it disarm normally.  This should
        # yield a log where the EKF considers a takeoff imminent until
        # disarm
        self.start_subtest("Check ground effect compensation remains set in EKF while we're at idle on the ground")
        self.arm_vehicle()
        self.wait_disarmed()

        durations = self.get_takeoffexpected_durations_from_current_onboard_log()
        duration = durations[0]
        want = 9
        self.progress("takeoff-expected duration: %fs" % (duration,))
        if duration < want:  # assumes default 10-second DISARM_DELAY
            raise NotAchievedException("Should have been expecting takeoff for longer than %fs (want>%f)" %
                                       (duration, want))

        self.start_subtest("takeoffExpected should be false very soon after we launch into the air")
        self.takeoff(mode='ALT_HOLD', alt_min=5)
        self.change_mode('LAND')
        self.wait_disarmed()
        durations = self.get_takeoffexpected_durations_from_current_onboard_log(ignore_multi=True)
        self.progress("touchdown-durations: %s" % str(durations))
        duration = durations[0]
        self.progress("takeoff-expected-duration %f" % (duration,))
        want_lt = 5
        if duration >= want_lt:
            raise NotAchievedException("Was expecting takeoff for longer than expected; got=%f want<=%f" %
                                       (duration, want_lt))

    def _MAV_CMD_CONDITION_YAW(self, command):
        self.start_subtest("absolute")
        self.takeoff(20, mode='GUIDED')

        m = self.mav.recv_match(type='VFR_HUD', blocking=True)
        initial_heading = m.heading

        self.progress("Ensuring initial heading is steady")
        target = initial_heading
        command(
            mavutil.mavlink.MAV_CMD_CONDITION_YAW,
            p1=target,  # target angle
            p2=10,  # degrees/second
            p3=1,  # -1 is counter-clockwise, 1 clockwise
            p4=0,  # 1 for relative, 0 for absolute
        )
        self.wait_heading(target, minimum_duration=2, timeout=50)
        self.wait_yaw_speed(0)

        degsecond = 2

        def rate_watcher(mav, m):
            if m.get_type() != 'ATTITUDE':
                return
            if abs(math.degrees(m.yawspeed)) > 5*degsecond:
                raise NotAchievedException("Moved too fast (%f>%f)" %
                                           (math.degrees(m.yawspeed), 5*degsecond))
        self.install_message_hook_context(rate_watcher)
        self.progress("Yaw CW 60 degrees")
        target = initial_heading + 60
        part_way_target = initial_heading + 10
        command(
            mavutil.mavlink.MAV_CMD_CONDITION_YAW,
            p1=target,     # target angle
            p2=degsecond,  # degrees/second
            p3=1,          # -1 is counter-clockwise, 1 clockwise
            p4=0,          # 1 for relative, 0 for absolute
        )
        self.wait_heading(part_way_target)
        self.wait_heading(target, minimum_duration=2)

        self.progress("Yaw CCW 60 degrees")
        target = initial_heading
        part_way_target = initial_heading + 30
        command(
            mavutil.mavlink.MAV_CMD_CONDITION_YAW,
            p1=target,  # target angle
            p2=degsecond,  # degrees/second
            p3=-1,  # -1 is counter-clockwise, 1 clockwise
            p4=0,  # 1 for relative, 0 for absolute
        )
        self.wait_heading(part_way_target)
        self.wait_heading(target, minimum_duration=2)

        self.disarm_vehicle(force=True)
        self.reboot_sitl()

    def MAV_CMD_CONDITION_YAW(self):
        '''Test response to MAV_CMD_CONDITION_YAW via mavlink'''
        self.context_push()
        self._MAV_CMD_CONDITION_YAW(self.run_cmd_int)
        self.context_pop()
        self.context_push()
        self._MAV_CMD_CONDITION_YAW(self.run_cmd)
        self.context_pop()

    def GroundEffectCompensation_touchDownExpected(self):
        '''Test EKF's handling of touchdown-expected'''
        self.zero_throttle()
        self.change_mode('ALT_HOLD')
        self.set_parameter("LOG_FILE_DSRMROT", 1)
        self.progress("Making sure we'll have a short log to look at")
        self.wait_ready_to_arm()
        self.arm_vehicle()
        self.disarm_vehicle()

        self.start_subtest("Make sure touchdown-expected duration is about right")
        self.takeoff(20, mode='ALT_HOLD')
        self.change_mode('LAND')
        self.wait_disarmed()

        durations = self.get_touchdownexpected_durations_from_current_onboard_log(ignore_multi=True)
        self.progress("touchdown-durations: %s" % str(durations))
        duration = durations[-1]
        expected = 23  # this is the time in the final descent phase of LAND
        if abs(duration - expected) > 5:
            raise NotAchievedException("Was expecting roughly %fs of touchdown expected, got %f" % (expected, duration))

    def upload_square_mission_items_around_location(self, loc):
        alt = 20
        loc.alt = alt
        items = [
            (mavutil.mavlink.MAV_CMD_NAV_TAKEOFF, 0, 0, alt)
        ]

        for (ofs_n, ofs_e) in (20, 20), (20, -20), (-20, -20), (-20, 20), (20, 20):
            items.append((mavutil.mavlink.MAV_CMD_NAV_WAYPOINT, ofs_n, ofs_e, alt))

        items.append((mavutil.mavlink.MAV_CMD_NAV_RETURN_TO_LAUNCH, 0, 0, 0))

        self.upload_simple_relhome_mission(items)

    def RefindGPS(self):
        '''Refind the GPS and attempt to RTL rather than continue to land'''
        # https://github.com/ArduPilot/ardupilot/issues/14236
        self.progress("arm the vehicle and takeoff in Guided")
        self.takeoff(50, mode='GUIDED')
        self.progress("fly 50m North (or whatever)")
        old_pos = self.mav.recv_match(type='GLOBAL_POSITION_INT', blocking=True)
        self.fly_guided_move_global_relative_alt(50, 0, 50)
        self.set_parameter('GPS_TYPE', 0)
        self.drain_mav()
        tstart = self.get_sim_time()
        while True:
            if self.get_sim_time_cached() - tstart > 30 and self.mode_is('LAND'):
                self.progress("Bug not reproduced")
                break
            m = self.assert_receive_message('GLOBAL_POSITION_INT', timeout=1, verbose=True)
            pos_delta = self.get_distance_int(old_pos, m)
            self.progress("Distance: %f" % pos_delta)
            if pos_delta < 5:
                raise NotAchievedException("Bug reproduced - returned to near origin")
        self.set_parameter('GPS_TYPE', 1)
        self.do_RTL()

    def GPSForYaw(self):
        '''Moving baseline GPS yaw'''
        self.context_push()
        self.load_default_params_file("copter-gps-for-yaw.parm")
        self.reboot_sitl()
        ex = None
        try:
            self.wait_gps_fix_type_gte(6, message_type="GPS2_RAW", verbose=True)
            m = self.assert_receive_message("GPS2_RAW")
            self.progress(self.dump_message_verbose(m))
            want = 27000
            if abs(m.yaw - want) > 500:
                raise NotAchievedException("Expected to get GPS-from-yaw (want %f got %f)" % (want, m.yaw))
            self.wait_ready_to_arm()
        except Exception as e:
            self.print_exception_caught(e)
            ex = e

        self.context_pop()

        self.reboot_sitl()

        if ex is not None:
            raise ex

    def AP_Avoidance(self):
        '''ADSB-based avoidance'''
        self.set_parameters({
            "AVD_ENABLE": 1,
            "ADSB_TYPE": 1,  # mavlink
            "AVD_F_ACTION": 2,  # climb or descend
        })
        self.reboot_sitl()

        self.wait_ready_to_arm()

        here = self.mav.location()

        self.context_push()

        self.start_subtest("F_ALT_MIN zero - disabled, can't arm in face of threat")
        self.set_parameters({
            "AVD_F_ALT_MIN": 0,
        })
        self.wait_ready_to_arm()
        self.test_adsb_send_threatening_adsb_message(here)
        self.delay_sim_time(1)
        self.try_arm(result=False,
                     expect_msg="ADSB threat detected")

        self.wait_ready_to_arm(timeout=60)

        self.context_pop()

        self.start_subtest("F_ALT_MIN 16m relative - arm in face of threat")
        self.context_push()
        self.set_parameters({
            "AVD_F_ALT_MIN": int(16 + here.alt),
        })
        self.wait_ready_to_arm()
        self.test_adsb_send_threatening_adsb_message(here)
#        self.delay_sim_time(1)
        self.arm_vehicle()
        self.disarm_vehicle()
        self.context_pop()

    def PAUSE_CONTINUE(self):
        '''Test MAV_CMD_DO_PAUSE_CONTINUE in AUTO mode'''
        self.load_mission(filename="copter_mission.txt", strict=False)
        self.set_parameter(name="AUTO_OPTIONS", value=3)
        self.change_mode(mode="AUTO")
        self.wait_ready_to_arm()
        self.arm_vehicle()

        self.wait_current_waypoint(wpnum=3, timeout=500)
        self.send_pause_command()
        self.wait_groundspeed(speed_min=0, speed_max=1, minimum_duration=5)
        self.send_resume_command()

        self.wait_current_waypoint(wpnum=4, timeout=500)
        self.send_pause_command()
        self.wait_groundspeed(speed_min=0, speed_max=1, minimum_duration=5)
        self.send_resume_command()

        # sending a pause, or resume, to the aircraft twice, doesn't result in reporting a failure
        self.wait_current_waypoint(wpnum=5, timeout=500)
        self.send_pause_command()
        self.send_pause_command()
        self.wait_groundspeed(speed_min=0, speed_max=1, minimum_duration=5)
        self.send_resume_command()
        self.send_resume_command()

        self.wait_disarmed(timeout=500)

    def PAUSE_CONTINUE_GUIDED(self):
        '''Test MAV_CMD_DO_PAUSE_CONTINUE in GUIDED mode'''
        self.start_subtest("Started test for Pause/Continue in GUIDED mode with LOCATION!")
        self.change_mode(mode="GUIDED")
        self.wait_ready_to_arm()
        self.arm_vehicle()
        self.set_parameter(name="GUID_TIMEOUT", value=120)
        self.user_takeoff(alt_min=30)

        # send vehicle to global position target
        location = self.home_relative_loc_ne(n=300, e=0)
        target_typemask = MAV_POS_TARGET_TYPE_MASK.POS_ONLY
        self.mav.mav.set_position_target_global_int_send(
            0, # timestamp
            1, # target system_id
            1, # target component id
            mavutil.mavlink.MAV_FRAME_GLOBAL_RELATIVE_ALT_INT, # relative altitude frame
            target_typemask | MAV_POS_TARGET_TYPE_MASK.LAST_BYTE, # target typemask as pos only
            int(location.lat * 1e7), # lat
            int(location.lng * 1e7), # lon
            30, # alt
            0, # vx
            0, # vy
            0, # vz
            0, # afx
            0, # afy
            0, # afz
            0, # yaw
            0) # yawrate

        self.wait_distance_to_home(distance_min=100, distance_max=150, timeout=120)
        self.send_pause_command()
        self.wait_groundspeed(speed_min=0, speed_max=1, minimum_duration=5)
        self.send_resume_command()
        self.wait_location(loc=location, timeout=120)

        self.end_subtest("Ended test for Pause/Continue in GUIDED mode with LOCATION!")
        self.start_subtest("Started test for Pause/Continue in GUIDED mode with DESTINATION!")
        self.guided_achieve_heading(heading=270)

        # move vehicle on x direction
        location = self.offset_location_ne(location=self.mav.location(), metres_north=0, metres_east=-300)
        self.mav.mav.set_position_target_global_int_send(
            0, # system time in milliseconds
            1, # target system
            1, # target component
            mavutil.mavlink.MAV_FRAME_GLOBAL_RELATIVE_ALT_INT, # coordinate frame MAV_FRAME_BODY_NED
            MAV_POS_TARGET_TYPE_MASK.POS_ONLY, # type mask (pos only)
            int(location.lat*1e7), # position x
            int(location.lng*1e7), # position y
            30, # position z
            0, # velocity x
            0, # velocity y
            0, # velocity z
            0, # accel x
            0, # accel y
            0, # accel z
            0, # yaw
            0) # yaw rate

        self.wait_location(loc=location, accuracy=200, timeout=120)
        self.send_pause_command()
        self.wait_groundspeed(speed_min=0, speed_max=1, minimum_duration=5)
        self.send_resume_command()
        self.wait_location(loc=location, timeout=120)

        self.end_subtest("Ended test for Pause/Continue in GUIDED mode with DESTINATION!")
        self.start_subtest("Started test for Pause/Continue in GUIDED mode with VELOCITY!")

        # give velocity command
        vx, vy, vz_up = (5, 5, 0)
        self.test_guided_local_velocity_target(vx=vx, vy=vy, vz_up=vz_up, timeout=10)

        self.wait_for_local_velocity(vx=vx, vy=vy, vz_up=vz_up, timeout=10)
        self.send_pause_command()
        self.wait_for_local_velocity(vx=0, vy=0, vz_up=0, timeout=10)
        self.send_resume_command()
        self.wait_for_local_velocity(vx=vx, vy=vy, vz_up=vz_up, timeout=10)
        self.test_guided_local_velocity_target(vx=0, vy=0, vz_up=0, timeout=10)
        self.wait_for_local_velocity(vx=0, vy=0, vz_up=0, timeout=10)

        self.end_subtest("Ended test for Pause/Continue in GUIDED mode with VELOCITY!")
        self.start_subtest("Started test for Pause/Continue in GUIDED mode with ACCELERATION!")

        # give acceleration command
        ax, ay, az_up = (1, 1, 0)
        target_typemask = (MAV_POS_TARGET_TYPE_MASK.POS_IGNORE | MAV_POS_TARGET_TYPE_MASK.VEL_IGNORE |
                           MAV_POS_TARGET_TYPE_MASK.YAW_IGNORE | MAV_POS_TARGET_TYPE_MASK.YAW_RATE_IGNORE)
        self.mav.mav.set_position_target_local_ned_send(
            0, # timestamp
            1, # target system_id
            1, # target component id
            mavutil.mavlink.MAV_FRAME_LOCAL_NED,
            target_typemask | MAV_POS_TARGET_TYPE_MASK.LAST_BYTE,
            0, # x
            0, # y
            0, # z
            0, # vx
            0, # vy
            0, # vz
            ax, # afx
            ay, # afy
            -az_up, # afz
            0, # yaw
            0, # yawrate
        )

        self.wait_for_local_velocity(vx=5, vy=5, vz_up=0, timeout=10)
        self.send_pause_command()
        self.wait_for_local_velocity(vx=0, vy=0, vz_up=0, timeout=10)
        self.send_resume_command()
        self.wait_for_local_velocity(vx=5, vy=5, vz_up=0, timeout=10)
        self.test_guided_local_velocity_target(vx=0, vy=0, vz_up=0, timeout=10)
        self.wait_for_local_velocity(vx=0, vy=0, vz_up=0, timeout=10)
        self.end_subtest("Ended test for Pause/Continue in GUIDED mode with ACCELERATION!")

        # start pause/continue subtest with posvelaccel
        self.start_subtest("Started test for Pause/Continue in GUIDED mode with POSITION and VELOCITY and ACCELERATION!")
        self.guided_achieve_heading(heading=0)

        # give posvelaccel command
        x, y, z_up = (-300, 0, 30)
        target_typemask = (MAV_POS_TARGET_TYPE_MASK.YAW_IGNORE | MAV_POS_TARGET_TYPE_MASK.YAW_RATE_IGNORE)
        self.mav.mav.set_position_target_local_ned_send(
            0, # timestamp
            1, # target system_id
            1, # target component id
            mavutil.mavlink.MAV_FRAME_LOCAL_NED,
            target_typemask | MAV_POS_TARGET_TYPE_MASK.LAST_BYTE,
            x, # x
            y, # y
            -z_up, # z
            0, # vx
            0, # vy
            0, # vz
            0, # afx
            0, # afy
            0, # afz
            0, # yaw
            0, # yawrate
        )

        self.wait_distance_to_local_position(local_position=(x, y, -z_up), distance_min=400, distance_max=450, timeout=120)
        self.send_pause_command()
        self.wait_for_local_velocity(0, 0, 0, timeout=10)
        self.send_resume_command()
        self.wait_distance_to_local_position(local_position=(x, y, -z_up), distance_min=0, distance_max=10, timeout=120)

        self.end_subtest("Ended test for Pause/Continue in GUIDED mode with POSITION and VELOCITY and ACCELERATION!")
        self.do_RTL(timeout=120)

    def DO_CHANGE_SPEED(self):
        '''Change speed during misison using waypoint items'''
        self.load_mission("mission.txt", strict=False)

        self.set_parameters({
            "AUTO_OPTIONS": 3,
            "ANGLE_MAX": 4500,
        })

        self.change_mode('AUTO')
        self.wait_ready_to_arm()
        self.arm_vehicle()

        self.wait_current_waypoint(1)
        self.wait_groundspeed(
            3.5, 4.5,
            minimum_duration=5,
            timeout=60,
        )

        self.wait_current_waypoint(3)
        self.wait_groundspeed(
            14.5, 15.5,
            minimum_duration=10,
            timeout=60,
        )

        self.wait_current_waypoint(5)
        self.wait_groundspeed(
            9.5, 11.5,
            minimum_duration=10,
            timeout=60,
        )

        self.set_parameter("ANGLE_MAX", 6000)
        self.wait_current_waypoint(7)
        self.wait_groundspeed(
            15.5, 16.5,
            minimum_duration=10,
            timeout=60,
        )

        self.wait_disarmed()

    def AUTO_LAND_TO_BRAKE(self):
        '''ensure terrain altitude is taken into account when braking'''
        self.set_parameters({
            "PLND_ACC_P_NSE": 2.500000,
            "PLND_ALT_MAX": 8.000000,
            "PLND_ALT_MIN": 0.750000,
            "PLND_BUS": -1,
            "PLND_CAM_POS_X": 0.000000,
            "PLND_CAM_POS_Y": 0.000000,
            "PLND_CAM_POS_Z": 0.000000,
            "PLND_ENABLED": 1,
            "PLND_EST_TYPE": 1,
            "PLND_LAG": 0.020000,
            "PLND_LAND_OFS_X": 0.000000,
            "PLND_LAND_OFS_Y": 0.000000,
            "PLND_OPTIONS": 0,
            "PLND_RET_BEHAVE": 0,
            "PLND_RET_MAX": 4,
            "PLND_STRICT": 1,
            "PLND_TIMEOUT": 4.000000,
            "PLND_TYPE": 4,
            "PLND_XY_DIST_MAX": 2.500000,
            "PLND_YAW_ALIGN": 0.000000,

            "SIM_PLD_ALT_LMT": 15.000000,
            "SIM_PLD_DIST_LMT": 10.000000,
            "SIM_PLD_ENABLE": 1,
            "SIM_PLD_HEIGHT": 0,
            "SIM_PLD_LAT": -20.558929,
            "SIM_PLD_LON": -47.415035,
            "SIM_PLD_RATE": 100,
            "SIM_PLD_TYPE": 1,
            "SIM_PLD_YAW": 87,

            "SIM_SONAR_SCALE": 12,
        })

        self.set_analog_rangefinder_parameters()

        self.load_mission('mission.txt')
        self.customise_SITL_commandline([
            "--home", self.sitl_home_string_from_mission("mission.txt"),
        ])

        self.set_parameter('AUTO_OPTIONS', 3)
        self.change_mode('AUTO')
        self.wait_ready_to_arm()
        self.arm_vehicle()

        self.wait_current_waypoint(7)
        self.wait_altitude(10, 15, relative=True, timeout=60)
        self.change_mode('BRAKE')
        # monitor altitude here
        self.wait_altitude(10, 15, relative=True, minimum_duration=20)
        self.change_mode('AUTO')
        self.wait_disarmed()

    def MAVLandedStateTakeoff(self):
        '''check EXTENDED_SYS_STATE message'''
        ex = None
        try:
            self.set_message_rate_hz(id=mavutil.mavlink.MAVLINK_MSG_ID_EXTENDED_SYS_STATE, rate_hz=1)
            self.wait_extended_sys_state(vtol_state=mavutil.mavlink.MAV_VTOL_STATE_MC,
                                         landed_state=mavutil.mavlink.MAV_LANDED_STATE_ON_GROUND, timeout=10)
            self.load_mission(filename="copter_mission.txt")
            self.set_parameter(name="AUTO_OPTIONS", value=3)
            self.change_mode(mode="AUTO")
            self.wait_ready_to_arm()
            self.arm_vehicle()
            self.wait_extended_sys_state(vtol_state=mavutil.mavlink.MAV_VTOL_STATE_MC,
                                         landed_state=mavutil.mavlink.MAV_LANDED_STATE_TAKEOFF, timeout=30)
            self.wait_extended_sys_state(vtol_state=mavutil.mavlink.MAV_VTOL_STATE_MC,
                                         landed_state=mavutil.mavlink.MAV_LANDED_STATE_IN_AIR, timeout=60)
            self.land_and_disarm()
        except Exception as e:
            self.print_exception_caught(e)
            ex = e
        self.set_message_rate_hz(mavutil.mavlink.MAVLINK_MSG_ID_EXTENDED_SYS_STATE, -1)
        if ex is not None:
            raise ex

    def ATTITUDE_FAST(self):
        '''ensure that when ATTITDE_FAST is set we get many messages'''
        self.context_push()
        ex = None
        try:
            old = self.get_parameter('LOG_BITMASK')
            new = int(old) | (1 << 0)  # see defines.h
            self.set_parameters({
                "LOG_BITMASK": new,
                "LOG_DISARMED": 1,
            })
            path = self.generate_rate_sample_log()

        except Exception as e:
            self.print_exception_caught(e)
            ex = e

        self.context_pop()

        self.reboot_sitl()

        if ex is not None:
            raise ex

        self.delay_sim_time(10)  # NFI why this is required

        self.check_dflog_message_rates(path, {
            'ATT': 400,
        })

    def BaseLoggingRates(self):
        '''ensure messages come out at specific rates'''
        path = self.generate_rate_sample_log()
        self.delay_sim_time(10)  # NFI why this is required
        self.check_dflog_message_rates(path, {
            "ATT": 10,
            "IMU": 25,
        })

    def FETtecESC_flight(self):
        '''fly with servo outputs from FETtec ESC'''
        self.start_subtest("FETtec ESC flight")
        num_wp = self.load_mission("copter_mission.txt", strict=False)
        self.fly_loaded_mission(num_wp)

    def FETtecESC_esc_power_checks(self):
        '''Make sure state machine copes with ESCs rebooting'''
        self.start_subtest("FETtec ESC reboot")
        self.wait_ready_to_arm()
        self.context_collect('STATUSTEXT')
        self.progress("Turning off an ESC off ")
        mask = int(self.get_parameter("SIM_FTOWESC_POW"))

        for mot_id_to_kill in 1, 2:
            self.progress("Turning ESC=%u off" % mot_id_to_kill)
            self.set_parameter("SIM_FTOWESC_POW", mask & ~(1 << mot_id_to_kill))
            self.delay_sim_time(1)
            self.assert_prearm_failure("are not running")
            self.progress("Turning it back on")
            self.set_parameter("SIM_FTOWESC_POW", mask)
            self.wait_ready_to_arm()

            self.progress("Turning ESC=%u off (again)" % mot_id_to_kill)
            self.set_parameter("SIM_FTOWESC_POW", mask & ~(1 << mot_id_to_kill))
            self.delay_sim_time(1)
            self.assert_prearm_failure("are not running")
            self.progress("Turning it back on")
            self.set_parameter("SIM_FTOWESC_POW", mask)
            self.wait_ready_to_arm()

        self.progress("Turning all ESCs off")
        self.set_parameter("SIM_FTOWESC_POW", 0)
        self.delay_sim_time(1)
        self.assert_prearm_failure("are not running")
        self.progress("Turning them back on")
        self.set_parameter("SIM_FTOWESC_POW", mask)
        self.wait_ready_to_arm()

    def fettec_assert_bad_mask(self, mask):
        '''assert the mask is bad for fettec driver'''
        self.start_subsubtest("Checking mask (%s) is bad" % (mask,))
        self.context_push()
        self.set_parameter("SERVO_FTW_MASK", mask)
        self.reboot_sitl()
        self.delay_sim_time(12)  # allow accels/gyros to be happy
        tstart = self.get_sim_time()
        while True:
            if self.get_sim_time_cached() - tstart > 20:
                raise NotAchievedException("Expected mask to be only problem within 20 seconds")
            try:
                self.assert_prearm_failure("Invalid motor mask")
                break
            except NotAchievedException:
                self.delay_sim_time(1)
        self.context_pop()
        self.reboot_sitl()

    def fettec_assert_good_mask(self, mask):
        '''assert the mask is bad for fettec driver'''
        self.start_subsubtest("Checking mask (%s) is good" % (mask,))
        self.context_push()
        self.set_parameter("SERVO_FTW_MASK", mask)
        self.reboot_sitl()
        self.wait_ready_to_arm()
        self.context_pop()
        self.reboot_sitl()

    def FETtecESC_safety_switch(self):
        mot = self.find_first_set_bit(int(self.get_parameter("SERVO_FTW_MASK"))) + 1
        self.wait_esc_telem_rpm(mot, 0, 0)
        self.wait_ready_to_arm()
        self.context_push()
        self.set_parameter("DISARM_DELAY", 0)
        self.arm_vehicle()
        # we have to wait for a while for the arming tone to go out
        # before the motors will spin:
        self.wait_esc_telem_rpm(
            esc=mot,
            rpm_min=17640,
            rpm_max=17640,
            minimum_duration=2,
            timeout=5,
        )
        self.set_safetyswitch_on()
        self.wait_esc_telem_rpm(mot, 0, 0)
        self.set_safetyswitch_off()
        self.wait_esc_telem_rpm(
            esc=mot,
            rpm_min=17640,
            rpm_max=17640,
            minimum_duration=2,
            timeout=5,
        )
        self.context_pop()
        self.wait_disarmed()

    def FETtecESC_btw_mask_checks(self):
        '''ensure prearm checks work as expected'''
        for bad_mask in [0b1000000000000000, 0b10100000000000000]:
            self.fettec_assert_bad_mask(bad_mask)
        for good_mask in [0b00001, 0b00101, 0b110000000000]:
            self.fettec_assert_good_mask(good_mask)

    def FETtecESC(self):
        '''Test FETtecESC'''
        self.set_parameters({
            "SERIAL5_PROTOCOL": 38,
            "SERVO_FTW_MASK": 0b11101000,
            "SIM_FTOWESC_ENA": 1,
            "SERVO1_FUNCTION": 0,
            "SERVO2_FUNCTION": 0,
            "SERVO3_FUNCTION": 0,
            "SERVO4_FUNCTION": 33,
            "SERVO5_FUNCTION": 0,
            "SERVO6_FUNCTION": 34,
            "SERVO7_FUNCTION": 35,
            "SERVO8_FUNCTION": 36,
            "SIM_ESC_TELEM": 0,
        })
        self.customise_SITL_commandline(["--serial5=sim:fetteconewireesc"])
        self.FETtecESC_safety_switch()
        self.FETtecESC_esc_power_checks()
        self.FETtecESC_btw_mask_checks()
        self.FETtecESC_flight()

    def PerfInfo(self):
        '''Test Scheduler PerfInfo output'''
        self.set_parameter('SCHED_OPTIONS', 1)  # enable gathering
        # sometimes we need to trigger collection....
        content = self.fetch_file_via_ftp("@SYS/tasks.txt")
        self.delay_sim_time(5)
        content = self.fetch_file_via_ftp("@SYS/tasks.txt")
        self.progress("Got content (%s)" % str(content))

        lines = content.split("\n")

        if not lines[0].startswith("TasksV2"):
            raise NotAchievedException("Expected TasksV2 as first line first not (%s)" % lines[0])
        # last line is empty, so -2 here
        if not lines[-2].startswith("AP_Vehicle::update_arming"):
            raise NotAchievedException("Expected EFI last not (%s)" % lines[-2])

    def RTL_TO_RALLY(self, target_system=1, target_component=1):
        '''Check RTL to rally point'''
        self.wait_ready_to_arm()
        rally_loc = self.home_relative_loc_ne(50, -25)
        rally_alt = 37
        items = [
            self.mav.mav.mission_item_int_encode(
                target_system,
                target_component,
                0, # seq
                mavutil.mavlink.MAV_FRAME_GLOBAL_RELATIVE_ALT,
                mavutil.mavlink.MAV_CMD_NAV_RALLY_POINT,
                0, # current
                0, # autocontinue
                0, # p1
                0, # p2
                0, # p3
                0, # p4
                int(rally_loc.lat * 1e7), # latitude
                int(rally_loc.lng * 1e7), # longitude
                rally_alt, # altitude
                mavutil.mavlink.MAV_MISSION_TYPE_RALLY),
        ]
        self.upload_using_mission_protocol(
            mavutil.mavlink.MAV_MISSION_TYPE_RALLY,
            items
        )
        self.set_parameters({
            'RALLY_INCL_HOME': 0,
        })
        self.takeoff(10)
        self.change_mode('RTL')
        self.wait_location(rally_loc)
        self.assert_altitude(rally_alt, relative=True)
        self.progress("Ensuring we're descending")
        self.wait_altitude(20, 25, relative=True)
        self.change_mode('LOITER')
        self.progress("Flying home")
        self.clear_mission(mavutil.mavlink.MAV_MISSION_TYPE_RALLY)
        self.change_mode('RTL')
        self.wait_disarmed()
        self.assert_at_home()

    def NoRCOnBootPreArmFailure(self):
        '''Ensure we can't arm with no RC on boot if THR_FS_VALUE set'''
        self.context_push()
        for rc_failure_mode in 1, 2:
            self.set_parameters({
                "SIM_RC_FAIL": rc_failure_mode,
            })
            self.reboot_sitl()
            if rc_failure_mode == 1:
                self.assert_prearm_failure("RC not found",
                                           other_prearm_failures_fatal=False)
            elif rc_failure_mode == 2:
                self.assert_prearm_failure("Throttle below failsafe",
                                           other_prearm_failures_fatal=False)
        self.context_pop()
        self.reboot_sitl()

    def IMUConsistency(self):
        '''test IMUs must be consistent with one another'''
        self.wait_ready_to_arm()

        self.start_subsubtest("prearm checks for accel inconsistency")
        self.context_push()
        self.set_parameters({
            "SIM_ACC1_BIAS_X": 5,
        })
        self.assert_prearm_failure("Accels inconsistent")
        self.context_pop()
        tstart = self.get_sim_time()
        self.wait_ready_to_arm()
        if self.get_sim_time() - tstart < 8:
            raise NotAchievedException("Should take 10 seconds to become armableafter IMU upset")

        self.start_subsubtest("prearm checks for gyro inconsistency")
        self.context_push()
        self.set_parameters({
            "SIM_GYR1_BIAS_X": math.radians(10),
        })
        self.assert_prearm_failure("Gyros inconsistent")
        self.context_pop()
        tstart = self.get_sim_time()
        self.wait_ready_to_arm()
        if self.get_sim_time() - tstart < 8:
            raise NotAchievedException("Should take 10 seconds to become armableafter IMU upset")

    def Sprayer(self):
        """Test sprayer functionality."""
        self.context_push()

        rc_ch = 9
        pump_ch = 5
        spinner_ch = 6
        pump_ch_min = 1050
        pump_ch_trim = 1520
        pump_ch_max = 1950
        spinner_ch_min = 975
        spinner_ch_trim = 1510
        spinner_ch_max = 1975

        self.set_parameters({
            "SPRAY_ENABLE": 1,

            "SERVO%u_FUNCTION" % pump_ch: 22,
            "SERVO%u_MIN" % pump_ch: pump_ch_min,
            "SERVO%u_TRIM" % pump_ch: pump_ch_trim,
            "SERVO%u_MAX" % pump_ch: pump_ch_max,

            "SERVO%u_FUNCTION" % spinner_ch: 23,
            "SERVO%u_MIN" % spinner_ch: spinner_ch_min,
            "SERVO%u_TRIM" % spinner_ch: spinner_ch_trim,
            "SERVO%u_MAX" % spinner_ch: spinner_ch_max,

            "SIM_SPR_ENABLE": 1,
            "SIM_SPR_PUMP": pump_ch,
            "SIM_SPR_SPIN": spinner_ch,

            "RC%u_OPTION" % rc_ch: 15,
            "LOG_DISARMED": 1,
        })

        self.reboot_sitl()

        self.wait_ready_to_arm()
        self.arm_vehicle()

        self.progress("test bootup state - it's zero-output!")
        self.wait_servo_channel_value(spinner_ch, 0)
        self.wait_servo_channel_value(pump_ch, 0)

        self.progress("Enable sprayer")
        self.set_rc(rc_ch, 2000)

        self.progress("Testing zero-speed state")
        self.wait_servo_channel_value(spinner_ch, spinner_ch_min)
        self.wait_servo_channel_value(pump_ch, pump_ch_min)

        self.progress("Testing turning it off")
        self.set_rc(rc_ch, 1000)
        self.wait_servo_channel_value(spinner_ch, spinner_ch_min)
        self.wait_servo_channel_value(pump_ch, pump_ch_min)

        self.progress("Testing turning it back on")
        self.set_rc(rc_ch, 2000)
        self.wait_servo_channel_value(spinner_ch, spinner_ch_min)
        self.wait_servo_channel_value(pump_ch, pump_ch_min)

        self.takeoff(30, mode='LOITER')

        self.progress("Testing speed-ramping")
        self.set_rc(1, 1700) # start driving forward

        # this is somewhat empirical...
        self.wait_servo_channel_value(
            pump_ch,
            1458,
            timeout=60,
            comparator=lambda x, y : abs(x-y) < 5
        )

        self.progress("Turning it off again")
        self.set_rc(rc_ch, 1000)
        self.wait_servo_channel_value(spinner_ch, spinner_ch_min)
        self.wait_servo_channel_value(pump_ch, pump_ch_min)

        self.start_subtest("Checking mavlink commands")
        self.progress("Starting Sprayer")
        self.run_cmd_int(mavutil.mavlink.MAV_CMD_DO_SPRAYER, p1=1)

        self.progress("Testing speed-ramping")
        self.wait_servo_channel_value(
            pump_ch,
            1458,
            timeout=60,
            comparator=lambda x, y : abs(x-y) < 5
        )

        self.start_subtest("Stopping Sprayer")
        self.run_cmd(mavutil.mavlink.MAV_CMD_DO_SPRAYER, p1=0)

        self.wait_servo_channel_value(pump_ch, pump_ch_min)

        self.context_pop()

        self.disarm_vehicle(force=True)
        self.reboot_sitl()

        self.progress("Sprayer OK")

    def tests1a(self):
        '''return list of all tests'''
        ret = super(AutoTestCopter, self).tests()  # about 5 mins and ~20 initial tests from autotest/vehicle_test_suite.py
        ret.extend([
             self.NavDelayTakeoffAbsTime,
             self.NavDelayAbsTime,
             self.NavDelay,
             self.GuidedSubModeChange,
             self.MAV_CMD_CONDITION_YAW,
             self.LoiterToAlt,
             self.PayloadPlaceMission,
             self.PrecisionLoiterCompanion,
             self.Landing,
             self.PrecisionLanding,
             self.SetModesViaModeSwitch,
             self.SetModesViaAuxSwitch,
             self.AuxSwitchOptions,
             self.AuxFunctionsInMission,
             self.AutoTune,
             self.AutoTuneYawD,
             self.NoRCOnBootPreArmFailure,
        ])
        return ret

    def tests1b(self):
        '''return list of all tests'''
        ret = ([
             self.ThrowMode,
             self.BrakeMode,
             self.RecordThenPlayMission,
             self.ThrottleFailsafe,
             self.ThrottleFailsafePassthrough,
             self.GCSFailsafe,
             self.CustomController,
        ])
        return ret

    def tests1c(self):
        '''return list of all tests'''
        ret = ([
             self.BatteryFailsafe,
             self.VibrationFailsafe,
             self.EK3AccelBias,
             self.StabilityPatch,
             self.OBSTACLE_DISTANCE_3D,
             self.AC_Avoidance_Proximity,
             self.AC_Avoidance_Proximity_AVOID_ALT_MIN,
             self.AC_Avoidance_Fence,
             self.AC_Avoidance_Beacon,
             self.BaroWindCorrection,
             self.SetpointGlobalPos,
             self.ThrowDoubleDrop,
             self.SetpointGlobalVel,
             self.SetpointBadVel,
             self.SplineTerrain,
             self.TakeoffCheck,
        ])
        return ret

    def tests1d(self):
        '''return list of all tests'''
        ret = ([
             self.HorizontalFence,
             self.HorizontalAvoidFence,
             self.MaxAltFence,
             self.MinAltFence,
             self.FenceFloorEnabledLanding,
             self.AutoTuneSwitch,
             self.GPSGlitchLoiter,
             self.GPSGlitchLoiter2,
             self.GPSGlitchAuto,
             self.ModeAltHold,
             self.ModeLoiter,
             self.SimpleMode,
             self.SuperSimpleCircle,
             self.ModeCircle,
             self.MagFail,
             self.OpticalFlow,
             self.OpticalFlowLocation,
             self.OpticalFlowLimits,
             self.OpticalFlowCalibration,
             self.MotorFail,
             self.ModeFlip,
             self.CopterMission,
             self.TakeoffAlt,
             self.SplineLastWaypoint,
             self.Gripper,
             self.TestLocalHomePosition,
             self.TestGripperMission,
             self.VisionPosition,
             self.ATTITUDE_FAST,
             self.BaseLoggingRates,
             self.BodyFrameOdom,
             self.GPSViconSwitching,
        ])
        return ret

    def tests1e(self):
        '''return list of all tests'''
        ret = ([
             self.BeaconPosition,
             self.RTLSpeed,
             self.Mount,
             self.MountYawVehicleForMountROI,
             self.MAV_CMD_DO_MOUNT_CONTROL,
             self.MAV_CMD_DO_GIMBAL_MANAGER_CONFIGURE,
             self.Button,
             self.ShipTakeoff,
             self.RangeFinder,
             self.BaroDrivers,
             self.SurfaceTracking,
             self.Parachute,
             self.ParameterChecks,
             self.ManualThrottleModeChange,
             self.MANUAL_CONTROL,
             self.ModeZigZag,
             self.PosHoldTakeOff,
             self.ModeFollow,
             self.RangeFinderDrivers,
             self.RangeFinderDriversMaxAlt,
             self.MaxBotixI2CXL,
             self.MAVProximity,
             self.ParameterValidation,
             self.AltTypes,
             self.PAUSE_CONTINUE,
             self.PAUSE_CONTINUE_GUIDED,
             self.RichenPower,
             self.IE24,
             self.MAVLandedStateTakeoff,
             self.Weathervane,
             self.MAV_CMD_AIRFRAME_CONFIGURATION,
             self.MAV_CMD_NAV_LOITER_UNLIM,
             self.MAV_CMD_NAV_RETURN_TO_LAUNCH,
             self.MAV_CMD_NAV_VTOL_LAND,
             self.clear_roi,
        ])
        return ret

    def tests2a(self):
        '''return list of all tests'''
        ret = ([
            # something about SITLCompassCalibration appears to fail
            # this one, so we put it first:
            self.FixedYawCalibration,

            # we run this single 8min-and-40s test on its own, apart
            #   from requiring FixedYawCalibration right before it
            #   because without it, it fails to calibrate this
            #   autotest appears to interfere with
            #   FixedYawCalibration, no idea why.
            self.SITLCompassCalibration,
        ])
        return ret

    def ScriptMountPOI(self):
        '''test the MountPOI example script'''
        self.context_push()

        self.install_terrain_handlers_context()
        self.set_parameters({
            "SCR_ENABLE": 1,
            "RC12_OPTION": 300,
        })
        self.setup_servo_mount()
        self.reboot_sitl()
        self.set_rc(6, 1300)
        self.install_applet_script_context('mount-poi.lua')
        self.reboot_sitl()
        self.wait_ready_to_arm()
        self.context_collect('STATUSTEXT')
        self.set_rc(12, 2000)
        self.wait_statustext('POI.*-35.*149', check_context=True, regex=True)
        self.set_rc(12, 1000)

        self.context_pop()
        self.reboot_sitl()

    def AHRSTrimLand(self):
        '''test land detector with significant AHRS trim'''
        self.context_push()
        self.set_parameters({
            "SIM_ACC_TRIM_X": 0.12,
            "AHRS_TRIM_X": 0.12,
        })
        self.reboot_sitl()
        self.wait_ready_to_arm()
        self.takeoff(alt_min=20, mode='LOITER')
        self.do_RTL()
        self.context_pop()
        self.reboot_sitl()

    def turn_safety_x(self, value):
        self.mav.mav.set_mode_send(
            self.mav.target_system,
            mavutil.mavlink.MAV_MODE_FLAG_DECODE_POSITION_SAFETY,
            value)

    def turn_safety_off(self):
        self.turn_safety_x(0)

    def turn_safety_on(self):
        self.turn_safety_x(1)

    def SafetySwitch(self):
        '''test safety switch behaviour'''
        self.wait_ready_to_arm()

        self.turn_safety_on()
        self.assert_prearm_failure("safety switch")

        self.turn_safety_off()
        self.wait_ready_to_arm()

        self.takeoff(2, mode='LOITER')
        self.turn_safety_on()

        self.wait_servo_channel_value(1, 0)
        self.turn_safety_off()

        self.change_mode('LAND')
        self.wait_disarmed()

    def GuidedYawRate(self):
        '''ensuer guided yaw rate is not affected by rate of sewt-attitude messages'''
        self.takeoff(30, mode='GUIDED')
        rates = {}
        for rate in 1, 10:
            # command huge yaw rate for a while
            tstart = self.get_sim_time()
            interval = 1/rate
            yawspeed_rads_sum = 0
            yawspeed_rads_count = 0
            last_sent = 0
            while True:
                self.drain_mav()
                tnow = self.get_sim_time_cached()
                if tnow - last_sent > interval:
                    self.do_yaw_rate(60)  # this is... unlikely
                    last_sent = tnow
                if tnow - tstart < 5:  # let it spin up to speed first
                    continue
                yawspeed_rads_sum += self.mav.messages['ATTITUDE'].yawspeed
                yawspeed_rads_count += 1
                if tnow - tstart > 15:  # 10 seconds of measurements
                    break
            yawspeed_degs = math.degrees(yawspeed_rads_sum / yawspeed_rads_count)
            rates[rate] = yawspeed_degs
            self.progress("Input rate %u hz: average yaw rate %f deg/s" % (rate, yawspeed_degs))

        if rates[10] < rates[1] * 0.95:
            raise NotAchievedException("Guided yaw rate slower for higher rate updates")

        self.do_RTL()

    def test_rplidar(self, sim_device_name, expected_distances):
        '''plonks a Copter with a RPLidarA2 in the middle of a simulated field
        of posts and checks that the measurements are what we expect.'''
        self.set_parameters({
            "SERIAL5_PROTOCOL": 11,
            "PRX1_TYPE": 5,
        })
        self.customise_SITL_commandline([
            "--serial5=sim:%s:" % sim_device_name,
            "--home", "51.8752066,14.6487840,0,0",  # SITL has "posts" here
        ])

        self.wait_ready_to_arm()

        wanting_distances = copy.copy(expected_distances)
        tstart = self.get_sim_time()
        timeout = 60
        while True:
            now = self.get_sim_time_cached()
            if now - tstart > timeout:
                raise NotAchievedException("Did not get all distances")
            m = self.mav.recv_match(type="DISTANCE_SENSOR",
                                    blocking=True,
                                    timeout=1)
            if m is None:
                continue
            self.progress("Got (%s)" % str(m))
            if m.orientation not in wanting_distances:
                continue
            if abs(m.current_distance - wanting_distances[m.orientation]) > 5:
                self.progress("Wrong distance orient=%u want=%u got=%u" %
                              (m.orientation,
                               wanting_distances[m.orientation],
                               m.current_distance))
                continue
            self.progress("Correct distance for orient %u (want=%u got=%u)" %
                          (m.orientation,
                           wanting_distances[m.orientation],
                           m.current_distance))
            del wanting_distances[m.orientation]
            if len(wanting_distances.items()) == 0:
                break

    def RPLidarA2(self):
        '''test Raspberry Pi Lidar A2'''
        expected_distances = {
            mavutil.mavlink.MAV_SENSOR_ROTATION_NONE: 276,
            mavutil.mavlink.MAV_SENSOR_ROTATION_YAW_45: 256,
            mavutil.mavlink.MAV_SENSOR_ROTATION_YAW_90: 1130,
            mavutil.mavlink.MAV_SENSOR_ROTATION_YAW_135: 1286,
            mavutil.mavlink.MAV_SENSOR_ROTATION_YAW_180: 626,
            mavutil.mavlink.MAV_SENSOR_ROTATION_YAW_225: 971,
            mavutil.mavlink.MAV_SENSOR_ROTATION_YAW_270: 762,
            mavutil.mavlink.MAV_SENSOR_ROTATION_YAW_315: 792,
        }

        self.test_rplidar("rplidara2", expected_distances)

    def RPLidarA1(self):
        '''test Raspberry Pi Lidar A1'''
        return  # we don't send distances when too long?
        expected_distances = {
            mavutil.mavlink.MAV_SENSOR_ROTATION_NONE: 276,
            mavutil.mavlink.MAV_SENSOR_ROTATION_YAW_45: 256,
            mavutil.mavlink.MAV_SENSOR_ROTATION_YAW_90: 800,
            mavutil.mavlink.MAV_SENSOR_ROTATION_YAW_135: 800,
            mavutil.mavlink.MAV_SENSOR_ROTATION_YAW_180: 626,
            mavutil.mavlink.MAV_SENSOR_ROTATION_YAW_225: 800,
            mavutil.mavlink.MAV_SENSOR_ROTATION_YAW_270: 762,
            mavutil.mavlink.MAV_SENSOR_ROTATION_YAW_315: 792,
        }

        self.test_rplidar("rplidara1", expected_distances)

    def BrakeZ(self):
        '''check jerk limit correct in Brake mode'''
        self.set_parameter('PSC_JERK_Z', 3)
        self.takeoff(50, mode='GUIDED')
        vx, vy, vz_up = (0, 0, -1)
        self.test_guided_local_velocity_target(vx=vx, vy=vy, vz_up=vz_up, timeout=10)

        self.wait_for_local_velocity(vx=vx, vy=vy, vz_up=vz_up, timeout=10)
        self.change_mode('BRAKE')
        self.wait_for_local_velocity(vx=0, vy=0, vz_up=0, timeout=10)
        self.land_and_disarm()

    def MISSION_START(self):
        '''test mavlink command MAV_CMD_MISSION_START'''
        self.upload_simple_relhome_mission([
            (mavutil.mavlink.MAV_CMD_NAV_TAKEOFF, 0, 0, 200),
            (mavutil.mavlink.MAV_CMD_NAV_RETURN_TO_LAUNCH, 0, 0, 0),
        ])
        for command in self.run_cmd, self.run_cmd_int:
            self.change_mode('LOITER')
            self.set_current_waypoint(1)
            self.wait_ready_to_arm()
            self.arm_vehicle()
            self.change_mode('AUTO')
            command(mavutil.mavlink.MAV_CMD_MISSION_START)
            self.wait_altitude(20, 1000, relative=True)
            self.change_mode('RTL')
            self.wait_disarmed()

    def DO_CHANGE_SPEED_in_guided(self):
        '''test Copter DO_CHANGE_SPEED handling in guided mode'''
        self.takeoff(20, mode='GUIDED')

        new_loc = self.mav.location()
        new_loc_offset_n = 2000
        new_loc_offset_e = 0
        self.location_offset_ne(new_loc, new_loc_offset_n, new_loc_offset_e)

        second_loc_offset_n = -1000
        second_loc_offset_e = 0
        second_loc = self.mav.location()
        self.location_offset_ne(second_loc, second_loc_offset_n, second_loc_offset_e)

        # for run_cmd we fly away from home
        for (tloc, command) in (new_loc, self.run_cmd), (second_loc, self.run_cmd_int):
            self.run_cmd_int(
                mavutil.mavlink.MAV_CMD_DO_REPOSITION,
                p1=-1,  # "default"
                p2=0,   # flags; none supplied here
                p3=0,   # loiter radius for planes, zero ignored
                p4=float("nan"),  # nan means do whatever you want to do
                p5=int(tloc.lat * 1e7),
                p6=int(tloc.lng * 1e7),
                p7=tloc.alt,
                frame=mavutil.mavlink.MAV_FRAME_GLOBAL,
            )
            for speed in [2, 10, 4]:
                command(
                    mavutil.mavlink.MAV_CMD_DO_CHANGE_SPEED,
                    p1=1,  # groundspeed,
                    p2=speed,
                    p3=-1,  # throttle, -1 is no-change
                    p4=0,   # absolute value, not relative
                )
                self.wait_groundspeed(speed-0.2, speed+0.2, minimum_duration=10, timeout=20)

        # we've made random changes to vehicle guided speeds above;
        # reboot vehicle to reset those:
        self.disarm_vehicle(force=True)
        self.reboot_sitl()

    def _MAV_CMD_DO_FLIGHTTERMINATION(self, command):
        self.set_parameters({
            "SYSID_MYGCS": self.mav.source_system,
            "DISARM_DELAY": 0,
        })
        self.wait_ready_to_arm()
        self.arm_vehicle()
        self.context_collect('STATUSTEXT')
        command(mavutil.mavlink.MAV_CMD_DO_FLIGHTTERMINATION, p1=1)
        self.wait_disarmed()
        self.reboot_sitl()

    def MAV_CMD_DO_FLIGHTTERMINATION(self):
        '''test MAV_CMD_DO_FLIGHTTERMINATION works on Copter'''
        self._MAV_CMD_DO_FLIGHTTERMINATION(self.run_cmd)
        self._MAV_CMD_DO_FLIGHTTERMINATION(self.run_cmd_int)

    def MAV_CMD_NAV_LOITER_UNLIM(self):
        '''ensure MAV_CMD_NAV_LOITER_UNLIM via mavlink works'''
        for command in self.run_cmd, self.run_cmd_int:
            self.change_mode('STABILIZE')
            command(mavutil.mavlink.MAV_CMD_NAV_LOITER_UNLIM)
            self.wait_mode('LOITER')

    def MAV_CMD_NAV_RETURN_TO_LAUNCH(self):
        '''ensure MAV_CMD_NAV_RETURN_TO_LAUNCH via mavlink works'''
        for command in self.run_cmd, self.run_cmd_int:
            self.change_mode('STABILIZE')
            command(mavutil.mavlink.MAV_CMD_NAV_RETURN_TO_LAUNCH)
            self.wait_mode('RTL')

    def MAV_CMD_NAV_VTOL_LAND(self):
        '''ensure MAV_CMD_NAV_LAND via mavlink works'''
        for command in self.run_cmd, self.run_cmd_int:
            self.change_mode('STABILIZE')
            command(mavutil.mavlink.MAV_CMD_NAV_VTOL_LAND)
            self.wait_mode('LAND')
            self.change_mode('STABILIZE')
            command(mavutil.mavlink.MAV_CMD_NAV_LAND)
            self.wait_mode('LAND')

    def clear_roi(self):
        '''ensure three commands that clear ROI are equivalent'''

        self.upload_simple_relhome_mission([
            (mavutil.mavlink.MAV_CMD_NAV_TAKEOFF,    0, 0, 20),
            (mavutil.mavlink.MAV_CMD_NAV_WAYPOINT,   0, 0, 20),
            (mavutil.mavlink.MAV_CMD_NAV_WAYPOINT, 200, 0, 20), # directly North, i.e. 0 degrees
            (mavutil.mavlink.MAV_CMD_NAV_WAYPOINT, 400, 0, 20), # directly North, i.e. 0 degrees
        ])

        self.set_parameter("AUTO_OPTIONS", 3)
        self.change_mode('AUTO')
        self.wait_ready_to_arm()
        self.arm_vehicle()
        home_loc = self.mav.location()

        cmd_ids = [
            mavutil.mavlink.MAV_CMD_DO_SET_ROI,
            mavutil.mavlink.MAV_CMD_DO_SET_ROI_LOCATION,
            mavutil.mavlink.MAV_CMD_DO_SET_ROI_NONE,
        ]
        for command in self.run_cmd, self.run_cmd_int:
            for cmd_id in cmd_ids:
                self.wait_waypoint(2, 2)

                # Set an ROI at the Home location, expect to point at Home
                self.run_cmd(mavutil.mavlink.MAV_CMD_DO_SET_ROI_LOCATION, p5=home_loc.lat, p6=home_loc.lng, p7=home_loc.alt)
                self.wait_heading(180)

                # Clear the ROI, expect to point at the next Waypoint
                self.progress("Clear ROI using %s(%d)" % (command.__name__, cmd_id))
                command(cmd_id)
                self.wait_heading(0)

                self.wait_waypoint(4, 4)
                self.set_current_waypoint_using_mav_cmd_do_set_mission_current(seq=2)

        self.land_and_disarm()

    def start_flying_simple_rehome_mission(self, items):
        '''uploads items, changes mode to auto, waits ready to arm and arms
        vehicle.  If the first item it a takeoff you can expect the
        vehicle to fly after this method returns
        '''

        self.upload_simple_relhome_mission(items)

        self.set_parameter("AUTO_OPTIONS", 3)
        self.change_mode('AUTO')
        self.wait_ready_to_arm()

        self.arm_vehicle()

    def _MAV_CMD_DO_LAND_START(self, run_cmd):
        alt = 5
        self.start_flying_simple_rehome_mission([
            (mavutil.mavlink.MAV_CMD_NAV_TAKEOFF, 0, 0, alt),
            (mavutil.mavlink.MAV_CMD_NAV_WAYPOINT, 200, 0, alt),
            (mavutil.mavlink.MAV_CMD_NAV_LAND, 0, 0, 0),
            (mavutil.mavlink.MAV_CMD_DO_LAND_START, 0, 0, alt),
            (mavutil.mavlink.MAV_CMD_NAV_WAYPOINT, 200, 2000, alt),
            (mavutil.mavlink.MAV_CMD_NAV_LAND, 0, 0, 0),
        ])

        self.wait_current_waypoint(2)
        run_cmd(mavutil.mavlink.MAV_CMD_DO_LAND_START)
        self.wait_current_waypoint(5)
        # we pretend to be in RTL mode while doing this:
        self.wait_mode("AUTO_RTL")
        self.do_RTL()

    def MAV_CMD_DO_LAND_START(self):
        '''test handling of mavlink-received MAV_CMD_DO_LAND_START command'''
        self._MAV_CMD_DO_LAND_START(self.run_cmd)
        self.zero_throttle()
        self._MAV_CMD_DO_LAND_START(self.run_cmd_int)

    def _MAV_CMD_SET_EKF_SOURCE_SET(self, run_cmd):
        run_cmd(
            mavutil.mavlink.MAV_CMD_SET_EKF_SOURCE_SET,
            17,
            want_result=mavutil.mavlink.MAV_RESULT_DENIED,
        )

        self.change_mode('LOITER')
        self.wait_ready_to_arm()

        run_cmd(mavutil.mavlink.MAV_CMD_SET_EKF_SOURCE_SET, 2)

        self.assert_prearm_failure('Need Position Estimate')
        run_cmd(mavutil.mavlink.MAV_CMD_SET_EKF_SOURCE_SET, 1)

        self.wait_ready_to_arm()

    def MAV_CMD_SET_EKF_SOURCE_SET(self):
        '''test setting of source sets using mavlink command'''
        self._MAV_CMD_SET_EKF_SOURCE_SET(self.run_cmd)
        self._MAV_CMD_SET_EKF_SOURCE_SET(self.run_cmd_int)

    def MAV_CMD_NAV_TAKEOFF(self):
        '''test issuing takeoff command via mavlink'''
        self.change_mode('GUIDED')
        self.wait_ready_to_arm()

        self.arm_vehicle()
        self.run_cmd(mavutil.mavlink.MAV_CMD_NAV_TAKEOFF, p7=5)
        self.wait_altitude(4.5, 5.5, minimum_duration=5, relative=True)
        self.change_mode('LAND')
        self.wait_disarmed()

        self.start_subtest("Check NAV_TAKEOFF is above home location, not current location")
        # reset home 20 metres above current location
        current_alt_abs = self.get_altitude(relative=False)

        loc = self.mav.location()

        home_z_ofs = 20
        self.run_cmd(
            mavutil.mavlink.MAV_CMD_DO_SET_HOME,
            p5=loc.lat,
            p6=loc.lng,
            p7=current_alt_abs + home_z_ofs,
        )

        self.change_mode('GUIDED')
        self.arm_vehicle()
        takeoff_alt = 5
        self.run_cmd(mavutil.mavlink.MAV_CMD_NAV_TAKEOFF, p7=takeoff_alt)
        self.wait_altitude(
            current_alt_abs + home_z_ofs + takeoff_alt - 0.5,
            current_alt_abs + home_z_ofs + takeoff_alt + 0.5,
            minimum_duration=5,
            relative=False,
        )
        self.change_mode('LAND')
        self.wait_disarmed()

        self.reboot_sitl()  # unlock home position

    def MAV_CMD_NAV_TAKEOFF_command_int(self):
        '''test issuing takeoff command via mavlink and command_int'''
        self.change_mode('GUIDED')
        self.wait_ready_to_arm()

        self.start_subtest("Check NAV_TAKEOFF is above home location, not current location")
        # reset home 20 metres above current location
        current_alt_abs = self.get_altitude(relative=False)

        loc = self.mav.location()

        home_z_ofs = 20
        self.run_cmd(
            mavutil.mavlink.MAV_CMD_DO_SET_HOME,
            p5=loc.lat,
            p6=loc.lng,
            p7=current_alt_abs + home_z_ofs,
        )

        self.change_mode('GUIDED')
        self.arm_vehicle()
        takeoff_alt = 5
        self.run_cmd_int(
            mavutil.mavlink.MAV_CMD_NAV_TAKEOFF,
            p7=takeoff_alt,
            frame=mavutil.mavlink.MAV_FRAME_GLOBAL_RELATIVE_ALT,
        )
        self.wait_altitude(
            current_alt_abs + home_z_ofs + takeoff_alt - 0.5,
            current_alt_abs + home_z_ofs + takeoff_alt + 0.5,
            minimum_duration=5,
            relative=False,
        )
        self.change_mode('LAND')
        self.wait_disarmed()

        self.reboot_sitl()  # unlock home position

    def tests2b(self):  # this block currently around 9.5mins here
        '''return list of all tests'''
        ret = ([
            self.MotorVibration,
            Test(self.DynamicNotches, attempts=4),
            self.PositionWhenGPSIsZero,
            Test(self.DynamicRpmNotches, attempts=4),
            self.PIDNotches,
            self.RefindGPS,
            Test(self.GyroFFT, attempts=1, speedup=8),
            Test(self.GyroFFTHarmonic, attempts=4, speedup=8),
            Test(self.GyroFFTAverage, attempts=1, speedup=8),
            Test(self.GyroFFTContinuousAveraging, attempts=4, speedup=8),
            self.GyroFFTPostFilter,
            self.GyroFFTMotorNoiseCheck,
            self.CompassReordering,
            self.CRSF,
            self.MotorTest,
            self.AltEstimation,
            self.EKFSource,
            self.GSF,
            self.GSF_reset,
            self.AP_Avoidance,
            self.SMART_RTL,
            self.RTL_TO_RALLY,
            self.FlyEachFrame,
            self.GPSBlending,
            self.DataFlash,
            Test(self.DataFlashErase, attempts=8),
            self.Callisto,
            self.PerfInfo,
            self.Replay,
            self.FETtecESC,
            self.ProximitySensors,
            self.GroundEffectCompensation_touchDownExpected,
            self.GroundEffectCompensation_takeOffExpected,
            self.DO_CHANGE_SPEED,
            self.MISSION_START,
            self.AUTO_LAND_TO_BRAKE,
            self.WPNAV_SPEED,
            self.WPNAV_SPEED_UP,
            self.WPNAV_SPEED_DN,
            self.DO_WINCH,
            self.SensorErrorFlags,
            self.GPSForYaw,
            self.DefaultIntervalsFromFiles,
            self.GPSTypes,
            self.MultipleGPS,
            self.WatchAlts,
            self.GuidedEKFLaneChange,
            self.Sprayer,
            self.EK3_RNG_USE_HGT,
            self.TerrainDBPreArm,
            self.ThrottleGainBoost,
            self.ScriptMountPOI,
            self.FlyMissionTwice,
            self.FlyMissionTwiceWithReset,
            self.MissionIndexValidity,
            self.InvalidJumpTags,
            self.IMUConsistency,
            self.AHRSTrimLand,
            self.GuidedYawRate,
            self.NoArmWithoutMissionItems,
            self.DO_CHANGE_SPEED_in_guided,
            self.RPLidarA1,
            self.RPLidarA2,
            self.SafetySwitch,
            self.BrakeZ,
            self.MAV_CMD_DO_FLIGHTTERMINATION,
            self.MAV_CMD_DO_LAND_START,
            self.MAV_CMD_SET_EKF_SOURCE_SET,
            self.MAV_CMD_NAV_TAKEOFF,
            self.MAV_CMD_NAV_TAKEOFF_command_int,
        ])
        return ret

    def testcan(self):
        ret = ([
            self.CANGPSCopterMission,
            self.TestLogDownloadMAVProxyCAN,
        ])
        return ret

    def tests(self):
        ret = []
        ret.extend(self.tests1a())
        ret.extend(self.tests1b())
        ret.extend(self.tests1c())
        ret.extend(self.tests1d())
        ret.extend(self.tests1e())
        ret.extend(self.tests2a())
        ret.extend(self.tests2b())
        return ret

    def disabled_tests(self):
        return {
            "Parachute": "See https://github.com/ArduPilot/ardupilot/issues/4702",
            "HorizontalAvoidFence": "See https://github.com/ArduPilot/ardupilot/issues/11525",
            "AltEstimation": "See https://github.com/ArduPilot/ardupilot/issues/15191",
            "GroundEffectCompensation_takeOffExpected": "Flapping",
            "GroundEffectCompensation_touchDownExpected": "Flapping",
            "FlyMissionTwice": "See https://github.com/ArduPilot/ardupilot/pull/18561",
        }


class AutoTestCopterTests1a(AutoTestCopter):
    def tests(self):
        return self.tests1a()


class AutoTestCopterTests1b(AutoTestCopter):
    def tests(self):
        return self.tests1b()


class AutoTestCopterTests1c(AutoTestCopter):
    def tests(self):
        return self.tests1c()


class AutoTestCopterTests1d(AutoTestCopter):
    def tests(self):
        return self.tests1d()


class AutoTestCopterTests1e(AutoTestCopter):
    def tests(self):
        return self.tests1e()


class AutoTestCopterTests2a(AutoTestCopter):
    def tests(self):
        return self.tests2a()


class AutoTestCopterTests2b(AutoTestCopter):
    def tests(self):
        return self.tests2b()


class AutoTestCAN(AutoTestCopter):

    def tests(self):
        return self.testcan()
=======
'''
Fly Copter in SITL

AP_FLAKE8_CLEAN
'''

from __future__ import print_function
import copy
import math
import os
import shutil
import time
import numpy

from pymavlink import quaternion
from pymavlink import mavutil
from pymavlink import mavextra
from pymavlink import rotmat

from pysim import util
from pysim import vehicleinfo

import vehicle_test_suite

from vehicle_test_suite import NotAchievedException, AutoTestTimeoutException, PreconditionFailedException
from vehicle_test_suite import Test
from vehicle_test_suite import MAV_POS_TARGET_TYPE_MASK

from pymavlink.rotmat import Vector3

# get location of scripts
testdir = os.path.dirname(os.path.realpath(__file__))
SITL_START_LOCATION = mavutil.location(-35.362938, 149.165085, 584, 270)

# Flight mode switch positions are set-up in arducopter.param to be
#   switch 1 = Circle
#   switch 2 = Land
#   switch 3 = RTL
#   switch 4 = Auto
#   switch 5 = Loiter
#   switch 6 = Stabilize


class AutoTestCopter(vehicle_test_suite.TestSuite):
    @staticmethod
    def get_not_armable_mode_list():
        return ["AUTO", "AUTOTUNE", "BRAKE", "CIRCLE", "FLIP", "LAND", "RTL", "SMART_RTL", "AVOID_ADSB", "FOLLOW"]

    @staticmethod
    def get_not_disarmed_settable_modes_list():
        return ["FLIP", "AUTOTUNE"]

    @staticmethod
    def get_no_position_not_settable_modes_list():
        return []

    @staticmethod
    def get_position_armable_modes_list():
        return ["DRIFT", "GUIDED", "LOITER", "POSHOLD", "THROW"]

    @staticmethod
    def get_normal_armable_modes_list():
        return ["ACRO", "ALT_HOLD", "STABILIZE", "GUIDED_NOGPS"]

    def log_name(self):
        return "ArduCopter"

    def test_filepath(self):
        return os.path.realpath(__file__)

    def default_speedup(self):
        return 100

    def set_current_test_name(self, name):
        self.current_test_name_directory = "ArduCopter_Tests/" + name + "/"

    def sitl_start_location(self):
        return SITL_START_LOCATION

    def mavproxy_options(self):
        ret = super(AutoTestCopter, self).mavproxy_options()
        if self.frame != 'heli':
            ret.append('--quadcopter')
        return ret

    def sitl_streamrate(self):
        return 5

    def vehicleinfo_key(self):
        return 'ArduCopter'

    def default_frame(self):
        return "+"

    def apply_defaultfile_parameters(self):
        # Copter passes in a defaults_filepath in place of applying
        # parameters afterwards.
        pass

    def defaults_filepath(self):
        return self.model_defaults_filepath(self.frame)

    def wait_disarmed_default_wait_time(self):
        return 120

    def close(self):
        super(AutoTestCopter, self).close()

        # [2014/05/07] FC Because I'm doing a cross machine build
        # (source is on host, build is on guest VM) I cannot hard link
        # This flag tells me that I need to copy the data out
        if self.copy_tlog:
            shutil.copy(self.logfile, self.buildlog)

    def is_copter(self):
        return True

    def get_stick_arming_channel(self):
        return int(self.get_parameter("RCMAP_YAW"))

    def get_disarm_delay(self):
        return int(self.get_parameter("DISARM_DELAY"))

    def set_autodisarm_delay(self, delay):
        self.set_parameter("DISARM_DELAY", delay)

    def takeoff(self,
                alt_min=30,
                takeoff_throttle=1700,
                require_absolute=True,
                mode="STABILIZE",
                timeout=120,
                max_err=5):
        """Takeoff get to 30m altitude."""
        self.progress("TAKEOFF")
        self.change_mode(mode)
        if not self.armed():
            self.wait_ready_to_arm(require_absolute=require_absolute, timeout=timeout)
            self.zero_throttle()
            self.arm_vehicle()
        if mode == 'GUIDED':
            self.user_takeoff(alt_min=alt_min, timeout=timeout, max_err=max_err)
        else:
            self.set_rc(3, takeoff_throttle)
        self.wait_altitude(alt_min-1, alt_min+max_err, relative=True, timeout=timeout)
        self.hover()
        self.progress("TAKEOFF COMPLETE")

    def land_and_disarm(self, timeout=60):
        """Land the quad."""
        self.progress("STARTING LANDING")
        self.change_mode("LAND")
        self.wait_landed_and_disarmed(timeout=timeout)

    def wait_landed_and_disarmed(self, min_alt=6, timeout=60):
        """Wait to be landed and disarmed"""
        m = self.mav.recv_match(type='GLOBAL_POSITION_INT', blocking=True)
        alt = m.relative_alt / 1000.0 # mm -> m
        if alt > min_alt:
            self.wait_altitude(min_alt-1, min_alt+5, relative=True, timeout=timeout)
#        self.wait_statustext("SIM Hit ground", timeout=timeout)
        self.wait_disarmed()

    def hover(self, hover_throttle=1500):
        self.set_rc(3, hover_throttle)

    # Climb/descend to a given altitude
    def setAlt(self, desiredAlt=50):
        pos = self.mav.location(relative_alt=True)
        if pos.alt > desiredAlt:
            self.set_rc(3, 1300)
            self.wait_altitude((desiredAlt-5), desiredAlt, relative=True)
        if pos.alt < (desiredAlt-5):
            self.set_rc(3, 1800)
            self.wait_altitude((desiredAlt-5), desiredAlt, relative=True)
        self.hover()

    # Takeoff, climb to given altitude, and fly east for 10 seconds
    def takeoffAndMoveAway(self, dAlt=50, dDist=50):
        self.progress("Centering sticks")
        self.set_rc_from_map({
            1: 1500,
            2: 1500,
            3: 1000,
            4: 1500,
        })
        self.takeoff(alt_min=dAlt, mode='GUIDED')
        self.change_mode("ALT_HOLD")

        self.progress("Yaw to east")
        self.set_rc(4, 1580)
        self.wait_heading(90)
        self.set_rc(4, 1500)

        self.progress("Fly eastbound away from home")
        self.set_rc(2, 1800)
        self.delay_sim_time(10)
        self.set_rc(2, 1500)
        self.hover()
        self.progress("Copter staging 50 meters east of home at 50 meters altitude In mode Alt Hold")

    # loiter - fly south west, then loiter within 5m position and altitude
    def ModeLoiter(self, holdtime=10, maxaltchange=5, maxdistchange=5):
        """Hold loiter position."""
        self.takeoff(10, mode="LOITER")

        # first aim south east
        self.progress("turn south east")
        self.set_rc(4, 1580)
        self.wait_heading(170)
        self.set_rc(4, 1500)

        # fly south east 50m
        self.set_rc(2, 1100)
        self.wait_distance(50)
        self.set_rc(2, 1500)

        # wait for copter to slow moving
        self.wait_groundspeed(0, 2)

        m = self.mav.recv_match(type='VFR_HUD', blocking=True)
        start_altitude = m.alt
        start = self.mav.location()
        tstart = self.get_sim_time()
        self.progress("Holding loiter at %u meters for %u seconds" %
                      (start_altitude, holdtime))
        while self.get_sim_time_cached() < tstart + holdtime:
            m = self.mav.recv_match(type='VFR_HUD', blocking=True)
            pos = self.mav.location()
            delta = self.get_distance(start, pos)
            alt_delta = math.fabs(m.alt - start_altitude)
            self.progress("Loiter Dist: %.2fm, alt:%u" % (delta, m.alt))
            if alt_delta > maxaltchange:
                raise NotAchievedException(
                    "Loiter alt shifted %u meters (> limit %u)" %
                    (alt_delta, maxaltchange))
            if delta > maxdistchange:
                raise NotAchievedException(
                    "Loiter shifted %u meters (> limit of %u)" %
                    (delta, maxdistchange))
        self.progress("Loiter OK for %u seconds" % holdtime)

        self.progress("Climb to 30m")
        self.change_alt(30)

        self.progress("Descend to 20m")
        self.change_alt(20)

        self.do_RTL()

    def ModeAltHold(self):
        '''Test AltHold Mode'''
        self.takeoff(10, mode="ALT_HOLD")
        self.watch_altitude_maintained(altitude_min=9, altitude_max=11)
        # feed in full elevator and aileron input and make sure we
        # retain altitude:
        self.set_rc_from_map({
            1: 1000,
            2: 1000,
        })
        self.watch_altitude_maintained(altitude_min=9, altitude_max=11)
        self.set_rc_from_map({
            1: 1500,
            2: 1500,
        })
        self.do_RTL()

    def fly_to_origin(self, final_alt=10):
        origin = self.poll_message("GPS_GLOBAL_ORIGIN")
        self.change_mode("GUIDED")
        self.guided_move_global_relative_alt(origin.latitude,
                                             origin.longitude,
                                             final_alt)

    def change_alt(self, alt_min, climb_throttle=1920, descend_throttle=1080):
        """Change altitude."""
        def adjust_altitude(current_alt, target_alt, accuracy):
            if math.fabs(current_alt - target_alt) <= accuracy:
                self.hover()
            elif current_alt < target_alt:
                self.set_rc(3, climb_throttle)
            else:
                self.set_rc(3, descend_throttle)
        self.wait_altitude(
            (alt_min - 5),
            alt_min,
            relative=True,
            called_function=lambda current_alt, target_alt: adjust_altitude(current_alt, target_alt, 1)
        )
        self.hover()

    def RecordThenPlayMission(self, side=50, timeout=300):
        '''Use switches to toggle in mission, then fly it'''
        self.takeoff(20, mode="ALT_HOLD")

        """Fly a square, flying N then E ."""
        tstart = self.get_sim_time()

        # ensure all sticks in the middle
        self.set_rc_from_map({
            1: 1500,
            2: 1500,
            3: 1500,
            4: 1500,
        })

        # switch to loiter mode temporarily to stop us from rising
        self.change_mode('LOITER')

        # first aim north
        self.progress("turn right towards north")
        self.set_rc(4, 1580)
        self.wait_heading(10)
        self.set_rc(4, 1500)

        # save bottom left corner of box as waypoint
        self.progress("Save WP 1 & 2")
        self.save_wp()

        # switch back to ALT_HOLD mode
        self.change_mode('ALT_HOLD')

        # pitch forward to fly north
        self.progress("Going north %u meters" % side)
        self.set_rc(2, 1300)
        self.wait_distance(side)
        self.set_rc(2, 1500)

        # save top left corner of square as waypoint
        self.progress("Save WP 3")
        self.save_wp()

        # roll right to fly east
        self.progress("Going east %u meters" % side)
        self.set_rc(1, 1700)
        self.wait_distance(side)
        self.set_rc(1, 1500)

        # save top right corner of square as waypoint
        self.progress("Save WP 4")
        self.save_wp()

        # pitch back to fly south
        self.progress("Going south %u meters" % side)
        self.set_rc(2, 1700)
        self.wait_distance(side)
        self.set_rc(2, 1500)

        # save bottom right corner of square as waypoint
        self.progress("Save WP 5")
        self.save_wp()

        # roll left to fly west
        self.progress("Going west %u meters" % side)
        self.set_rc(1, 1300)
        self.wait_distance(side)
        self.set_rc(1, 1500)

        # save bottom left corner of square (should be near home) as waypoint
        self.progress("Save WP 6")
        self.save_wp()

        # reduce throttle again
        self.set_rc(3, 1500)

        # descend to 10m
        self.progress("Descend to 10m in Loiter")
        self.change_mode('LOITER')
        self.set_rc(3, 1200)
        time_left = timeout - (self.get_sim_time() - tstart)
        self.progress("timeleft = %u" % time_left)
        if time_left < 20:
            time_left = 20
        self.wait_altitude(-10, 10, timeout=time_left, relative=True)
        self.set_rc(3, 1500)
        self.save_wp()

        # save the stored mission to file
        mavproxy = self.start_mavproxy()
        num_wp = self.save_mission_to_file_using_mavproxy(
            mavproxy,
            os.path.join(testdir, "ch7_mission.txt"))
        self.stop_mavproxy(mavproxy)
        if not num_wp:
            raise NotAchievedException("save_mission_to_file failed")

        self.progress("test: Fly a mission from 1 to %u" % num_wp)
        self.change_mode('AUTO')
        self.set_current_waypoint(1)
        self.wait_waypoint(0, num_wp-1, timeout=500)
        self.progress("test: MISSION COMPLETE: passed!")
        self.land_and_disarm()

    # enter RTL mode and wait for the vehicle to disarm
    def do_RTL(self, distance_min=None, check_alt=True, distance_max=10, timeout=250, quiet=False):
        """Enter RTL mode and wait for the vehicle to disarm at Home."""
        self.change_mode("RTL")
        self.hover()
        self.wait_rtl_complete(check_alt=check_alt, distance_max=distance_max, timeout=timeout, quiet=True)

    def wait_rtl_complete(self, check_alt=True, distance_max=10, timeout=250, quiet=False):
        """Wait for RTL to reach home and disarm"""
        self.progress("Waiting RTL to reach Home and disarm")
        tstart = self.get_sim_time()
        while self.get_sim_time_cached() < tstart + timeout:
            m = self.mav.recv_match(type='GLOBAL_POSITION_INT', blocking=True)
            alt = m.relative_alt / 1000.0 # mm -> m
            home_distance = self.distance_to_home(use_cached_home=True)
            home = ""
            alt_valid = alt <= 1
            distance_valid = home_distance < distance_max
            if check_alt:
                if alt_valid and distance_valid:
                    home = "HOME"
            else:
                if distance_valid:
                    home = "HOME"
            if not quiet:
                self.progress("Alt: %.02f  HomeDist: %.02f %s" %
                              (alt, home_distance, home))

            # our post-condition is that we are disarmed:
            if not self.armed():
                if home == "":
                    raise NotAchievedException("Did not get home")
                # success!
                return

        raise AutoTestTimeoutException("Did not get home and disarm")

    def LoiterToAlt(self):
        """Loiter-To-Alt"""

        self.context_push()

        ex = None
        try:

            self.set_parameters({
                "PLND_ENABLED": 1,
                "PLND_TYPE": 4,
            })

            self.set_analog_rangefinder_parameters()

            self.reboot_sitl()

            num_wp = self.load_mission("copter_loiter_to_alt.txt")

            self.change_mode('LOITER')

            self.install_terrain_handlers_context()
            self.wait_ready_to_arm()

            self.arm_vehicle()

            self.change_mode('AUTO')

            self.set_rc(3, 1550)

            self.wait_current_waypoint(2)

            self.set_rc(3, 1500)

            self.wait_waypoint(0, num_wp-1, timeout=500)

            self.wait_disarmed()
        except Exception as e:
            self.print_exception_caught(e)
            ex = e

        self.context_pop()
        self.reboot_sitl()

        if ex is not None:
            raise ex

    # Tests all actions and logic behind the radio failsafe
    def ThrottleFailsafe(self, side=60, timeout=360):
        '''Test Throttle Failsafe'''
        self.start_subtest("If you haven't taken off yet RC failure should be instant disarm")
        self.change_mode("STABILIZE")
        self.set_parameter("DISARM_DELAY", 0)
        self.arm_vehicle()
        self.set_parameter("SIM_RC_FAIL", 1)
        self.disarm_wait(timeout=1)
        self.set_parameter("SIM_RC_FAIL", 0)
        self.set_parameter("DISARM_DELAY", 10)

        # Trigger an RC failure with the failsafe disabled. Verify no action taken.
        self.start_subtest("Radio failsafe disabled test: FS_THR_ENABLE=0 should take no failsafe action")
        self.set_parameter('FS_THR_ENABLE', 0)
        self.set_parameter('FS_OPTIONS', 0)
        self.takeoffAndMoveAway()
        self.set_parameter("SIM_RC_FAIL", 1)
        self.delay_sim_time(5)
        self.wait_mode("ALT_HOLD")
        self.set_parameter("SIM_RC_FAIL", 0)
        self.delay_sim_time(5)
        self.wait_mode("ALT_HOLD")
        self.end_subtest("Completed Radio failsafe disabled test")

        # Trigger an RC failure, verify radio failsafe triggers,
        # restore radio, verify RC function by changing modes to cicle
        # and stabilize.
        self.start_subtest("Radio failsafe recovery test")
        self.set_parameter('FS_THR_ENABLE', 1)
        self.set_parameter("SIM_RC_FAIL", 1)
        self.wait_mode("RTL")
        self.delay_sim_time(5)
        self.set_parameter("SIM_RC_FAIL", 0)
        self.delay_sim_time(5)
        self.set_rc(5, 1050)
        self.wait_mode("CIRCLE")
        self.set_rc(5, 1950)
        self.wait_mode("STABILIZE")
        self.end_subtest("Completed Radio failsafe recovery test")

        # Trigger and RC failure, verify failsafe triggers and RTL completes
        self.start_subtest("Radio failsafe RTL with no options test: FS_THR_ENABLE=1 & FS_OPTIONS=0")
        self.set_parameter("SIM_RC_FAIL", 1)
        self.wait_mode("RTL")
        self.wait_rtl_complete()
        self.set_parameter("SIM_RC_FAIL", 0)
        self.end_subtest("Completed Radio failsafe RTL with no options test")

        # Trigger and RC failure, verify failsafe triggers and land completes
        self.start_subtest("Radio failsafe LAND with no options test: FS_THR_ENABLE=3 & FS_OPTIONS=0")
        self.set_parameter('FS_THR_ENABLE', 3)
        self.takeoffAndMoveAway()
        self.set_parameter("SIM_RC_FAIL", 1)
        self.wait_mode("LAND")
        self.wait_landed_and_disarmed()
        self.set_parameter("SIM_RC_FAIL", 0)
        self.end_subtest("Completed Radio failsafe LAND with no options test")

        # Trigger and RC failure, verify failsafe triggers and SmartRTL completes
        self.start_subtest("Radio failsafe SmartRTL->RTL with no options test: FS_THR_ENABLE=4 & FS_OPTIONS=0")
        self.set_parameter('FS_THR_ENABLE', 4)
        self.takeoffAndMoveAway()
        self.set_parameter("SIM_RC_FAIL", 1)
        self.wait_mode("SMART_RTL")
        self.wait_disarmed()
        self.set_parameter("SIM_RC_FAIL", 0)
        self.end_subtest("Completed Radio failsafe SmartRTL->RTL with no options test")

        # Trigger and RC failure, verify failsafe triggers and SmartRTL completes
        self.start_subtest("Radio failsafe SmartRTL->Land with no options test: FS_THR_ENABLE=5 & FS_OPTIONS=0")
        self.set_parameter('FS_THR_ENABLE', 5)
        self.takeoffAndMoveAway()
        self.set_parameter("SIM_RC_FAIL", 1)
        self.wait_mode("SMART_RTL")
        self.wait_disarmed()
        self.set_parameter("SIM_RC_FAIL", 0)
        self.end_subtest("Completed Radio failsafe SmartRTL_Land with no options test")

        # Trigger a GPS failure and RC failure, verify RTL fails into
        # land mode and completes
        self.start_subtest("Radio failsafe RTL fails into land mode due to bad position.")
        self.set_parameter('FS_THR_ENABLE', 1)
        self.takeoffAndMoveAway()
        self.set_parameter('SIM_GPS_DISABLE', 1)
        self.delay_sim_time(5)
        self.set_parameter("SIM_RC_FAIL", 1)
        self.wait_mode("LAND")
        self.wait_landed_and_disarmed()
        self.set_parameter("SIM_RC_FAIL", 0)
        self.set_parameter('SIM_GPS_DISABLE', 0)
        self.wait_ekf_happy()
        self.end_subtest("Completed Radio failsafe RTL fails into land mode due to bad position.")

        # Trigger a GPS failure and RC failure, verify SmartRTL fails
        # into land mode and completes
        self.start_subtest("Radio failsafe SmartRTL->RTL fails into land mode due to bad position.")
        self.set_parameter('FS_THR_ENABLE', 4)
        self.takeoffAndMoveAway()
        self.set_parameter('SIM_GPS_DISABLE', 1)
        self.delay_sim_time(5)
        self.set_parameter("SIM_RC_FAIL", 1)
        self.wait_mode("LAND")
        self.wait_landed_and_disarmed()
        self.set_parameter("SIM_RC_FAIL", 0)
        self.set_parameter('SIM_GPS_DISABLE', 0)
        self.wait_ekf_happy()
        self.end_subtest("Completed Radio failsafe SmartRTL->RTL fails into land mode due to bad position.")

        # Trigger a GPS failure and RC failure, verify SmartRTL fails
        # into land mode and completes
        self.start_subtest("Radio failsafe SmartRTL->LAND fails into land mode due to bad position.")
        self.set_parameter('FS_THR_ENABLE', 5)
        self.takeoffAndMoveAway()
        self.set_parameter('SIM_GPS_DISABLE', 1)
        self.delay_sim_time(5)
        self.set_parameter("SIM_RC_FAIL", 1)
        self.wait_mode("LAND")
        self.wait_landed_and_disarmed()
        self.set_parameter("SIM_RC_FAIL", 0)
        self.set_parameter('SIM_GPS_DISABLE', 0)
        self.wait_ekf_happy()
        self.end_subtest("Completed Radio failsafe SmartRTL->LAND fails into land mode due to bad position.")

        # Trigger a GPS failure, then restore the GPS. Trigger an RC
        # failure, verify SmartRTL fails into RTL and completes
        self.start_subtest("Radio failsafe SmartRTL->RTL fails into RTL mode due to no path.")
        self.set_parameter('FS_THR_ENABLE', 4)
        self.takeoffAndMoveAway()
        self.set_parameter('SIM_GPS_DISABLE', 1)
        self.wait_statustext("SmartRTL deactivated: bad position", timeout=60)
        self.set_parameter('SIM_GPS_DISABLE', 0)
        self.wait_ekf_happy()
        self.delay_sim_time(5)
        self.set_parameter("SIM_RC_FAIL", 1)
        self.wait_mode("RTL")
        self.wait_rtl_complete()
        self.set_parameter("SIM_RC_FAIL", 0)
        self.end_subtest("Completed Radio failsafe SmartRTL->RTL fails into RTL mode due to no path.")

        # Trigger a GPS failure, then restore the GPS. Trigger an RC
        # failure, verify SmartRTL fails into Land and completes
        self.start_subtest("Radio failsafe SmartRTL->LAND fails into land mode due to no path.")
        self.set_parameter('FS_THR_ENABLE', 5)
        self.takeoffAndMoveAway()
        self.set_parameter('SIM_GPS_DISABLE', 1)
        self.wait_statustext("SmartRTL deactivated: bad position", timeout=60)
        self.set_parameter('SIM_GPS_DISABLE', 0)
        self.wait_ekf_happy()
        self.delay_sim_time(5)
        self.set_parameter("SIM_RC_FAIL", 1)
        self.wait_mode("LAND")
        self.wait_landed_and_disarmed()
        self.set_parameter("SIM_RC_FAIL", 0)
        self.end_subtest("Completed Radio failsafe SmartRTL->LAND fails into land mode due to no path.")

        # Trigger an RC failure in guided mode with the option enabled
        # to continue in guided. Verify no failsafe action takes place
        self.start_subtest("Radio failsafe with option to continue in guided mode: FS_THR_ENABLE=1 & FS_OPTIONS=4")
        self.set_parameter("SYSID_MYGCS", self.mav.source_system)
        self.setGCSfailsafe(1)
        self.set_parameter('FS_THR_ENABLE', 1)
        self.set_parameter('FS_OPTIONS', 4)
        self.takeoffAndMoveAway()
        self.change_mode("GUIDED")
        self.set_parameter("SIM_RC_FAIL", 1)
        self.delay_sim_time(5)
        self.wait_mode("GUIDED")
        self.set_parameter("SIM_RC_FAIL", 0)
        self.delay_sim_time(5)
        self.change_mode("ALT_HOLD")
        self.setGCSfailsafe(0)
        # self.change_mode("RTL")
        # self.wait_disarmed()
        self.end_subtest("Completed Radio failsafe with option to continue in guided mode")

        # Trigger an RC failure in AUTO mode with the option enabled
        # to continue the mission. Verify no failsafe action takes
        # place
        self.start_subtest("Radio failsafe RTL with option to continue mission: FS_THR_ENABLE=1 & FS_OPTIONS=1")
        self.set_parameter('FS_OPTIONS', 1)
        self.progress("# Load copter_mission")
        num_wp = self.load_mission("copter_mission.txt", strict=False)
        if not num_wp:
            raise NotAchievedException("load copter_mission failed")
#        self.takeoffAndMoveAway()
        self.change_mode("AUTO")
        self.set_parameter("SIM_RC_FAIL", 1)
        self.delay_sim_time(5)
        self.wait_mode("AUTO")
        self.set_parameter("SIM_RC_FAIL", 0)
        self.delay_sim_time(5)
        self.wait_mode("AUTO")
        # self.change_mode("RTL")
        # self.wait_disarmed()
        self.end_subtest("Completed Radio failsafe RTL with option to continue mission")

        # Trigger an RC failure in AUTO mode without the option
        # enabled to continue. Verify failsafe triggers and RTL
        # completes
        self.start_subtest("Radio failsafe RTL in mission without "
                           "option to continue should RTL: FS_THR_ENABLE=1 & FS_OPTIONS=0")
        self.set_parameter('FS_OPTIONS', 0)
        self.set_parameter("SIM_RC_FAIL", 1)
        self.wait_mode("RTL")
        self.wait_rtl_complete()
        self.clear_mission(mavutil.mavlink.MAV_MISSION_TYPE_MISSION)
        self.set_parameter("SIM_RC_FAIL", 0)
        self.end_subtest("Completed Radio failsafe RTL in mission without option to continue")

        self.progress("All radio failsafe tests complete")
        self.set_parameter('FS_THR_ENABLE', 0)
        self.reboot_sitl()

    def ThrottleFailsafePassthrough(self):
        '''check servo passthrough on RC failsafe.  Make sure it doesn't glitch to the bad RC input value'''
        channel = 7
        trim_value = 1450
        self.set_parameters({
            'RC%u_MIN' % channel: 1000,
            'RC%u_MAX' % channel: 2000,
            'SERVO%u_MIN' % channel: 1000,
            'SERVO%u_MAX' % channel: 2000,
            'SERVO%u_TRIM' % channel: trim_value,
            'SERVO%u_FUNCTION' % channel: 146,  # scaled passthrough for channel 7
            'FS_THR_ENABLE': 1,
            'RC_FS_TIMEOUT': 10,
            'SERVO_RC_FS_MSK': 1 << (channel-1),
        })

        self.reboot_sitl()

        self.context_set_message_rate_hz('SERVO_OUTPUT_RAW', 200)

        self.set_rc(channel, 1799)
        expected_servo_output_value = 1778  # 1778 because of weird trim
        self.wait_servo_channel_value(channel, expected_servo_output_value)
        # receiver goes into failsafe with wild override values:

        def ensure_SERVO_values_never_input(mav, m):
            if m.get_type() != "SERVO_OUTPUT_RAW":
                return
            value = getattr(m, "servo%u_raw" % channel)
            if value != expected_servo_output_value and value != trim_value:
                raise NotAchievedException("Bad servo value %u received" % value)

        self.install_message_hook_context(ensure_SERVO_values_never_input)
        self.progress("Forcing receiver into failsafe")
        self.set_rc_from_map({
            3: 800,
            channel: 1300,
        })
        self.wait_servo_channel_value(channel, trim_value)
        self.delay_sim_time(10)

    # Tests all actions and logic behind the GCS failsafe
    def GCSFailsafe(self, side=60, timeout=360):
        '''Test GCS Failsafe'''
        try:
            self.test_gcs_failsafe(side=side, timeout=timeout)
        except Exception as ex:
            self.setGCSfailsafe(0)
            self.set_parameter('FS_OPTIONS', 0)
            self.disarm_vehicle(force=True)
            self.reboot_sitl()
            raise ex

    def test_gcs_failsafe(self, side=60, timeout=360):
        # Test double-SmartRTL; ensure we do SmarRTL twice rather than
        # landing (tests fix for actual bug)
        self.set_parameter("SYSID_MYGCS", self.mav.source_system)
        self.context_push()
        self.start_subtest("GCS failsafe SmartRTL twice")
        self.setGCSfailsafe(3)
        self.set_parameter('FS_OPTIONS', 8)
        self.takeoffAndMoveAway()
        self.set_heartbeat_rate(0)
        self.wait_mode("SMART_RTL")
        self.wait_disarmed()
        self.set_heartbeat_rate(self.speedup)
        self.wait_statustext("GCS Failsafe Cleared", timeout=60)

        self.takeoffAndMoveAway()
        self.set_heartbeat_rate(0)
        self.wait_statustext("GCS Failsafe")

        def ensure_smartrtl(mav, m):
            if m.get_type() != "HEARTBEAT":
                return
            # can't use mode_is here because we're in the message hook
            print("Mode: %s" % self.mav.flightmode)
            if self.mav.flightmode != "SMART_RTL":
                raise NotAchievedException("Not in SMART_RTL")
        self.install_message_hook_context(ensure_smartrtl)

        self.set_heartbeat_rate(self.speedup)
        self.wait_statustext("GCS Failsafe Cleared", timeout=60)
        self.set_heartbeat_rate(0)
        self.wait_statustext("GCS Failsafe")

        self.wait_disarmed()

        self.end_subtest("GCS failsafe SmartRTL twice")
        self.set_heartbeat_rate(self.speedup)
        self.wait_statustext("GCS Failsafe Cleared", timeout=60)
        self.context_pop()

        # Trigger telemetry loss with failsafe disabled. Verify no action taken.
        self.start_subtest("GCS failsafe disabled test: FS_GCS_ENABLE=0 should take no failsafe action")
        self.setGCSfailsafe(0)
        self.takeoffAndMoveAway()
        self.set_heartbeat_rate(0)
        self.delay_sim_time(5)
        self.wait_mode("ALT_HOLD")
        self.set_heartbeat_rate(self.speedup)
        self.delay_sim_time(5)
        self.wait_mode("ALT_HOLD")
        self.end_subtest("Completed GCS failsafe disabled test")

        # Trigger telemetry loss with failsafe enabled. Verify
        # failsafe triggers to RTL. Restore telemetry, verify failsafe
        # clears, and change modes.
        self.start_subtest("GCS failsafe recovery test: FS_GCS_ENABLE=1 & FS_OPTIONS=0")
        self.setGCSfailsafe(1)
        self.set_parameter('FS_OPTIONS', 0)
        self.set_heartbeat_rate(0)
        self.wait_mode("RTL")
        self.set_heartbeat_rate(self.speedup)
        self.wait_statustext("GCS Failsafe Cleared", timeout=60)
        self.change_mode("LOITER")
        self.end_subtest("Completed GCS failsafe recovery test")

        # Trigger telemetry loss with failsafe enabled. Verify
        # failsafe triggers to RTL. Restore telemetry, verify failsafe
        # clears, and change modes.
        self.start_subtest("GCS failsafe recovery test: FS_GCS_ENABLE=1 & FS_OPTIONS=0 & FS_GCS_TIMEOUT=10")
        self.setGCSfailsafe(1)
        self.set_parameter('FS_OPTIONS', 0)
        old_gcs_timeout = self.get_parameter("FS_GCS_TIMEOUT")
        new_gcs_timeout = old_gcs_timeout * 2
        self.set_parameter("FS_GCS_TIMEOUT", new_gcs_timeout)
        self.set_heartbeat_rate(0)
        self.delay_sim_time(old_gcs_timeout + (new_gcs_timeout - old_gcs_timeout) / 2)
        self.assert_mode("LOITER")
        self.wait_mode("RTL")
        self.set_heartbeat_rate(self.speedup)
        self.wait_statustext("GCS Failsafe Cleared", timeout=60)
        self.change_mode("LOITER")
        self.set_parameter('FS_GCS_TIMEOUT', old_gcs_timeout)
        self.end_subtest("Completed GCS failsafe recovery test")

        # Trigger telemetry loss with failsafe enabled. Verify failsafe triggers and RTL completes
        self.start_subtest("GCS failsafe RTL with no options test: FS_GCS_ENABLE=1 & FS_OPTIONS=0")
        self.setGCSfailsafe(1)
        self.set_parameter('FS_OPTIONS', 0)
        self.set_heartbeat_rate(0)
        self.wait_mode("RTL")
        self.wait_rtl_complete()
        self.set_heartbeat_rate(self.speedup)
        self.wait_statustext("GCS Failsafe Cleared", timeout=60)
        self.end_subtest("Completed GCS failsafe RTL with no options test")

        # Trigger telemetry loss with failsafe enabled. Verify failsafe triggers and land completes
        self.start_subtest("GCS failsafe LAND with no options test: FS_GCS_ENABLE=5 & FS_OPTIONS=0")
        self.setGCSfailsafe(5)
        self.takeoffAndMoveAway()
        self.set_heartbeat_rate(0)
        self.wait_mode("LAND")
        self.wait_landed_and_disarmed()
        self.set_heartbeat_rate(self.speedup)
        self.wait_statustext("GCS Failsafe Cleared", timeout=60)
        self.end_subtest("Completed GCS failsafe land with no options test")

        # Trigger telemetry loss with failsafe enabled. Verify failsafe triggers and SmartRTL completes
        self.start_subtest("GCS failsafe SmartRTL->RTL with no options test: FS_GCS_ENABLE=3 & FS_OPTIONS=0")
        self.setGCSfailsafe(3)
        self.takeoffAndMoveAway()
        self.set_heartbeat_rate(0)
        self.wait_mode("SMART_RTL")
        self.wait_disarmed()
        self.set_heartbeat_rate(self.speedup)
        self.wait_statustext("GCS Failsafe Cleared", timeout=60)
        self.end_subtest("Completed GCS failsafe SmartRTL->RTL with no options test")

        # Trigger telemetry loss with failsafe enabled. Verify failsafe triggers and SmartRTL completes
        self.start_subtest("GCS failsafe SmartRTL->Land with no options test: FS_GCS_ENABLE=4 & FS_OPTIONS=0")
        self.setGCSfailsafe(4)
        self.takeoffAndMoveAway()
        self.set_heartbeat_rate(0)
        self.wait_mode("SMART_RTL")
        self.wait_disarmed()
        self.set_heartbeat_rate(self.speedup)
        self.wait_statustext("GCS Failsafe Cleared", timeout=60)
        self.end_subtest("Completed GCS failsafe SmartRTL->Land with no options test")

        # Trigger telemetry loss with an invalid failsafe value. Verify failsafe triggers and RTL completes
        self.start_subtest("GCS failsafe invalid value with no options test: FS_GCS_ENABLE=99 & FS_OPTIONS=0")
        self.setGCSfailsafe(99)
        self.takeoffAndMoveAway()
        self.set_heartbeat_rate(0)
        self.wait_mode("RTL")
        self.wait_rtl_complete()
        self.set_heartbeat_rate(self.speedup)
        self.wait_statustext("GCS Failsafe Cleared", timeout=60)
        self.end_subtest("Completed GCS failsafe invalid value with no options test")

        # Trigger telemetry loss with failsafe enabled to test FS_OPTIONS settings
        self.start_subtest("GCS failsafe with option bit tests: FS_GCS_ENABLE=1 & FS_OPTIONS=64/2/16")
        num_wp = self.load_mission("copter_mission.txt", strict=False)
        if not num_wp:
            raise NotAchievedException("load copter_mission failed")
        self.setGCSfailsafe(1)
        self.set_parameter('FS_OPTIONS', 16)
        self.takeoffAndMoveAway()
        self.progress("Testing continue in pilot controlled modes")
        self.set_heartbeat_rate(0)
        self.wait_statustext("GCS Failsafe - Continuing Pilot Control", timeout=60)
        self.delay_sim_time(5)
        self.wait_mode("ALT_HOLD")
        self.set_heartbeat_rate(self.speedup)
        self.wait_statustext("GCS Failsafe Cleared", timeout=60)

        self.progress("Testing continue in auto mission")
        self.set_parameter('FS_OPTIONS', 2)
        self.change_mode("AUTO")
        self.delay_sim_time(5)
        self.set_heartbeat_rate(0)
        self.wait_statustext("GCS Failsafe - Continuing Auto Mode", timeout=60)
        self.delay_sim_time(5)
        self.wait_mode("AUTO")
        self.set_heartbeat_rate(self.speedup)
        self.wait_statustext("GCS Failsafe Cleared", timeout=60)

        self.progress("Testing continue landing in land mode")
        self.set_parameter('FS_OPTIONS', 8)
        self.change_mode("LAND")
        self.delay_sim_time(5)
        self.set_heartbeat_rate(0)
        self.wait_statustext("GCS Failsafe - Continuing Landing", timeout=60)
        self.delay_sim_time(5)
        self.wait_mode("LAND")
        self.wait_landed_and_disarmed()
        self.set_heartbeat_rate(self.speedup)
        self.wait_statustext("GCS Failsafe Cleared", timeout=60)
        self.end_subtest("Completed GCS failsafe with option bits")

        self.setGCSfailsafe(0)
        self.set_parameter('FS_OPTIONS', 0)
        self.progress("All GCS failsafe tests complete")

    def CustomController(self, timeout=300):
        '''Test Custom Controller'''
        self.progress("Configure custom controller parameters")
        self.set_parameters({
            'CC_TYPE': 2,
            'CC_AXIS_MASK': 7,
            'RC6_OPTION': 109,
        })
        self.set_rc(6, 1000)
        self.reboot_sitl()

        if self.get_parameter("CC_TYPE") != 2 :
            raise NotAchievedException("Custom controller is not switched to PID backend.")

        # check if we can retrive any param inside PID backend
        self.get_parameter("CC2_RAT_YAW_P")

        # takeoff in GPS mode and switch to CIRCLE
        self.takeoff(10, mode="LOITER", takeoff_throttle=2000)
        self.change_mode("CIRCLE")

        self.context_push()
        self.context_collect('STATUSTEXT')

        # switch custom controller on
        self.set_rc(6, 2000)
        self.wait_statustext("Custom controller is ON", check_context=True)

        # wait 20 second to see if the custom controller destabilize the aircraft
        if self.wait_altitude(7, 13, relative=True, minimum_duration=20) :
            raise NotAchievedException("Custom controller is not stable.")

        # switch custom controller off
        self.set_rc(6, 1000)
        self.wait_statustext("Custom controller is OFF", check_context=True)

        self.context_pop()
        self.do_RTL()
        self.progress("Custom controller test complete")

    # Tests all actions and logic behind the battery failsafe
    def BatteryFailsafe(self, timeout=300):
        '''Fly Battery Failsafe'''
        self.context_push()
        ex = None
        try:
            self.test_battery_failsafe(timeout=timeout)
        except Exception as e:
            self.print_exception_caught(e)
            self.disarm_vehicle(force=True)
            ex = e
        self.context_pop()
        self.reboot_sitl()

        if ex is not None:
            raise ex

    def test_battery_failsafe(self, timeout=300):
        self.progress("Configure battery failsafe parameters")
        self.set_parameters({
            'SIM_SPEEDUP': 4,
            'BATT_LOW_VOLT': 11.5,
            'BATT_CRT_VOLT': 10.1,
            'BATT_FS_LOW_ACT': 0,
            'BATT_FS_CRT_ACT': 0,
            'FS_OPTIONS': 0,
            'SIM_BATT_VOLTAGE': 12.5,
        })

        # Trigger low battery condition with failsafe disabled. Verify
        # no action taken.
        self.start_subtest("Batt failsafe disabled test")
        self.takeoffAndMoveAway()
        m = self.mav.recv_match(type='BATTERY_STATUS', blocking=True, timeout=1)
        if m.charge_state != mavutil.mavlink.MAV_BATTERY_CHARGE_STATE_OK:
            raise NotAchievedException("Expected state ok")
        self.set_parameter('SIM_BATT_VOLTAGE', 11.4)
        self.wait_statustext("Battery 1 is low", timeout=60)
        m = self.mav.recv_match(type='BATTERY_STATUS', blocking=True, timeout=1)
        if m.charge_state != mavutil.mavlink.MAV_BATTERY_CHARGE_STATE_LOW:
            raise NotAchievedException("Expected state low")
        self.delay_sim_time(5)
        self.wait_mode("ALT_HOLD")
        self.set_parameter('SIM_BATT_VOLTAGE', 10.0)
        self.wait_statustext("Battery 1 is critical", timeout=60)
        m = self.mav.recv_match(type='BATTERY_STATUS', blocking=True, timeout=1)
        if m.charge_state != mavutil.mavlink.MAV_BATTERY_CHARGE_STATE_CRITICAL:
            raise NotAchievedException("Expected state critical")
        self.delay_sim_time(5)
        self.wait_mode("ALT_HOLD")
        self.change_mode("RTL")
        self.wait_rtl_complete()
        self.set_parameter('SIM_BATT_VOLTAGE', 12.5)
        self.reboot_sitl()
        self.end_subtest("Completed Batt failsafe disabled test")

        # TWO STAGE BATTERY FAILSAFE: Trigger low battery condition,
        # then critical battery condition. Verify RTL and Land actions
        # complete.
        self.start_subtest("Two stage battery failsafe test with RTL and Land")
        self.takeoffAndMoveAway()
        self.delay_sim_time(3)
        self.set_parameters({
            'BATT_FS_LOW_ACT': 2,
            'BATT_FS_CRT_ACT': 1,
            'SIM_BATT_VOLTAGE': 11.4,
        })
        self.wait_statustext("Battery 1 is low", timeout=60)
        self.delay_sim_time(5)
        self.wait_mode("RTL")
        self.delay_sim_time(10)
        self.set_parameter('SIM_BATT_VOLTAGE', 10.0)
        self.wait_statustext("Battery 1 is critical", timeout=60)
        self.delay_sim_time(5)
        self.wait_mode("LAND")
        self.wait_landed_and_disarmed()
        self.set_parameter('SIM_BATT_VOLTAGE', 12.5)
        self.reboot_sitl()
        self.end_subtest("Completed two stage battery failsafe test with RTL and Land")

        # TWO STAGE BATTERY FAILSAFE: Trigger low battery condition,
        # then critical battery condition. Verify both SmartRTL
        # actions complete
        self.start_subtest("Two stage battery failsafe test with SmartRTL")
        self.takeoffAndMoveAway()
        self.set_parameter('BATT_FS_LOW_ACT', 3)
        self.set_parameter('BATT_FS_CRT_ACT', 4)
        self.delay_sim_time(10)
        self.set_parameter('SIM_BATT_VOLTAGE', 11.4)
        self.wait_statustext("Battery 1 is low", timeout=60)
        self.delay_sim_time(5)
        self.wait_mode("SMART_RTL")
        self.change_mode("LOITER")
        self.delay_sim_time(10)
        self.set_parameter('SIM_BATT_VOLTAGE', 10.0)
        self.wait_statustext("Battery 1 is critical", timeout=60)
        self.delay_sim_time(5)
        self.wait_mode("SMART_RTL")
        self.wait_disarmed()
        self.set_parameter('SIM_BATT_VOLTAGE', 12.5)
        self.reboot_sitl()
        self.end_subtest("Completed two stage battery failsafe test with SmartRTL")

        # Trigger low battery condition in land mode with FS_OPTIONS
        # set to allow land mode to continue. Verify landing completes
        # uninterrupted.
        self.start_subtest("Battery failsafe with FS_OPTIONS set to continue landing")
        self.takeoffAndMoveAway()
        self.set_parameter('FS_OPTIONS', 8)
        self.change_mode("LAND")
        self.delay_sim_time(5)
        self.set_parameter('SIM_BATT_VOLTAGE', 11.4)
        self.wait_statustext("Battery 1 is low", timeout=60)
        self.delay_sim_time(5)
        self.wait_mode("LAND")
        self.wait_landed_and_disarmed()
        self.set_parameter('SIM_BATT_VOLTAGE', 12.5)
        self.reboot_sitl()
        self.end_subtest("Completed battery failsafe with FS_OPTIONS set to continue landing")

        # Trigger a critical battery condition, which triggers a land
        # mode failsafe. Trigger an RC failure. Verify the RC failsafe
        # is prevented from stopping the low battery landing.
        self.start_subtest("Battery failsafe critical landing")
        self.takeoffAndMoveAway(100, 50)
        self.set_parameters({
            'FS_OPTIONS': 0,
            'BATT_FS_LOW_ACT': 1,
            'BATT_FS_CRT_ACT': 1,
            'FS_THR_ENABLE': 1,
        })
        self.delay_sim_time(5)
        self.set_parameter('SIM_BATT_VOLTAGE', 10.0)
        self.wait_statustext("Battery 1 is critical", timeout=60)
        self.wait_mode("LAND")
        self.delay_sim_time(10)
        self.set_parameter("SIM_RC_FAIL", 1)
        self.delay_sim_time(10)
        self.wait_mode("LAND")
        self.wait_landed_and_disarmed()
        self.set_parameter('SIM_BATT_VOLTAGE', 12.5)
        self.set_parameter("SIM_RC_FAIL", 0)
        self.reboot_sitl()
        self.end_subtest("Completed battery failsafe critical landing")

        # Trigger low battery condition with failsafe set to terminate. Copter will disarm and crash.
        self.start_subtest("Battery failsafe terminate")
        self.takeoffAndMoveAway()
        self.set_parameter('BATT_FS_LOW_ACT', 5)
        self.delay_sim_time(10)
        self.set_parameter('SIM_BATT_VOLTAGE', 11.4)
        self.wait_statustext("Battery 1 is low", timeout=60)
        self.wait_disarmed()
        self.end_subtest("Completed terminate failsafe test")

        self.progress("All Battery failsafe tests complete")

    def VibrationFailsafe(self):
        '''Test Vibration Failsafe'''
        self.context_push()

        # takeoff in Loiter to 20m
        self.takeoff(20, mode="LOITER")

        # simulate accel bias caused by high vibration
        self.set_parameters({
            'SIM_ACC1_BIAS_Z': 2,
            'SIM_ACC2_BIAS_Z': 2,
            'SIM_ACC3_BIAS_Z': 2,
        })

        # wait for Vibration compensation warning and change to LAND mode
        self.wait_statustext("Vibration compensation ON", timeout=30)
        self.change_mode("LAND")

        # check vehicle descends to 2m or less within 40 seconds
        self.wait_altitude(-5, 2, timeout=50, relative=True)

        # force disarm of vehicle (it will likely not automatically disarm)
        self.disarm_vehicle(force=True)

        # revert simulated accel bias and reboot to restore EKF health
        self.context_pop()
        self.reboot_sitl()

    def test_takeoff_check_mode(self, mode, user_takeoff=False):
        # stabilize check
        self.progress("Motor takeoff check in %s" % mode)
        self.change_mode(mode)
        self.zero_throttle()
        self.wait_ready_to_arm()
        self.context_push()
        self.context_collect('STATUSTEXT')
        self.arm_vehicle()
        if user_takeoff:
            self.run_cmd(
                mavutil.mavlink.MAV_CMD_NAV_TAKEOFF,
                p7=10,
            )
        else:
            self.set_rc(3, 1700)
        # we may never see ourselves as armed in a heartbeat
        self.wait_statustext("Takeoff blocked: ESC RPM out of range", check_context=True)
        self.context_pop()
        self.zero_throttle()
        self.disarm_vehicle()
        self.wait_disarmed()

    # Tests the motor failsafe
    def TakeoffCheck(self):
        '''Test takeoff check'''
        self.set_parameters({
            "AHRS_EKF_TYPE": 10,
            'SIM_ESC_TELEM': 1,
            'SIM_ESC_ARM_RPM': 500,
            'TKOFF_RPM_MIN': 1000,
        })

        self.test_takeoff_check_mode("STABILIZE")
        self.test_takeoff_check_mode("ACRO")
        self.test_takeoff_check_mode("LOITER")
        self.test_takeoff_check_mode("ALT_HOLD")
        # self.test_takeoff_check_mode("FLOWHOLD")
        self.test_takeoff_check_mode("GUIDED", True)
        self.test_takeoff_check_mode("POSHOLD")
        # self.test_takeoff_check_mode("SPORT")

        self.set_parameters({
            "AHRS_EKF_TYPE": 10,
            'SIM_ESC_TELEM': 1,
            'TKOFF_RPM_MIN': 1,
            'TKOFF_RPM_MAX': 3,
        })
        self.test_takeoff_check_mode("STABILIZE")
        self.test_takeoff_check_mode("ACRO")
        self.test_takeoff_check_mode("LOITER")
        self.test_takeoff_check_mode("ALT_HOLD")
        # self.test_takeoff_check_mode("FLOWHOLD")
        self.test_takeoff_check_mode("GUIDED", True)
        self.test_takeoff_check_mode("POSHOLD")
        # self.test_takeoff_check_mode("SPORT")

    def assert_dataflash_message_field_level_at(self,
                                                mtype,
                                                field,
                                                level,
                                                maintain=1,
                                                tolerance=0.05,
                                                timeout=30,
                                                condition=None,
                                                dfreader_start_timestamp=None,
                                                verbose=False):
        '''wait for EKF's accel bias to reach a level and maintain it'''

        if verbose:
            self.progress("current onboard log filepath: %s" % self.current_onboard_log_filepath())
        dfreader = self.dfreader_for_current_onboard_log()

        achieve_start = None
        current_value = None
        while True:
            m = dfreader.recv_match(type=mtype, condition=condition)
            if m is None:
                raise NotAchievedException("%s.%s did not maintain %f" %
                                           (mtype, field, level))
            if dfreader_start_timestamp is not None:
                if m.TimeUS < dfreader_start_timestamp:
                    continue
            if verbose:
                print("m=%s" % str(m))
            current_value = getattr(m, field)

            if abs(current_value - level) > tolerance:
                if achieve_start is not None:
                    self.progress("Achieve stop at %u" % m.TimeUS)
                    achieve_start = None
                continue

            dfreader_now = m.TimeUS
            if achieve_start is None:
                self.progress("Achieve start at %u (got=%f want=%f)" %
                              (dfreader_now, current_value, level))
                if maintain is None:
                    return
                achieve_start = m.TimeUS
                continue

            # we're achieving....
            if dfreader_now - achieve_start > maintain*1e6:
                return dfreader_now

    # Tests any EK3 accel bias is subtracted from the correct IMU data
    def EK3AccelBias(self):
        '''Test EK3 Accel Bias data'''
        self.context_push()

        self.start_test("Test zero bias")
        dfreader_tstart = self.assert_dataflash_message_field_level_at(
            "XKF2",
            "AZ",
            0.0,
            condition="XKF2.C==1",
        )

        # Add 2m/s/s bias to the second IMU
        self.set_parameters({
            'SIM_ACC2_BIAS_Z': 0.7,
        })

        self.start_subtest("Ensuring second core has bias")
        self.delay_sim_time(30)
        dfreader_tstart = self.assert_dataflash_message_field_level_at(
            "XKF2", "AZ", 0.7,
            condition="XKF2.C==1",
        )

        self.start_subtest("Ensuring earth frame is compensated")
        self.assert_dataflash_message_field_level_at(
            "RATE", "A", 0,
            maintain=1,
            tolerance=2,    # RATE.A is in cm/s/s
            dfreader_start_timestamp=dfreader_tstart,
        )

        # now switch the EKF to only using the second core:
        self.set_parameters({
            'SIM_ACC2_BIAS_Z': 0.0,
            "EK3_IMU_MASK": 0b10,
        })
        self.reboot_sitl()

        self.delay_sim_time(30)
        dfreader_tstart = self.assert_dataflash_message_field_level_at(
            "XKF2", "AZ", 0.0,
            condition="XKF2.C==0",
        )

        # Add 2m/s/s bias to the second IMU
        self.set_parameters({
            'SIM_ACC2_BIAS_Z': 0.7,
        })

        self.start_subtest("Ensuring first core now has bias")
        self.delay_sim_time(30)
        dfreader_tstart = self.assert_dataflash_message_field_level_at(
            "XKF2", "AZ", 0.7,
            condition="XKF2.C==0",
        )

        self.start_subtest("Ensuring earth frame is compensated")
        self.assert_dataflash_message_field_level_at(
            "RATE", "A", 0,
            maintain=1,
            tolerance=2,  # RATE.A is in cm/s/s
            dfreader_start_timestamp=dfreader_tstart,
            verbose=True,
        )

        # revert simulated accel bias and reboot to restore EKF health
        self.context_pop()
        self.reboot_sitl()

    # StabilityPatch - fly south, then hold loiter within 5m
    # position and altitude and reduce 1 motor to 60% efficiency
    def StabilityPatch(self,
                       holdtime=30,
                       maxaltchange=5,
                       maxdistchange=10):
        '''Fly stability patch'''
        self.takeoff(10, mode="LOITER")

        # first south
        self.progress("turn south")
        self.set_rc(4, 1580)
        self.wait_heading(180)
        self.set_rc(4, 1500)

        # fly west 80m
        self.set_rc(2, 1100)
        self.wait_distance(80)
        self.set_rc(2, 1500)

        # wait for copter to slow moving
        self.wait_groundspeed(0, 2)

        m = self.mav.recv_match(type='VFR_HUD', blocking=True)
        start_altitude = m.alt
        start = self.mav.location()
        tstart = self.get_sim_time()
        self.progress("Holding loiter at %u meters for %u seconds" %
                      (start_altitude, holdtime))

        # cut motor 1's to efficiency
        self.progress("Cutting motor 1 to 65% efficiency")
        self.set_parameter("SIM_ENGINE_MUL", 0.65)

        while self.get_sim_time_cached() < tstart + holdtime:
            m = self.mav.recv_match(type='VFR_HUD', blocking=True)
            pos = self.mav.location()
            delta = self.get_distance(start, pos)
            alt_delta = math.fabs(m.alt - start_altitude)
            self.progress("Loiter Dist: %.2fm, alt:%u" % (delta, m.alt))
            if alt_delta > maxaltchange:
                raise NotAchievedException(
                    "Loiter alt shifted %u meters (> limit %u)" %
                    (alt_delta, maxaltchange))
            if delta > maxdistchange:
                raise NotAchievedException(
                    ("Loiter shifted %u meters (> limit of %u)" %
                     (delta, maxdistchange)))

        # restore motor 1 to 100% efficiency
        self.set_parameter("SIM_ENGINE_MUL", 1.0)

        self.progress("Stability patch and Loiter OK for %us" % holdtime)

        self.progress("RTL after stab patch")
        self.do_RTL()

    def debug_arming_issue(self):
        while True:
            self.send_mavlink_arm_command()
            m = self.mav.recv_match(blocking=True, timeout=1)
            if m is None:
                continue
            if m.get_type() in ["STATUSTEXT", "COMMAND_ACK"]:
                print("Got: %s" % str(m))
            if self.mav.motors_armed():
                self.progress("Armed")
                return

    # fly_fence_test - fly east until you hit the horizontal circular fence
    avoid_behave_slide = 0

    def fly_fence_avoid_test_radius_check(self, timeout=180, avoid_behave=avoid_behave_slide):
        using_mode = "LOITER" # must be something which adjusts velocity!
        self.change_mode(using_mode)
        fence_radius = 15
        fence_margin = 3
        self.set_parameters({
            "FENCE_ENABLE": 1, # fence
            "FENCE_TYPE": 2, # circle
            "FENCE_RADIUS": fence_radius,
            "FENCE_MARGIN": fence_margin,
            "AVOID_ENABLE": 1,
            "AVOID_BEHAVE": avoid_behave,
            "RC10_OPTION": 40, # avoid-enable
        })
        self.wait_ready_to_arm()
        self.set_rc(10, 2000)
        home_distance = self.distance_to_home(use_cached_home=True)
        if home_distance > 5:
            raise PreconditionFailedException("Expected to be within 5m of home")
        self.zero_throttle()
        self.arm_vehicle()
        self.set_rc(3, 1700)
        self.wait_altitude(10, 100, relative=True)
        self.set_rc(3, 1500)
        self.set_rc(2, 1400)
        self.wait_distance_to_home(12, 20)
        tstart = self.get_sim_time()
        push_time = 70 # push against barrier for 60 seconds
        failed_max = False
        failed_min = False
        while True:
            if self.get_sim_time() - tstart > push_time:
                self.progress("Push time up")
                break
            # make sure we don't RTL:
            if not self.mode_is(using_mode):
                raise NotAchievedException("Changed mode away from %s" % using_mode)
            distance = self.distance_to_home(use_cached_home=True)
            inner_radius = fence_radius - fence_margin
            want_min = inner_radius - 1 # allow 1m either way
            want_max = inner_radius + 1 # allow 1m either way
            self.progress("Push: distance=%f %f<want<%f" %
                          (distance, want_min, want_max))
            if distance < want_min:
                if failed_min is False:
                    self.progress("Failed min")
                    failed_min = True
            if distance > want_max:
                if failed_max is False:
                    self.progress("Failed max")
                    failed_max = True
        if failed_min and failed_max:
            raise NotAchievedException("Failed both min and max checks.  Clever")
        if failed_min:
            raise NotAchievedException("Failed min")
        if failed_max:
            raise NotAchievedException("Failed max")
        self.set_rc(2, 1500)
        self.do_RTL()

    def HorizontalAvoidFence(self, timeout=180):
        '''Test horizontal Avoidance fence'''
        self.fly_fence_avoid_test_radius_check(avoid_behave=1, timeout=timeout)
        self.fly_fence_avoid_test_radius_check(avoid_behave=0, timeout=timeout)

    # fly_fence_test - fly east until you hit the horizontal circular fence
    def HorizontalFence(self, timeout=180):
        '''Test horizontal fence'''
        # enable fence, disable avoidance
        self.set_parameters({
            "FENCE_ENABLE": 1,
            "AVOID_ENABLE": 0,
        })

        self.change_mode("LOITER")
        self.wait_ready_to_arm()

        # fence requires home to be set:
        m = self.poll_home_position(quiet=False)

        self.start_subtest("ensure we can't arm if outside fence")
        self.load_fence("fence-in-middle-of-nowhere.txt")

        self.delay_sim_time(5) # let fence check run so it loads-from-eeprom
        self.assert_prearm_failure("vehicle outside fence")
        self.progress("Failed to arm outside fence (good!)")
        self.clear_fence()
        self.delay_sim_time(5) # let fence breach clear
        self.drain_mav()
        self.end_subtest("ensure we can't arm if outside fence")

        self.start_subtest("ensure we can't arm with bad radius")
        self.context_push()
        self.set_parameter("FENCE_RADIUS", -1)
        self.assert_prearm_failure("Invalid FENCE_RADIUS value")
        self.context_pop()
        self.progress("Failed to arm with bad radius")
        self.drain_mav()
        self.end_subtest("ensure we can't arm with bad radius")

        self.start_subtest("ensure we can't arm with bad alt")
        self.context_push()
        self.set_parameter("FENCE_ALT_MAX", -1)
        self.assert_prearm_failure("Invalid FENCE_ALT_MAX value")
        self.context_pop()
        self.progress("Failed to arm with bad altitude")
        self.end_subtest("ensure we can't arm with bad radius")

        self.start_subtest("Check breach-fence behaviour")
        self.set_parameter("FENCE_TYPE", 2)
        self.takeoff(10, mode="LOITER")

        # first east
        self.progress("turn east")
        self.set_rc(4, 1580)
        self.wait_heading(160, timeout=60)
        self.set_rc(4, 1500)

        fence_radius = self.get_parameter("FENCE_RADIUS")

        self.progress("flying forward (east) until we hit fence")
        pitching_forward = True
        self.set_rc(2, 1100)

        self.progress("Waiting for fence breach")
        tstart = self.get_sim_time()
        while not self.mode_is("RTL"):
            if self.get_sim_time_cached() - tstart > 30:
                raise NotAchievedException("Did not breach fence")

            m = self.mav.recv_match(type='GLOBAL_POSITION_INT', blocking=True)
            alt = m.relative_alt / 1000.0 # mm -> m
            home_distance = self.distance_to_home(use_cached_home=True)
            self.progress("Alt: %.02f  HomeDistance: %.02f (fence radius=%f)" %
                          (alt, home_distance, fence_radius))

        self.progress("Waiting until we get home and disarm")
        tstart = self.get_sim_time()
        while self.get_sim_time_cached() < tstart + timeout:
            m = self.mav.recv_match(type='GLOBAL_POSITION_INT', blocking=True)
            alt = m.relative_alt / 1000.0 # mm -> m
            home_distance = self.distance_to_home(use_cached_home=True)
            self.progress("Alt: %.02f  HomeDistance: %.02f" %
                          (alt, home_distance))
            # recenter pitch sticks once we're home so we don't fly off again
            if pitching_forward and home_distance < 50:
                pitching_forward = False
                self.set_rc(2, 1475)
                # disable fence
                self.set_parameter("FENCE_ENABLE", 0)
            if (alt <= 1 and home_distance < 10) or (not self.armed() and home_distance < 10):
                # reduce throttle
                self.zero_throttle()
                self.change_mode("LAND")
                self.wait_landed_and_disarmed()
                self.progress("Reached home OK")
                self.zero_throttle()
                return

        # give we're testing RTL, doing one here probably doesn't make sense
        home_distance = self.distance_to_home(use_cached_home=True)
        raise AutoTestTimeoutException(
            "Fence test failed to reach home (%fm distance) - "
            "timed out after %u seconds" % (home_distance, timeout,))

    # MaxAltFence - fly up until you hit the fence ceiling
    def MaxAltFence(self):
        '''Test Max Alt Fence'''
        self.takeoff(10, mode="LOITER")
        """Hold loiter position."""

        # enable fence, disable avoidance
        self.set_parameters({
            "FENCE_ENABLE": 1,
            "AVOID_ENABLE": 0,
            "FENCE_TYPE": 1,
        })

        self.change_alt(10)

        # first east
        self.progress("turning east")
        self.set_rc(4, 1580)
        self.wait_heading(160, timeout=60)
        self.set_rc(4, 1500)

        self.progress("flying east 20m")
        self.set_rc(2, 1100)
        self.wait_distance(20)

        self.progress("flying up")
        self.set_rc_from_map({
            2: 1500,
            3: 1800,
        })

        # wait for fence to trigger
        self.wait_mode('RTL', timeout=120)

        self.wait_rtl_complete()

        self.zero_throttle()

    # MaxAltFence - fly up and make sure fence action does not trigger
    # Also check that the vehicle will not try and descend too fast when trying to backup from a max alt fence due to avoidance
    def MaxAltFenceAvoid(self):
        '''Test Max Alt Fence Avoidance'''
        self.takeoff(10, mode="LOITER")
        """Hold loiter position."""

        # enable fence, only max altitude, defualt is 100m
        # No action, rely on avoidance to prevent the breach
        self.set_parameters({
            "FENCE_ENABLE": 1,
            "FENCE_TYPE": 1,
            "FENCE_ACTION": 0,
        })

        # Try and fly past the fence
        self.set_rc(3, 1920)

        # Avoid should prevent the vehicle flying past the fence, so the altitude wait should timeouts
        try:
            self.wait_altitude(140, 150, timeout=90, relative=True)
            raise NotAchievedException("Avoid should prevent reaching altitude")
        except AutoTestTimeoutException:
            pass
        except Exception as e:
            raise e

        # Check descent is not too fast, allow 10% above the configured backup speed
        max_descent_rate = -self.get_parameter("AVOID_BACKUP_SPD") * 1.1

        def get_climb_rate(mav, m):
            m_type = m.get_type()
            if m_type != 'VFR_HUD':
                return
            if m.climb < max_descent_rate:
                raise NotAchievedException("Decending too fast want %f got %f" % (max_descent_rate, m.climb))

        self.context_push()
        self.install_message_hook_context(get_climb_rate)

        # Reduce fence alt, this will result in a fence breach, but there is no action.
        # Avoid should then backup the vehicle to be under the new fence alt.
        self.set_parameters({
            "FENCE_ALT_MAX": 50,
        })
        self.wait_altitude(40, 50, timeout=90, relative=True)

        self.context_pop()

        self.set_rc(3, 1500)
        self.do_RTL()

    # fly_alt_min_fence_test - fly down until you hit the fence floor
    def MinAltFence(self):
        '''Test Min Alt Fence'''
        self.takeoff(30, mode="LOITER", timeout=60)

        # enable fence, disable avoidance
        self.set_parameters({
            "AVOID_ENABLE": 0,
            "FENCE_TYPE": 8,
            "FENCE_ALT_MIN": 20,
        })

        self.change_alt(30)

        # Activate the floor fence
        # TODO this test should run without requiring this
        self.do_fence_enable()

        # first east
        self.progress("turn east")
        self.set_rc(4, 1580)
        self.wait_heading(160, timeout=60)
        self.set_rc(4, 1500)

        # fly forward (east) at least 20m
        self.set_rc(2, 1100)
        self.wait_distance(20)

        # stop flying forward and start flying down:
        self.set_rc_from_map({
            2: 1500,
            3: 1200,
        })

        # wait for fence to trigger
        self.wait_mode('RTL', timeout=120)

        self.wait_rtl_complete()

        # Disable the fence using mavlink command to ensure cleaned up SITL state
        self.do_fence_disable()

        self.zero_throttle()

    def FenceFloorEnabledLanding(self):
        """Ensures we can initiate and complete an RTL while the fence is
        enabled.
        """
        fence_bit = mavutil.mavlink.MAV_SYS_STATUS_GEOFENCE

        self.progress("Test Landing while fence floor enabled")
        self.set_parameters({
            "AVOID_ENABLE": 0,
            "FENCE_TYPE": 15,
            "FENCE_ALT_MIN": 10,
            "FENCE_ALT_MAX": 20,
        })

        self.change_mode("GUIDED")
        self.wait_ready_to_arm()
        self.arm_vehicle()
        self.user_takeoff(alt_min=15)

        # Check fence is enabled
        self.do_fence_enable()
        self.assert_fence_enabled()

        # Change to RC controlled mode
        self.change_mode('LOITER')

        self.set_rc(3, 1800)

        self.wait_mode('RTL', timeout=120)
        self.wait_landed_and_disarmed()
        self.assert_fence_enabled()

        # Assert fence is not healthy
        self.assert_sensor_state(fence_bit, healthy=False)

        # Disable the fence using mavlink command to ensure cleaned up SITL state
        self.do_fence_disable()
        self.assert_fence_disabled()

    def GPSGlitchLoiter(self, timeout=30, max_distance=20):
        """fly_gps_glitch_loiter_test. Fly south east in loiter and test
        reaction to gps glitch."""
        self.takeoff(10, mode="LOITER")

        # turn on simulator display of gps and actual position
        if self.use_map:
            self.show_gps_and_sim_positions(True)

        # set-up gps glitch array
        glitch_lat = [0.0002996,
                      0.0006958,
                      0.0009431,
                      0.0009991,
                      0.0009444,
                      0.0007716,
                      0.0006221]
        glitch_lon = [0.0000717,
                      0.0000912,
                      0.0002761,
                      0.0002626,
                      0.0002807,
                      0.0002049,
                      0.0001304]
        glitch_num = len(glitch_lat)
        self.progress("GPS Glitches:")
        for i in range(1, glitch_num):
            self.progress("glitch %d %.7f %.7f" %
                          (i, glitch_lat[i], glitch_lon[i]))

        # turn south east
        self.progress("turn south east")
        self.set_rc(4, 1580)
        try:
            self.wait_heading(150)
            self.set_rc(4, 1500)
            # fly forward (south east) at least 60m
            self.set_rc(2, 1100)
            self.wait_distance(60)
            self.set_rc(2, 1500)
            # wait for copter to slow down
        except Exception as e:
            if self.use_map:
                self.show_gps_and_sim_positions(False)
            raise e

        # record time and position
        tstart = self.get_sim_time()
        tnow = tstart
        start_pos = self.sim_location()

        # initialise current glitch
        glitch_current = 0
        self.progress("Apply first glitch")
        self.set_parameters({
            "SIM_GPS_GLITCH_X": glitch_lat[glitch_current],
            "SIM_GPS_GLITCH_Y": glitch_lon[glitch_current],
        })

        # record position for 30 seconds
        while tnow < tstart + timeout:
            tnow = self.get_sim_time_cached()
            desired_glitch_num = int((tnow - tstart) * 2.2)
            if desired_glitch_num > glitch_current and glitch_current != -1:
                glitch_current = desired_glitch_num
                # turn off glitching if we've reached the end of glitch list
                if glitch_current >= glitch_num:
                    glitch_current = -1
                    self.progress("Completed Glitches")
                    self.set_parameters({
                        "SIM_GPS_GLITCH_X": 0,
                        "SIM_GPS_GLITCH_Y": 0,
                    })
                else:
                    self.progress("Applying glitch %u" % glitch_current)
                    # move onto the next glitch
                    self.set_parameters({
                        "SIM_GPS_GLITCH_X": glitch_lat[glitch_current],
                        "SIM_GPS_GLITCH_Y": glitch_lon[glitch_current],
                    })

            # start displaying distance moved after all glitches applied
            if glitch_current == -1:
                m = self.mav.recv_match(type='GLOBAL_POSITION_INT',
                                        blocking=True)
                alt = m.alt/1000.0 # mm -> m
                curr_pos = self.sim_location()
                moved_distance = self.get_distance(curr_pos, start_pos)
                self.progress("Alt: %.02f  Moved: %.0f" %
                              (alt, moved_distance))
                if moved_distance > max_distance:
                    raise NotAchievedException(
                        "Moved over %u meters, Failed!" % max_distance)
            else:
                self.drain_mav()

        # disable gps glitch
        if glitch_current != -1:
            self.set_parameters({
                "SIM_GPS_GLITCH_X": 0,
                "SIM_GPS_GLITCH_Y": 0,
            })
        if self.use_map:
            self.show_gps_and_sim_positions(False)

        self.progress("GPS glitch test passed!"
                      "  stayed within %u meters for %u seconds" %
                      (max_distance, timeout))
        self.do_RTL()
        # re-arming is problematic because the GPS is glitching!
        self.reboot_sitl()

    def GPSGlitchLoiter2(self):
        """test vehicle handles GPS glitch (aka EKF Reset) without twitching"""
        self.context_push()
        self.takeoff(10, mode="LOITER")

        # wait for vehicle to level
        self.wait_attitude(desroll=0, despitch=0, timeout=10, tolerance=1)

        # apply glitch
        self.set_parameter("SIM_GPS_GLITCH_X", 0.001)

        # check lean angles remain stable for 20 seconds
        tstart = self.get_sim_time()
        while self.get_sim_time_cached() - tstart < 20:
            m = self.mav.recv_match(type='ATTITUDE', blocking=True)
            roll_deg = math.degrees(m.roll)
            pitch_deg = math.degrees(m.pitch)
            self.progress("checking att: roll=%f pitch=%f " % (roll_deg, pitch_deg))
            if abs(roll_deg) > 2 or abs(pitch_deg) > 2:
                raise NotAchievedException("fly_gps_glitch_loiter_test2 failed, roll or pitch moved during GPS glitch")

        # RTL, remove glitch and reboot sitl
        self.do_RTL()
        self.context_pop()
        self.reboot_sitl()

    def GPSGlitchAuto(self, timeout=180):
        '''fly mission and test reaction to gps glitch'''
        # set-up gps glitch array
        glitch_lat = [0.0002996,
                      0.0006958,
                      0.0009431,
                      0.0009991,
                      0.0009444,
                      0.0007716,
                      0.0006221]
        glitch_lon = [0.0000717,
                      0.0000912,
                      0.0002761,
                      0.0002626,
                      0.0002807,
                      0.0002049,
                      0.0001304]
        glitch_num = len(glitch_lat)
        self.progress("GPS Glitches:")
        for i in range(1, glitch_num):
            self.progress("glitch %d %.7f %.7f" %
                          (i, glitch_lat[i], glitch_lon[i]))

        # Fly mission #1
        self.progress("# Load copter_glitch_mission")
        # load the waypoint count
        num_wp = self.load_mission("copter_glitch_mission.txt", strict=False)
        if not num_wp:
            raise NotAchievedException("load copter_glitch_mission failed")

        # turn on simulator display of gps and actual position
        if self.use_map:
            self.show_gps_and_sim_positions(True)

        self.progress("test: Fly a mission from 1 to %u" % num_wp)
        self.set_current_waypoint(1)

        self.change_mode("STABILIZE")
        self.wait_ready_to_arm()
        self.zero_throttle()
        self.arm_vehicle()

        # switch into AUTO mode and raise throttle
        self.change_mode('AUTO')
        self.set_rc(3, 1500)

        # wait until 100m from home
        try:
            self.wait_distance(100, 5, 90)
        except Exception as e:
            if self.use_map:
                self.show_gps_and_sim_positions(False)
            raise e

        # record time and position
        tstart = self.get_sim_time()

        # initialise current glitch
        glitch_current = 0
        self.progress("Apply first glitch")
        self.set_parameters({
            "SIM_GPS_GLITCH_X": glitch_lat[glitch_current],
            "SIM_GPS_GLITCH_Y": glitch_lon[glitch_current],
        })

        # record position for 30 seconds
        while glitch_current < glitch_num:
            tnow = self.get_sim_time()
            desired_glitch_num = int((tnow - tstart) * 2.2)
            if desired_glitch_num > glitch_current and glitch_current != -1:
                glitch_current = desired_glitch_num
                # apply next glitch
                if glitch_current < glitch_num:
                    self.progress("Applying glitch %u" % glitch_current)
                    self.set_parameters({
                        "SIM_GPS_GLITCH_X": glitch_lat[glitch_current],
                        "SIM_GPS_GLITCH_Y": glitch_lon[glitch_current],
                    })

        # turn off glitching
        self.progress("Completed Glitches")
        self.set_parameters({
            "SIM_GPS_GLITCH_X": 0,
            "SIM_GPS_GLITCH_Y": 0,
        })

        # continue with the mission
        self.wait_waypoint(0, num_wp-1, timeout=500)

        # wait for arrival back home
        self.wait_distance_to_home(0, 10, timeout=timeout)

        # turn off simulator display of gps and actual position
        if self.use_map:
            self.show_gps_and_sim_positions(False)

        self.progress("GPS Glitch test Auto completed: passed!")
        self.wait_disarmed()
        # re-arming is problematic because the GPS is glitching!
        self.reboot_sitl()

    #   fly_simple - assumes the simple bearing is initialised to be
    #   directly north flies a box with 100m west, 15 seconds north,
    #   50 seconds east, 15 seconds south
    def SimpleMode(self, side=50):
        '''Fly in SIMPLE mode'''
        self.takeoff(10, mode="LOITER")

        # set SIMPLE mode for all flight modes
        self.set_parameter("SIMPLE", 63)

        # switch to stabilize mode
        self.change_mode('STABILIZE')
        self.set_rc(3, 1545)

        # fly south 50m
        self.progress("# Flying south %u meters" % side)
        self.set_rc(1, 1300)
        self.wait_distance(side, 5, 60)
        self.set_rc(1, 1500)

        # fly west 8 seconds
        self.progress("# Flying west for 8 seconds")
        self.set_rc(2, 1300)
        tstart = self.get_sim_time()
        while self.get_sim_time_cached() < (tstart + 8):
            self.mav.recv_match(type='VFR_HUD', blocking=True)
        self.set_rc(2, 1500)

        # fly north 25 meters
        self.progress("# Flying north %u meters" % (side/2.0))
        self.set_rc(1, 1700)
        self.wait_distance(side/2, 5, 60)
        self.set_rc(1, 1500)

        # fly east 8 seconds
        self.progress("# Flying east for 8 seconds")
        self.set_rc(2, 1700)
        tstart = self.get_sim_time()
        while self.get_sim_time_cached() < (tstart + 8):
            self.mav.recv_match(type='VFR_HUD', blocking=True)
        self.set_rc(2, 1500)

        # hover in place
        self.hover()

        self.do_RTL(timeout=500)

    # fly_super_simple - flies a circle around home for 45 seconds
    def SuperSimpleCircle(self, timeout=45):
        '''Fly a circle in SUPER SIMPLE mode'''
        self.takeoff(10, mode="LOITER")

        # fly forward 20m
        self.progress("# Flying forward 20 meters")
        self.set_rc(2, 1300)
        self.wait_distance(20, 5, 60)
        self.set_rc(2, 1500)

        # set SUPER SIMPLE mode for all flight modes
        self.set_parameter("SUPER_SIMPLE", 63)

        # switch to stabilize mode
        self.change_mode("ALT_HOLD")
        self.set_rc(3, 1500)

        # start copter yawing slowly
        self.set_rc(4, 1550)

        # roll left for timeout seconds
        self.progress("# rolling left from pilot's POV for %u seconds"
                      % timeout)
        self.set_rc(1, 1300)
        tstart = self.get_sim_time()
        while self.get_sim_time_cached() < (tstart + timeout):
            self.mav.recv_match(type='VFR_HUD', blocking=True)

        # stop rolling and yawing
        self.set_rc(1, 1500)
        self.set_rc(4, 1500)

        # restore simple mode parameters to default
        self.set_parameter("SUPER_SIMPLE", 0)

        # hover in place
        self.hover()

        self.do_RTL()

    # fly_circle - flies a circle with 20m radius
    def ModeCircle(self, holdtime=36):
        '''Fly CIRCLE mode'''
        # the following should not be required.  But there appears to
        # be a physics failure in the simulation which is causing CI
        # to fall over a lot.  -pb 202007021209
        self.reboot_sitl()

        self.takeoff(10, mode="LOITER")

        # face west
        self.progress("turn west")
        self.set_rc(4, 1580)
        self.wait_heading(270)
        self.set_rc(4, 1500)

        # set CIRCLE radius
        self.set_parameter("CIRCLE_RADIUS", 3000)

        # fly forward (east) at least 100m
        self.set_rc(2, 1100)
        self.wait_distance(100)
        # return pitch stick back to middle
        self.set_rc(2, 1500)

        # set CIRCLE mode
        self.change_mode('CIRCLE')

        # wait
        m = self.mav.recv_match(type='VFR_HUD', blocking=True)
        start_altitude = m.alt
        tstart = self.get_sim_time()
        self.progress("Circle at %u meters for %u seconds" %
                      (start_altitude, holdtime))
        while self.get_sim_time_cached() < tstart + holdtime:
            m = self.mav.recv_match(type='VFR_HUD', blocking=True)
            self.progress("heading %d" % m.heading)

        self.progress("CIRCLE OK for %u seconds" % holdtime)

        self.do_RTL()

    def MagFail(self):
        '''test failover of compass in EKF'''
        # we want both EK2 and EK3
        self.set_parameters({
            "EK2_ENABLE": 1,
            "EK3_ENABLE": 1,
        })

        self.takeoff(10, mode="LOITER")

        self.change_mode('CIRCLE')

        self.delay_sim_time(20)

        self.context_collect("STATUSTEXT")

        self.progress("Failing first compass")
        self.set_parameter("SIM_MAG1_FAIL", 1)

        # we want for the message twice, one for EK2 and again for EK3
        self.wait_statustext("EKF2 IMU0 switching to compass 1", check_context=True)
        self.wait_statustext("EKF3 IMU0 switching to compass 1", check_context=True)
        self.progress("compass switch 1 OK")

        self.delay_sim_time(2)

        self.context_clear_collection("STATUSTEXT")

        self.progress("Failing 2nd compass")
        self.set_parameter("SIM_MAG2_FAIL", 1)

        self.wait_statustext("EKF2 IMU0 switching to compass 2", check_context=True)
        self.wait_statustext("EKF3 IMU0 switching to compass 2", check_context=True)

        self.progress("compass switch 2 OK")

        self.delay_sim_time(2)

        self.context_clear_collection("STATUSTEXT")

        self.progress("Failing 3rd compass")
        self.set_parameter("SIM_MAG3_FAIL", 1)
        self.delay_sim_time(2)
        self.set_parameter("SIM_MAG1_FAIL", 0)

        self.wait_statustext("EKF2 IMU0 switching to compass 0", check_context=True)
        self.wait_statustext("EKF3 IMU0 switching to compass 0", check_context=True)
        self.progress("compass switch 0 OK")

        self.do_RTL()

    def ModeFlip(self):
        '''Fly Flip Mode'''
        ex = None
        try:
            self.set_message_rate_hz(mavutil.mavlink.MAVLINK_MSG_ID_ATTITUDE, 100)

            self.takeoff(20)
            self.hover()
            old_speedup = self.get_parameter("SIM_SPEEDUP")
            self.set_parameter('SIM_SPEEDUP', 1)
            self.progress("Flipping in roll")
            self.set_rc(1, 1700)
            self.send_cmd_do_set_mode('FLIP') # don't wait for success
            self.wait_attitude(despitch=0, desroll=45, tolerance=30)
            self.wait_attitude(despitch=0, desroll=90, tolerance=30)
            self.wait_attitude(despitch=0, desroll=-45, tolerance=30)
            self.progress("Waiting for level")
            self.set_rc(1, 1500) # can't change quickly enough!
            self.wait_attitude(despitch=0, desroll=0, tolerance=5)

            self.progress("Regaining altitude")
            self.change_mode('ALT_HOLD')
            self.wait_altitude(19, 60, relative=True)

            self.progress("Flipping in pitch")
            self.set_rc(2, 1700)
            self.send_cmd_do_set_mode('FLIP') # don't wait for success
            self.wait_attitude(despitch=45, desroll=0, tolerance=30)
            # can't check roll here as it flips from 0 to -180..
            self.wait_attitude(despitch=90, tolerance=30)
            self.wait_attitude(despitch=-45, tolerance=30)
            self.progress("Waiting for level")
            self.set_rc(2, 1500) # can't change quickly enough!
            self.wait_attitude(despitch=0, desroll=0, tolerance=5)
            self.set_parameter('SIM_SPEEDUP', old_speedup)
            self.do_RTL()
        except Exception as e:
            self.print_exception_caught(e)
            ex = e
        self.set_message_rate_hz(mavutil.mavlink.MAVLINK_MSG_ID_ATTITUDE, 0)
        if ex is not None:
            raise ex

    def configure_EKFs_to_use_optical_flow_instead_of_GPS(self):
        '''configure EKF to use optical flow instead of GPS'''
        ahrs_ekf_type = self.get_parameter("AHRS_EKF_TYPE")
        if ahrs_ekf_type == 2:
            self.set_parameter("EK2_GPS_TYPE", 3)
        if ahrs_ekf_type == 3:
            self.set_parameters({
                "EK3_SRC1_POSXY": 0,
                "EK3_SRC1_VELXY": 5,
                "EK3_SRC1_VELZ": 0,
            })

    def OpticalFlowLocation(self):
        '''test optical flow doesn't supply location'''

        self.context_push()

        self.assert_sensor_state(mavutil.mavlink.MAV_SYS_STATUS_SENSOR_OPTICAL_FLOW, False, False, False, verbose=True)

        self.start_subtest("Make sure no crash if no rangefinder")
        self.set_parameter("SIM_FLOW_ENABLE", 1)
        self.set_parameter("FLOW_TYPE", 10)

        self.configure_EKFs_to_use_optical_flow_instead_of_GPS()

        self.reboot_sitl()

        self.wait_sensor_state(mavutil.mavlink.MAV_SYS_STATUS_SENSOR_OPTICAL_FLOW, True, True, True, verbose=True)

        self.change_mode('LOITER')
        self.delay_sim_time(5)
        self.wait_statustext("Need Position Estimate", timeout=300)

        self.context_pop()

        self.reboot_sitl()

    def OpticalFlow(self):
        '''test OpticalFlow in flight'''
        self.start_subtest("Make sure no crash if no rangefinder")

        self.context_push()

        self.set_parameter("SIM_FLOW_ENABLE", 1)
        self.set_parameter("FLOW_TYPE", 10)

        self.set_analog_rangefinder_parameters()

        self.reboot_sitl()

        self.change_mode('LOITER')

        # ensure OPTICAL_FLOW message is reasonable:
        global flow_rate_rads
        global rangefinder_distance
        global gps_speed
        global last_debug_time
        flow_rate_rads = 0
        rangefinder_distance = 0
        gps_speed = 0
        last_debug_time = 0

        def check_optical_flow(mav, m):
            global flow_rate_rads
            global rangefinder_distance
            global gps_speed
            global last_debug_time
            m_type = m.get_type()
            if m_type == "OPTICAL_FLOW":
                flow_rate_rads = math.sqrt(m.flow_comp_m_x**2+m.flow_comp_m_y**2)
            elif m_type == "RANGEFINDER":
                rangefinder_distance = m.distance
            elif m_type == "GPS_RAW_INT":
                gps_speed = m.vel/100.0  # cm/s -> m/s
            of_speed = flow_rate_rads * rangefinder_distance
            if abs(of_speed - gps_speed) > 3:
                raise NotAchievedException("gps=%f vs of=%f mismatch" %
                                           (gps_speed, of_speed))

            now = self.get_sim_time_cached()
            if now - last_debug_time > 5:
                last_debug_time = now
                self.progress("gps=%f of=%f" % (gps_speed, of_speed))

        self.install_message_hook_context(check_optical_flow)

        self.fly_generic_mission("CMAC-copter-navtest.txt")

        self.context_pop()

        self.reboot_sitl()

    def OpticalFlowLimits(self):
        '''test EKF navigation limiting'''
        ex = None
        self.context_push()
        try:

            self.set_parameter("SIM_FLOW_ENABLE", 1)
            self.set_parameter("FLOW_TYPE", 10)

            self.configure_EKFs_to_use_optical_flow_instead_of_GPS()

            self.set_analog_rangefinder_parameters()

            self.set_parameter("SIM_GPS_DISABLE", 1)
            self.set_parameter("SIM_TERRAIN", 0)

            self.reboot_sitl()

            # we can't takeoff in loiter as we need flow healthy
            self.takeoff(alt_min=5, mode='ALT_HOLD', require_absolute=False, takeoff_throttle=1800)
            self.change_mode('LOITER')

            # speed should be limited to <10m/s
            self.set_rc(2, 1000)

            tstart = self.get_sim_time()
            timeout = 60
            started_climb = False
            while self.get_sim_time_cached() - tstart < timeout:
                m = self.mav.recv_match(type='GLOBAL_POSITION_INT', blocking=True)
                spd = math.sqrt(m.vx**2 + m.vy**2) * 0.01
                alt = m.relative_alt*0.001

                # calculate max speed from altitude above the ground
                margin = 2.0
                max_speed = alt * 1.5 + margin
                self.progress("%0.1f: Low Speed: %f (want <= %u) alt=%.1f" %
                              (self.get_sim_time_cached() - tstart,
                               spd,
                               max_speed, alt))
                if spd > max_speed:
                    raise NotAchievedException(("Speed should be limited by"
                                                "EKF optical flow limits"))

                # after 30 seconds start climbing
                if not started_climb and self.get_sim_time_cached() - tstart > 30:
                    started_climb = True
                    self.set_rc(3, 1900)
                    self.progress("Moving higher")

                # check altitude is not climbing above 35m
                if alt > 35:
                    raise NotAchievedException("Alt should be limited by EKF optical flow limits")

        except Exception as e:
            self.print_exception_caught(e)
            ex = e

        self.set_rc(2, 1500)
        self.context_pop()
        self.reboot_sitl(force=True)

        if ex is not None:
            raise ex

    def OpticalFlowCalibration(self):
        '''test optical flow calibration'''
        ex = None
        self.context_push()
        try:

            self.set_parameter("SIM_FLOW_ENABLE", 1)
            self.set_parameter("FLOW_TYPE", 10)
            self.set_analog_rangefinder_parameters()

            # RC9 starts/stops calibration
            self.set_parameter("RC9_OPTION", 158)

            # initialise flow scaling parameters to incorrect values
            self.set_parameter("FLOW_FXSCALER", -200)
            self.set_parameter("FLOW_FYSCALER", 200)

            self.reboot_sitl()

            # ensure calibration is off
            self.set_rc(9, 1000)

            # takeoff to 10m in loiter
            self.takeoff(10, mode="LOITER", require_absolute=True, timeout=720)

            # start calibration
            self.set_rc(9, 2000)

            tstart = self.get_sim_time()
            timeout = 90
            veh_dir_tstart = self.get_sim_time()
            veh_dir = 0
            while self.get_sim_time_cached() - tstart < timeout:
                # roll and pitch vehicle until samples collected
                # change direction of movement every 2 seconds
                if self.get_sim_time_cached() - veh_dir_tstart > 2:
                    veh_dir_tstart = self.get_sim_time()
                    veh_dir = veh_dir + 1
                    if veh_dir > 3:
                        veh_dir = 0
                if veh_dir == 0:
                    # move right
                    self.set_rc(1, 1800)
                    self.set_rc(2, 1500)
                if veh_dir == 1:
                    # move left
                    self.set_rc(1, 1200)
                    self.set_rc(2, 1500)
                if veh_dir == 2:
                    # move forward
                    self.set_rc(1, 1500)
                    self.set_rc(2, 1200)
                if veh_dir == 3:
                    # move back
                    self.set_rc(1, 1500)
                    self.set_rc(2, 1800)

            # return sticks to center
            self.set_rc(1, 1500)
            self.set_rc(2, 1500)

            # stop calibration (not actually necessary)
            self.set_rc(9, 1000)

            # check scaling parameters have been restored to values near zero
            flow_scalar_x = self.get_parameter("FLOW_FXSCALER")
            flow_scalar_y = self.get_parameter("FLOW_FYSCALER")
            if ((flow_scalar_x > 30) or (flow_scalar_x < -30)):
                raise NotAchievedException("FlowCal failed to set FLOW_FXSCALER correctly")
            if ((flow_scalar_y > 30) or (flow_scalar_y < -30)):
                raise NotAchievedException("FlowCal failed to set FLOW_FYSCALER correctly")

        except Exception as e:
            self.print_exception_caught(e)
            ex = e

        self.context_pop()
        self.disarm_vehicle(force=True)
        self.reboot_sitl()

        if ex is not None:
            raise ex

    def AutoTune(self):
        """Test autotune mode"""

        rlld = self.get_parameter("ATC_RAT_RLL_D")
        rlli = self.get_parameter("ATC_RAT_RLL_I")
        rllp = self.get_parameter("ATC_RAT_RLL_P")
        self.set_parameter("ATC_RAT_RLL_SMAX", 1)
        self.takeoff(10)

        # hold position in loiter
        self.change_mode('AUTOTUNE')

        tstart = self.get_sim_time()
        sim_time_expected = 5000
        deadline = tstart + sim_time_expected
        while self.get_sim_time_cached() < deadline:
            now = self.get_sim_time_cached()
            m = self.mav.recv_match(type='STATUSTEXT',
                                    blocking=True,
                                    timeout=1)
            if m is None:
                continue
            self.progress("STATUSTEXT (%u<%u): %s" % (now, deadline, m.text))
            if "AutoTune: Success" in m.text:
                self.progress("AUTOTUNE OK (%u seconds)" % (now - tstart))
                # near enough for now:
                self.change_mode('LAND')
                self.wait_landed_and_disarmed()
                # check the original gains have been re-instated
                if (rlld != self.get_parameter("ATC_RAT_RLL_D") or
                        rlli != self.get_parameter("ATC_RAT_RLL_I") or
                        rllp != self.get_parameter("ATC_RAT_RLL_P")):
                    raise NotAchievedException("AUTOTUNE gains still present")
                return

        raise NotAchievedException("AUTOTUNE failed (%u seconds)" %
                                   (self.get_sim_time() - tstart))

    def AutoTuneYawD(self):
        """Test autotune mode"""

        rlld = self.get_parameter("ATC_RAT_RLL_D")
        rlli = self.get_parameter("ATC_RAT_RLL_I")
        rllp = self.get_parameter("ATC_RAT_RLL_P")
        self.set_parameter("ATC_RAT_RLL_SMAX", 1)
        self.set_parameter("AUTOTUNE_AXES", 15)
        self.takeoff(10)

        # hold position in loiter
        self.change_mode('AUTOTUNE')

        tstart = self.get_sim_time()
        sim_time_expected = 5000
        deadline = tstart + sim_time_expected
        while self.get_sim_time_cached() < deadline:
            now = self.get_sim_time_cached()
            m = self.mav.recv_match(type='STATUSTEXT',
                                    blocking=True,
                                    timeout=1)
            if m is None:
                continue
            self.progress("STATUSTEXT (%u<%u): %s" % (now, deadline, m.text))
            if "AutoTune: Success" in m.text:
                self.progress("AUTOTUNE OK (%u seconds)" % (now - tstart))
                # near enough for now:
                self.change_mode('LAND')
                self.wait_landed_and_disarmed()
                # check the original gains have been re-instated
                if (rlld != self.get_parameter("ATC_RAT_RLL_D") or
                        rlli != self.get_parameter("ATC_RAT_RLL_I") or
                        rllp != self.get_parameter("ATC_RAT_RLL_P")):
                    raise NotAchievedException("AUTOTUNE gains still present")
                return

        raise NotAchievedException("AUTOTUNE failed (%u seconds)" %
                                   (self.get_sim_time() - tstart))

    def AutoTuneSwitch(self):
        """Test autotune on a switch with gains being saved"""

        # autotune changes a set of parameters on the vehicle which
        # are not in our context.  That changes the flight
        # characterstics, which we can't afford between runs.  So
        # completely reset the simulated vehicle after the run is
        # complete by "customising" the commandline here:
        self.customise_SITL_commandline([])

        self.set_parameters({
            "RC8_OPTION": 17,
            "ATC_RAT_RLL_FLTT": 20,
        })
        rlld = self.get_parameter("ATC_RAT_RLL_D")
        rlli = self.get_parameter("ATC_RAT_RLL_I")
        rllp = self.get_parameter("ATC_RAT_RLL_P")
        rllt = self.get_parameter("ATC_RAT_RLL_FLTT")
        self.progress("AUTOTUNE pre-gains are P:%f I:%f D:%f" %
                      (self.get_parameter("ATC_RAT_RLL_P"),
                       self.get_parameter("ATC_RAT_RLL_I"),
                       self.get_parameter("ATC_RAT_RLL_D")))
        self.takeoff(10, mode='LOITER')

        # hold position in loiter and run autotune
        self.set_rc(8, 1850)
        self.wait_mode('AUTOTUNE')

        tstart = self.get_sim_time()
        sim_time_expected = 5000
        deadline = tstart + sim_time_expected
        while self.get_sim_time_cached() < deadline:
            now = self.get_sim_time_cached()
            m = self.mav.recv_match(type='STATUSTEXT',
                                    blocking=True,
                                    timeout=1)
            if m is None:
                continue
            self.progress("STATUSTEXT (%u<%u): %s" % (now, deadline, m.text))
            if "AutoTune: Success" in m.text:
                self.progress("AUTOTUNE OK (%u seconds)" % (now - tstart))
                # Check original gains are re-instated
                self.set_rc(8, 1100)
                self.delay_sim_time(1)
                self.progress("AUTOTUNE original gains are P:%f I:%f D:%f" %
                              (self.get_parameter("ATC_RAT_RLL_P"), self.get_parameter("ATC_RAT_RLL_I"),
                               self.get_parameter("ATC_RAT_RLL_D")))
                if (rlld != self.get_parameter("ATC_RAT_RLL_D") or
                        rlli != self.get_parameter("ATC_RAT_RLL_I") or
                        rllp != self.get_parameter("ATC_RAT_RLL_P")):
                    raise NotAchievedException("AUTOTUNE gains still present")
                # Use autotuned gains
                self.set_rc(8, 1850)
                self.delay_sim_time(1)
                self.progress("AUTOTUNE testing gains are P:%f I:%f D:%f" %
                              (self.get_parameter("ATC_RAT_RLL_P"), self.get_parameter("ATC_RAT_RLL_I"),
                               self.get_parameter("ATC_RAT_RLL_D")))
                if (rlld == self.get_parameter("ATC_RAT_RLL_D") or
                        rlli == self.get_parameter("ATC_RAT_RLL_I") or
                        rllp == self.get_parameter("ATC_RAT_RLL_P")):
                    raise NotAchievedException("AUTOTUNE gains not present in pilot testing")
                # land without changing mode
                self.set_rc(3, 1000)
                self.wait_altitude(-1, 5, relative=True)
                self.wait_disarmed()
                # Check gains are still there after disarm
                if (rlld == self.get_parameter("ATC_RAT_RLL_D") or
                        rlli == self.get_parameter("ATC_RAT_RLL_I") or
                        rllp == self.get_parameter("ATC_RAT_RLL_P")):
                    raise NotAchievedException("AUTOTUNE gains not present on disarm")

                self.reboot_sitl()
                # Check gains are still there after reboot
                if (rlld == self.get_parameter("ATC_RAT_RLL_D") or
                        rlli == self.get_parameter("ATC_RAT_RLL_I") or
                        rllp == self.get_parameter("ATC_RAT_RLL_P")):
                    raise NotAchievedException("AUTOTUNE gains not present on reboot")
                # Check FLTT is unchanged
                if rllt != self.get_parameter("ATC_RAT_RLL_FLTT"):
                    raise NotAchievedException("AUTOTUNE FLTT was modified")
                return

        raise NotAchievedException("AUTOTUNE failed (%u seconds)" %
                                   (self.get_sim_time() - tstart))

    def EK3_RNG_USE_HGT(self):
        '''basic tests for using rangefinder when speed and height below thresholds'''
        # this takes advantage of some code in send_status_report
        # which only reports terrain variance when using switch-height
        # and using the rangefinder
        self.context_push()

        self.set_analog_rangefinder_parameters()
        # set use-height to 20m (the parameter is a percentage of max range)
        self.set_parameters({
            'EK3_RNG_USE_HGT': 200000 / self.get_parameter('RNGFND1_MAX_CM'),
        })
        self.reboot_sitl()

        # add a listener that verifies rangefinder innovations look good
        global alt
        alt = None

        def verify_innov(mav, m):
            global alt
            if m.get_type() == 'GLOBAL_POSITION_INT':
                alt = m.relative_alt * 0.001  # mm -> m
                return
            if m.get_type() != 'EKF_STATUS_REPORT':
                return
            if alt is None:
                return
            if alt > 1 and alt < 8:  # 8 is very low, but it takes a long time to start to use the rangefinder again
                zero_variance_wanted = False
            elif alt > 20:
                zero_variance_wanted = True
            else:
                return
            variance = m.terrain_alt_variance
            if zero_variance_wanted and variance > 0.00001:
                raise NotAchievedException("Wanted zero variance at height %f, got %f" % (alt, variance))
            elif not zero_variance_wanted and variance == 0:
                raise NotAchievedException("Wanted non-zero variance at alt=%f, got zero" % alt)

        self.install_message_hook_context(verify_innov)

        self.takeoff(50, mode='GUIDED')
        current_alt = self.mav.location().alt
        target_position = mavutil.location(
            -35.362938,
            149.165185,
            current_alt,
            0
        )

        self.fly_guided_move_to(target_position, timeout=300)

        self.change_mode('LAND')
        self.wait_disarmed()

        self.context_pop()

        self.reboot_sitl()

    def TerrainDBPreArm(self):
        '''test that pre-arm checks are working corrctly for terrain database'''
        self.context_push()

        self.progress("# Load msission with terrain alt")
        # load the waypoint
        num_wp = self.load_mission("terrain_wp.txt", strict=False)
        if not num_wp:
            raise NotAchievedException("load terrain_wp failed")

        self.set_analog_rangefinder_parameters()
        self.set_parameters({
            "WPNAV_RFND_USE": 1,
            "TERRAIN_ENABLE": 1,
        })
        self.reboot_sitl()
        self.wait_ready_to_arm()

        # make sure we can still arm with valid rangefinder and terrain db disabled
        self.set_parameter("TERRAIN_ENABLE", 0)
        self.wait_ready_to_arm()
        self.progress("# Vehicle armed with terrain db disabled")

        # make sure we can't arm with terrain db enabled and no rangefinder in us
        self.set_parameter("WPNAV_RFND_USE", 0)
        self.assert_prearm_failure("terrain disabled")

        self.context_pop()

        self.reboot_sitl()

    def CopterMission(self):
        '''fly mission which tests a significant number of commands'''
        # Fly mission #1
        self.progress("# Load copter_mission")
        # load the waypoint count
        num_wp = self.load_mission("copter_mission.txt", strict=False)
        if not num_wp:
            raise NotAchievedException("load copter_mission failed")

        self.fly_loaded_mission(num_wp)

        self.progress("Auto mission completed: passed!")

    def fly_loaded_mission(self, num_wp):
        '''fly mission loaded on vehicle.  FIXME: get num_wp from vehicle'''
        self.progress("test: Fly a mission from 1 to %u" % num_wp)
        self.set_current_waypoint(1)

        self.change_mode("LOITER")
        self.wait_ready_to_arm()
        self.arm_vehicle()

        # switch into AUTO mode and raise throttle
        self.change_mode("AUTO")
        self.set_rc(3, 1500)

        # fly the mission
        self.wait_waypoint(0, num_wp-1, timeout=500)

        # set throttle to minimum
        self.zero_throttle()

        # wait for disarm
        self.wait_disarmed()
        self.progress("MOTORS DISARMED OK")

    def CANGPSCopterMission(self):
        '''fly mission which tests normal operation alongside CAN GPS'''
        self.set_parameters({
            "CAN_P1_DRIVER": 1,
            "GPS_TYPE": 9,
            "GPS_TYPE2": 9,
            # disable simulated GPS, so only via DroneCAN
            "SIM_GPS_DISABLE": 1,
            "SIM_GPS2_DISABLE": 1,
            # this ensures we use DroneCAN baro and compass
            "SIM_BARO_COUNT" : 0,
            "SIM_MAG1_DEVID" : 0,
            "SIM_MAG2_DEVID" : 0,
            "SIM_MAG3_DEVID" : 0,
            "COMPASS_USE2"   : 0,
            "COMPASS_USE3"   : 0,
            # use DroneCAN rangefinder
            "RNGFND1_TYPE" : 24,
            "RNGFND1_MAX_CM" : 11000,
            # use DroneCAN battery monitoring, and enforce with a arming voltage
            "BATT_MONITOR" : 8,
            "BATT_ARM_VOLT" : 12.0,
            "SIM_SPEEDUP": 2,
        })

        self.context_push()
        self.set_parameter("ARMING_CHECK", 1 << 3)
        self.context_collect('STATUSTEXT')

        self.reboot_sitl()
        # Test UAVCAN GPS ordering working
        gps1_det_text = self.wait_text("GPS 1: specified as DroneCAN.*", regex=True, check_context=True)
        gps2_det_text = self.wait_text("GPS 2: specified as DroneCAN.*", regex=True, check_context=True)
        gps1_nodeid = int(gps1_det_text.split('-')[1])
        gps2_nodeid = int(gps2_det_text.split('-')[1])
        if gps1_nodeid is None or gps2_nodeid is None:
            raise NotAchievedException("GPS not ordered per the order of Node IDs")

        self.context_stop_collecting('STATUSTEXT')

        GPS_Order_Tests = [[gps2_nodeid, gps2_nodeid, gps2_nodeid, 0,
                            "PreArm: Same Node Id {} set for multiple GPS".format(gps2_nodeid)],
                           [gps1_nodeid, int(gps2_nodeid/2), gps1_nodeid, 0,
                            "Selected GPS Node {} not set as instance {}".format(int(gps2_nodeid/2), 2)],
                           [int(gps1_nodeid/2), gps2_nodeid, 0, gps2_nodeid,
                            "Selected GPS Node {} not set as instance {}".format(int(gps1_nodeid/2), 1)],
                           [gps1_nodeid, gps2_nodeid, gps1_nodeid, gps2_nodeid, ""],
                           [gps2_nodeid, gps1_nodeid, gps2_nodeid, gps1_nodeid, ""],
                           [gps1_nodeid, 0, gps1_nodeid, gps2_nodeid, ""],
                           [0, gps2_nodeid, gps1_nodeid, gps2_nodeid, ""]]
        for case in GPS_Order_Tests:
            self.progress("############################### Trying Case: " + str(case))
            self.set_parameters({
                "GPS1_CAN_OVRIDE": case[0],
                "GPS2_CAN_OVRIDE": case[1],
            })
            self.drain_mav()
            self.context_collect('STATUSTEXT')
            self.reboot_sitl()
            gps1_det_text = None
            gps2_det_text = None
            try:
                gps1_det_text = self.wait_text("GPS 1: specified as DroneCAN.*", regex=True, check_context=True)
            except AutoTestTimeoutException:
                pass
            try:
                gps2_det_text = self.wait_text("GPS 2: specified as DroneCAN.*", regex=True, check_context=True)
            except AutoTestTimeoutException:
                pass

            self.context_stop_collecting('STATUSTEXT')
            self.change_mode('LOITER')
            if case[2] == 0 and case[3] == 0:
                if gps1_det_text or gps2_det_text:
                    raise NotAchievedException("Failed ordering for requested CASE:", case)

            if case[2] == 0 or case[3] == 0:
                if bool(gps1_det_text is not None) == bool(gps2_det_text is not None):
                    print(gps1_det_text)
                    print(gps2_det_text)
                    raise NotAchievedException("Failed ordering for requested CASE:", case)

            if gps1_det_text:
                if case[2] != int(gps1_det_text.split('-')[1]):
                    raise NotAchievedException("Failed ordering for requested CASE:", case)
            if gps2_det_text:
                if case[3] != int(gps2_det_text.split('-')[1]):
                    raise NotAchievedException("Failed ordering for requested CASE:", case)
            if len(case[4]):
                self.context_collect('STATUSTEXT')
                self.run_cmd(
                    mavutil.mavlink.MAV_CMD_COMPONENT_ARM_DISARM,
                    p1=1,  # ARM
                    timeout=10,
                    want_result=mavutil.mavlink.MAV_RESULT_FAILED,
                )
                self.wait_statustext(case[4], check_context=True)
                self.context_stop_collecting('STATUSTEXT')
        self.progress("############################### All GPS Order Cases Tests Passed")
        self.progress("############################### Test Healthy Prearm check")
        self.set_parameter("ARMING_CHECK", 1)
        self.stop_sup_program(instance=0)
        self.start_sup_program(instance=0, args="-M")
        self.stop_sup_program(instance=1)
        self.start_sup_program(instance=1, args="-M")
        self.delay_sim_time(2)
        self.context_collect('STATUSTEXT')
        self.run_cmd(
            mavutil.mavlink.MAV_CMD_COMPONENT_ARM_DISARM,
            p1=1,  # ARM
            timeout=10,
            want_result=mavutil.mavlink.MAV_RESULT_FAILED,
        )
        self.wait_statustext(".*Node .* unhealthy", check_context=True, regex=True)
        self.stop_sup_program(instance=0)
        self.start_sup_program(instance=0)
        self.stop_sup_program(instance=1)
        self.start_sup_program(instance=1)
        self.context_stop_collecting('STATUSTEXT')
        self.context_pop()

        self.set_parameters({
            # use DroneCAN ESCs for flight
            "CAN_D1_UC_ESC_BM" : 0x0f,
            # this stops us using local servo output, guaranteeing we are
            # flying on DroneCAN ESCs
            "SIM_CAN_SRV_MSK" : 0xFF,
            # we can do the flight faster
            "SIM_SPEEDUP" : 5,
        })

        self.CopterMission()

    def TakeoffAlt(self):
        '''Test Takeoff command altitude'''
        # Test case #1 (set target altitude to relative -10m from the ground, -10m is invalid, so it is set to 1m)
        self.progress("Testing relative alt from the ground")
        self.do_takeoff_alt("copter_takeoff.txt", 1, False)
        # Test case #2 (set target altitude to relative -10m during flight, -10m is invalid, so keeps current altitude)
        self.progress("Testing relative alt during flight")
        self.do_takeoff_alt("copter_takeoff.txt", 10, True)

        self.progress("Takeoff mission completed: passed!")

    def do_takeoff_alt(self, mission_file, target_alt, during_flight=False):
        self.progress("# Load %s" % mission_file)
        # load the waypoint count
        num_wp = self.load_mission(mission_file, strict=False)
        if not num_wp:
            raise NotAchievedException("load %s failed" % mission_file)

        self.set_current_waypoint(1)

        self.change_mode("GUIDED")
        self.wait_ready_to_arm()
        self.arm_vehicle()

        if during_flight:
            self.user_takeoff(alt_min=target_alt)

        # switch into AUTO mode and raise throttle
        self.change_mode("AUTO")
        self.set_rc(3, 1500)

        # fly the mission
        self.wait_waypoint(0, num_wp-1, timeout=500)

        # altitude check
        self.wait_altitude(target_alt - 1 , target_alt + 1, relative=True)

        self.change_mode('LAND')

        # set throttle to minimum
        self.zero_throttle()

        # wait for disarm
        self.wait_disarmed()
        self.progress("MOTORS DISARMED OK")

    def GuidedEKFLaneChange(self):
        '''test lane change with GPS diff on startup'''
        self.set_parameters({
            "EK3_SRC1_POSZ": 3,
            "EK3_AFFINITY" : 1,
            "GPS_TYPE2" : 1,
            "SIM_GPS2_DISABLE" : 0,
            "SIM_GPS2_GLTCH_Z" : -30
            })
        self.reboot_sitl()

        self.change_mode("GUIDED")
        self.wait_ready_to_arm()

        self.delay_sim_time(10, reason='"both EKF lanes to init"')

        self.set_parameters({
            "SIM_GPS2_GLTCH_Z" : 0
            })

        self.delay_sim_time(20, reason="EKF to do a position Z reset")

        self.arm_vehicle()
        self.user_takeoff(alt_min=20)
        gps_alt = self.get_altitude(altitude_source='GPS_RAW_INT.alt')
        self.progress("Initial guided alt=%.1fm" % gps_alt)

        self.context_collect('STATUSTEXT')
        self.progress("force a lane change")
        self.set_parameters({
            "INS_ACCOFFS_X" : 5
            })
        self.wait_statustext("EKF3 lane switch 1", timeout=10, check_context=True)

        self.watch_altitude_maintained(
            altitude_min=gps_alt-2,
            altitude_max=gps_alt+2,
            altitude_source='GPS_RAW_INT.alt',
            minimum_duration=10,
        )

        self.disarm_vehicle(force=True)
        self.reboot_sitl()

    def MotorFail(self, fail_servo=0, fail_mul=0.0, holdtime=30):
        """Test flight with reduced motor efficiency"""

        # we only expect an octocopter to survive ATM:
        servo_counts = {
            # 2: 6, # hexa
            3: 8,  # octa
            # 5: 6, # Y6
        }
        frame_class = int(self.get_parameter("FRAME_CLASS"))
        if frame_class not in servo_counts:
            self.progress("Test not relevant for frame_class %u" % frame_class)
            return

        servo_count = servo_counts[frame_class]

        if fail_servo < 0 or fail_servo > servo_count:
            raise ValueError('fail_servo outside range for frame class')

        self.takeoff(10, mode="LOITER")

        self.change_alt(alt_min=50)

        # Get initial values
        start_hud = self.mav.recv_match(type='VFR_HUD', blocking=True)
        start_attitude = self.mav.recv_match(type='ATTITUDE', blocking=True)

        hover_time = 5
        try:
            tstart = self.get_sim_time()
            int_error_alt = 0
            int_error_yaw_rate = 0
            int_error_yaw = 0
            self.progress("Hovering for %u seconds" % hover_time)
            failed = False
            while True:
                now = self.get_sim_time_cached()
                if now - tstart > holdtime + hover_time:
                    break

                servo = self.mav.recv_match(type='SERVO_OUTPUT_RAW',
                                            blocking=True)
                hud = self.mav.recv_match(type='VFR_HUD', blocking=True)
                attitude = self.mav.recv_match(type='ATTITUDE', blocking=True)

                if not failed and now - tstart > hover_time:
                    self.progress("Killing motor %u (%u%%)" %
                                  (fail_servo+1, fail_mul))
                    self.set_parameters({
                        "SIM_ENGINE_FAIL": fail_servo,
                        "SIM_ENGINE_MUL": fail_mul,
                    })
                    failed = True

                if failed:
                    self.progress("Hold Time: %f/%f" % (now-tstart, holdtime))

                servo_pwm = [servo.servo1_raw,
                             servo.servo2_raw,
                             servo.servo3_raw,
                             servo.servo4_raw,
                             servo.servo5_raw,
                             servo.servo6_raw,
                             servo.servo7_raw,
                             servo.servo8_raw]

                self.progress("PWM output per motor")
                for i, pwm in enumerate(servo_pwm[0:servo_count]):
                    if pwm > 1900:
                        state = "oversaturated"
                    elif pwm < 1200:
                        state = "undersaturated"
                    else:
                        state = "OK"

                    if failed and i == fail_servo:
                        state += " (failed)"

                    self.progress("servo %u [pwm=%u] [%s]" % (i+1, pwm, state))

                alt_delta = hud.alt - start_hud.alt
                yawrate_delta = attitude.yawspeed - start_attitude.yawspeed
                yaw_delta = attitude.yaw - start_attitude.yaw

                self.progress("Alt=%fm (delta=%fm)" % (hud.alt, alt_delta))
                self.progress("Yaw rate=%f (delta=%f) (rad/s)" %
                              (attitude.yawspeed, yawrate_delta))
                self.progress("Yaw=%f (delta=%f) (deg)" %
                              (attitude.yaw, yaw_delta))

                dt = self.get_sim_time() - now
                int_error_alt += abs(alt_delta/dt)
                int_error_yaw_rate += abs(yawrate_delta/dt)
                int_error_yaw += abs(yaw_delta/dt)
                self.progress("## Error Integration ##")
                self.progress("  Altitude: %fm" % int_error_alt)
                self.progress("  Yaw rate: %f rad/s" % int_error_yaw_rate)
                self.progress("  Yaw: %f deg" % int_error_yaw)
                self.progress("----")

                if int_error_yaw_rate > 0.1:
                    raise NotAchievedException("Vehicle is spinning")

                if alt_delta < -20:
                    raise NotAchievedException("Vehicle is descending")

            self.set_parameters({
                "SIM_ENGINE_FAIL": 0,
                "SIM_ENGINE_MUL": 1.0,
            })
        except Exception as e:
            self.set_parameters({
                "SIM_ENGINE_FAIL": 0,
                "SIM_ENGINE_MUL": 1.0,
            })
            raise e

        self.do_RTL()

    def hover_for_interval(self, hover_time):
        '''hovers for an interval of hover_time seconds.  Returns the bookend
        times for that interval (in time-since-boot frame), and the
        output throttle level at the end of the period.
        '''
        self.progress("Hovering for %u seconds" % hover_time)
        tstart = self.get_sim_time()
        self.delay_sim_time(hover_time, reason='data collection')
        vfr_hud = self.poll_message('VFR_HUD')
        tend = self.get_sim_time()
        return tstart, tend, vfr_hud.throttle

    def MotorVibration(self):
        """Test flight with motor vibration"""
        self.context_push()

        ex = None
        try:
            self.set_rc_default()
            # magic tridge EKF type that dramatically speeds up the test
            self.set_parameters({
                "AHRS_EKF_TYPE": 10,
                "INS_LOG_BAT_MASK": 3,
                "INS_LOG_BAT_OPT": 0,
                "LOG_BITMASK": 958,
                "LOG_DISARMED": 0,
                "SIM_VIB_MOT_MAX": 350,
                # these are real values taken from a 180mm Quad:
                "SIM_GYR1_RND": 20,
                "SIM_ACC1_RND": 5,
                "SIM_ACC2_RND": 5,
                "SIM_INS_THR_MIN": 0.1,
            })
            self.reboot_sitl()

            # do a simple up-and-down flight to gather data:
            self.takeoff(15, mode="ALT_HOLD")
            tstart, tend, hover_throttle = self.hover_for_interval(15)
            # if we don't reduce vibes here then the landing detector
            # may not trigger
            self.set_parameter("SIM_VIB_MOT_MAX", 0)
            self.do_RTL()

            psd = self.mavfft_fttd(1, 0, tstart * 1.0e6, tend * 1.0e6)
            # ignore the first 20Hz and look for a peak at -15dB or more
            ignore_bins = 20
            freq = psd["F"][numpy.argmax(psd["X"][ignore_bins:]) + ignore_bins]
            if numpy.amax(psd["X"][ignore_bins:]) < -15 or freq < 180 or freq > 300:
                raise NotAchievedException(
                    "Did not detect a motor peak, found %f at %f dB" %
                    (freq, numpy.amax(psd["X"][ignore_bins:])))
            else:
                self.progress("Detected motor peak at %fHz" % freq)

            # now add a notch and check that post-filter the peak is squashed below 40dB
            self.set_parameters({
                "INS_LOG_BAT_OPT": 2,
                "INS_HNTC2_ENABLE": 1,
                "INS_HNTC2_FREQ": freq,
                "INS_HNTC2_ATT": 50,
                "INS_HNTC2_BW": freq/2,
                "INS_HNTC2_MODE": 0,
                "SIM_VIB_MOT_MAX": 350,
            })
            self.reboot_sitl()

            # do a simple up-and-down flight to gather data:
            self.takeoff(15, mode="ALT_HOLD")
            tstart, tend, hover_throttle = self.hover_for_interval(15)
            self.set_parameter("SIM_VIB_MOT_MAX", 0)
            self.do_RTL()

            psd = self.mavfft_fttd(1, 0, tstart * 1.0e6, tend * 1.0e6)
            freq = psd["F"][numpy.argmax(psd["X"][ignore_bins:]) + ignore_bins]
            peakdB = numpy.amax(psd["X"][ignore_bins:])
            if peakdB < -23:
                self.progress("Did not detect a motor peak, found %f at %f dB" % (freq, peakdB))
            else:
                raise NotAchievedException("Detected peak %.1f Hz %.2f dB" % (freq, peakdB))
        except Exception as e:
            self.print_exception_caught(e)
            ex = e
            self.disarm_vehicle(force=True)

        self.context_pop()

        self.reboot_sitl()

        if ex is not None:
            raise ex

    def VisionPosition(self):
        """Disable GPS navigation, enable Vicon input."""
        # scribble down a location we can set origin to:

        self.customise_SITL_commandline(["--serial5=sim:vicon:"])
        self.progress("Waiting for location")
        self.change_mode('LOITER')
        self.wait_ready_to_arm()

        old_pos = self.mav.recv_match(type='GLOBAL_POSITION_INT', blocking=True)
        print("old_pos=%s" % str(old_pos))

        self.context_push()

        ex = None
        try:
            # configure EKF to use external nav instead of GPS
            ahrs_ekf_type = self.get_parameter("AHRS_EKF_TYPE")
            if ahrs_ekf_type == 2:
                self.set_parameter("EK2_GPS_TYPE", 3)
            if ahrs_ekf_type == 3:
                self.set_parameters({
                    "EK3_SRC1_POSXY": 6,
                    "EK3_SRC1_VELXY": 6,
                    "EK3_SRC1_POSZ": 6,
                    "EK3_SRC1_VELZ": 6,
                })
            self.set_parameters({
                "GPS_TYPE": 0,
                "VISO_TYPE": 1,
                "SERIAL5_PROTOCOL": 1,
            })
            self.reboot_sitl()
            # without a GPS or some sort of external prompting, AP
            # doesn't send system_time messages.  So prompt it:
            self.mav.mav.system_time_send(int(time.time() * 1000000), 0)
            self.progress("Waiting for non-zero-lat")
            tstart = self.get_sim_time()
            while True:
                self.mav.mav.set_gps_global_origin_send(1,
                                                        old_pos.lat,
                                                        old_pos.lon,
                                                        old_pos.alt)
                gpi = self.mav.recv_match(type='GLOBAL_POSITION_INT',
                                          blocking=True)
                self.progress("gpi=%s" % str(gpi))
                if gpi.lat != 0:
                    break

                if self.get_sim_time_cached() - tstart > 60:
                    raise AutoTestTimeoutException("Did not get non-zero lat")

            self.takeoff()
            self.set_rc(1, 1600)
            tstart = self.get_sim_time()
            while True:
                vicon_pos = self.mav.recv_match(type='VISION_POSITION_ESTIMATE',
                                                blocking=True)
                # print("vpe=%s" % str(vicon_pos))
                self.mav.recv_match(type='GLOBAL_POSITION_INT',
                                    blocking=True)
                # self.progress("gpi=%s" % str(gpi))
                if vicon_pos.x > 40:
                    break

                if self.get_sim_time_cached() - tstart > 100:
                    raise AutoTestTimeoutException("Vicon showed no movement")

            # recenter controls:
            self.set_rc(1, 1500)
            self.progress("# Enter RTL")
            self.change_mode('RTL')
            self.set_rc(3, 1500)
            tstart = self.get_sim_time()
            while True:
                if self.get_sim_time_cached() - tstart > 200:
                    raise NotAchievedException("Did not disarm")
                self.mav.recv_match(type='GLOBAL_POSITION_INT',
                                    blocking=True)
                # print("gpi=%s" % str(gpi))
                self.mav.recv_match(type='SIMSTATE',
                                    blocking=True)
                # print("ss=%s" % str(ss))
                # wait for RTL disarm:
                if not self.armed():
                    break

        except Exception as e:
            self.print_exception_caught(e)
            ex = e

        self.context_pop()
        self.zero_throttle()
        self.reboot_sitl()

        if ex is not None:
            raise ex

    def BodyFrameOdom(self):
        """Disable GPS navigation, enable input of VISION_POSITION_DELTA."""

        if self.get_parameter("AHRS_EKF_TYPE") != 3:
            # only tested on this EKF
            return

        self.customise_SITL_commandline(["--serial5=sim:vicon:"])

        if self.current_onboard_log_contains_message("XKFD"):
            raise NotAchievedException("Found unexpected XKFD message")

        # scribble down a location we can set origin to:
        self.progress("Waiting for location")
        self.change_mode('LOITER')
        self.wait_ready_to_arm()

        old_pos = self.mav.recv_match(type='GLOBAL_POSITION_INT', blocking=True)
        print("old_pos=%s" % str(old_pos))

        # configure EKF to use external nav instead of GPS
        self.set_parameters({
            "EK3_SRC1_POSXY": 6,
            "EK3_SRC1_VELXY": 6,
            "EK3_SRC1_POSZ": 6,
            "EK3_SRC1_VELZ": 6,
            "GPS_TYPE": 0,
            "VISO_TYPE": 1,
            "SERIAL5_PROTOCOL": 1,
            "SIM_VICON_TMASK": 8,  # send VISION_POSITION_DELTA
        })
        self.reboot_sitl()
        # without a GPS or some sort of external prompting, AP
        # doesn't send system_time messages.  So prompt it:
        self.mav.mav.system_time_send(int(time.time() * 1000000), 0)
        self.progress("Waiting for non-zero-lat")
        tstart = self.get_sim_time()
        while True:
            self.mav.mav.set_gps_global_origin_send(1,
                                                    old_pos.lat,
                                                    old_pos.lon,
                                                    old_pos.alt)
            gpi = self.mav.recv_match(type='GLOBAL_POSITION_INT',
                                      blocking=True)
            self.progress("gpi=%s" % str(gpi))
            if gpi.lat != 0:
                break

            if self.get_sim_time_cached() - tstart > 60:
                raise AutoTestTimeoutException("Did not get non-zero lat")

        self.takeoff(alt_min=5, mode='ALT_HOLD', require_absolute=False, takeoff_throttle=1800)
        self.change_mode('LAND')
        # TODO: something more elaborate here - EKF will only aid
        # relative position
        self.wait_disarmed()
        if not self.current_onboard_log_contains_message("XKFD"):
            raise NotAchievedException("Did not find expected XKFD message")

    def FlyMissionTwice(self):
        '''fly a mission twice in a row without changing modes in between.
        Seeks to show bugs in mission state machine'''

        self.upload_simple_relhome_mission([
            (mavutil.mavlink.MAV_CMD_NAV_TAKEOFF, 0, 0, 20),
            (mavutil.mavlink.MAV_CMD_NAV_WAYPOINT, 20, 0, 20),
            (mavutil.mavlink.MAV_CMD_NAV_RETURN_TO_LAUNCH, 0, 0, 0),
        ])

        num_wp = self.get_mission_count()
        self.set_parameter("AUTO_OPTIONS", 3)
        self.change_mode('AUTO')
        self.wait_ready_to_arm()
        for i in 1, 2:
            self.progress("run %u" % i)
            self.arm_vehicle()
            self.wait_waypoint(num_wp-1, num_wp-1)
            self.wait_disarmed()
            self.delay_sim_time(20)

    def FlyMissionTwiceWithReset(self):
        '''Fly a mission twice in a row without changing modes in between.
        Allow the mission to complete, then reset the mission state machine and restart the mission.'''

        self.upload_simple_relhome_mission([
            (mavutil.mavlink.MAV_CMD_NAV_TAKEOFF, 0, 0, 20),
            (mavutil.mavlink.MAV_CMD_NAV_WAYPOINT, 20, 0, 20),
            (mavutil.mavlink.MAV_CMD_NAV_RETURN_TO_LAUNCH, 0, 0, 0),
        ])

        num_wp = self.get_mission_count()
        self.set_parameter("AUTO_OPTIONS", 3)
        self.change_mode('AUTO')
        self.wait_ready_to_arm()

        for i in 1, 2:
            self.progress("run %u" % i)
            # Use the "Reset Mission" param of DO_SET_MISSION_CURRENT to reset mission state machine
            self.set_current_waypoint_using_mav_cmd_do_set_mission_current(seq=0, reset=1)
            self.arm_vehicle()
            self.wait_waypoint(num_wp-1, num_wp-1)
            self.wait_disarmed()
            self.delay_sim_time(20)

    def MissionIndexValidity(self):
        '''Confirm that attempting to select an invalid mission item is rejected.'''

        self.upload_simple_relhome_mission([
            (mavutil.mavlink.MAV_CMD_NAV_TAKEOFF, 0, 0, 20),
            (mavutil.mavlink.MAV_CMD_NAV_WAYPOINT, 20, 0, 20),
            (mavutil.mavlink.MAV_CMD_NAV_RETURN_TO_LAUNCH, 0, 0, 0),
        ])

        num_wp = self.get_mission_count()
        accepted_indices = [0, 1, num_wp-1]
        denied_indices = [-1, num_wp]

        for seq in accepted_indices:
            self.run_cmd(mavutil.mavlink.MAV_CMD_DO_SET_MISSION_CURRENT,
                         p1=seq,
                         timeout=1,
                         want_result=mavutil.mavlink.MAV_RESULT_ACCEPTED)

        for seq in denied_indices:
            self.run_cmd(mavutil.mavlink.MAV_CMD_DO_SET_MISSION_CURRENT,
                         p1=seq,
                         timeout=1,
                         want_result=mavutil.mavlink.MAV_RESULT_DENIED)

    def InvalidJumpTags(self):
        '''Verify the behaviour when selecting invalid jump tags.'''

        MAX_TAG_NUM = 65535
        # Jump tag is not present, so expect FAILED
        self.run_cmd(mavutil.mavlink.MAV_CMD_DO_JUMP_TAG,
                     p1=MAX_TAG_NUM,
                     timeout=1,
                     want_result=mavutil.mavlink.MAV_RESULT_FAILED)

        # Jump tag is too big, so expect DENIED
        self.run_cmd(mavutil.mavlink.MAV_CMD_DO_JUMP_TAG,
                     p1=MAX_TAG_NUM+1,
                     timeout=1,
                     want_result=mavutil.mavlink.MAV_RESULT_DENIED)

    def GPSViconSwitching(self):
        """Fly GPS and Vicon switching test"""
        self.customise_SITL_commandline(["--serial5=sim:vicon:"])

        """Setup parameters including switching to EKF3"""
        self.context_push()
        ex = None
        try:
            self.set_parameters({
                "VISO_TYPE": 2,      # enable vicon
                "SERIAL5_PROTOCOL": 2,
                "EK3_ENABLE": 1,
                "EK3_SRC2_POSXY": 6, # External Nav
                "EK3_SRC2_POSZ": 6,  # External Nav
                "EK3_SRC2_VELXY": 6, # External Nav
                "EK3_SRC2_VELZ": 6,  # External Nav
                "EK3_SRC2_YAW": 6,   # External Nav
                "RC7_OPTION": 80,    # RC aux switch 7 set to Viso Align
                "RC8_OPTION": 90,    # RC aux switch 8 set to EKF source selector
                "EK2_ENABLE": 0,
                "AHRS_EKF_TYPE": 3,
            })
            self.reboot_sitl()

            # switch to use GPS
            self.set_rc(8, 1000)

            # ensure we can get a global position:
            self.poll_home_position(timeout=120)

            # record starting position
            old_pos = self.get_global_position_int()
            print("old_pos=%s" % str(old_pos))

            # align vicon yaw with ahrs heading
            self.set_rc(7, 2000)

            # takeoff to 10m in Loiter
            self.progress("Moving to ensure location is tracked")
            self.takeoff(10, mode="LOITER", require_absolute=True, timeout=720)

            # fly forward in Loiter
            self.set_rc(2, 1300)

            # disable vicon
            self.set_parameter("SIM_VICON_FAIL", 1)

            # ensure vehicle remain in Loiter for 15 seconds
            tstart = self.get_sim_time()
            while self.get_sim_time() - tstart < 15:
                if not self.mode_is('LOITER'):
                    raise NotAchievedException("Expected to stay in loiter for >15 seconds")

            # re-enable vicon
            self.set_parameter("SIM_VICON_FAIL", 0)

            # switch to vicon, disable GPS and wait 10sec to ensure vehicle remains in Loiter
            self.set_rc(8, 1500)
            self.set_parameter("GPS_TYPE", 0)

            # ensure vehicle remain in Loiter for 15 seconds
            tstart = self.get_sim_time()
            while self.get_sim_time() - tstart < 15:
                if not self.mode_is('LOITER'):
                    raise NotAchievedException("Expected to stay in loiter for >15 seconds")

            # RTL and check vehicle arrives within 10m of home
            self.set_rc(2, 1500)
            self.do_RTL()

        except Exception as e:
            self.print_exception_caught(e)
            ex = e
        self.context_pop()
        self.disarm_vehicle(force=True)
        self.reboot_sitl()
        if ex is not None:
            raise ex

    def RTLSpeed(self):
        """Test RTL Speed parameters"""
        rtl_speed_ms = 7
        wpnav_speed_ms = 4
        wpnav_accel_mss = 3
        tolerance = 0.5
        self.load_mission("copter_rtl_speed.txt")
        self.set_parameters({
            'WPNAV_ACCEL': wpnav_accel_mss * 100,
            'RTL_SPEED': rtl_speed_ms * 100,
            'WPNAV_SPEED': wpnav_speed_ms * 100,
        })
        self.change_mode('LOITER')
        self.wait_ready_to_arm()
        self.arm_vehicle()
        self.change_mode('AUTO')
        self.set_rc(3, 1600)
        self.wait_altitude(19, 25, relative=True)
        self.wait_groundspeed(wpnav_speed_ms-tolerance, wpnav_speed_ms+tolerance)
        self.monitor_groundspeed(wpnav_speed_ms, timeout=20)
        self.change_mode('RTL')
        self.wait_groundspeed(rtl_speed_ms-tolerance, rtl_speed_ms+tolerance)
        self.monitor_groundspeed(rtl_speed_ms, timeout=5)
        self.change_mode('AUTO')
        self.wait_groundspeed(0-tolerance, 0+tolerance)
        self.wait_groundspeed(wpnav_speed_ms-tolerance, wpnav_speed_ms+tolerance)
        self.monitor_groundspeed(wpnav_speed_ms, tolerance=0.6, timeout=5)
        self.do_RTL()

    def NavDelay(self):
        """Fly a simple mission that has a delay in it."""

        self.load_mission("copter_nav_delay.txt")

        self.set_parameter("DISARM_DELAY", 0)

        self.change_mode("LOITER")
        self.wait_ready_to_arm()

        self.arm_vehicle()
        self.change_mode("AUTO")
        self.set_rc(3, 1600)
        count_start = -1
        count_stop = -1
        tstart = self.get_sim_time()
        last_mission_current_msg = 0
        last_seq = None
        while self.armed(): # we RTL at end of mission
            now = self.get_sim_time_cached()
            if now - tstart > 200:
                raise AutoTestTimeoutException("Did not disarm as expected")
            m = self.mav.recv_match(type='MISSION_CURRENT', blocking=True)
            at_delay_item = ""
            if m.seq == 3:
                at_delay_item = "(At delay item)"
                if count_start == -1:
                    count_start = now
            if ((now - last_mission_current_msg) > 1 or m.seq != last_seq):
                dist = None
                x = self.mav.messages.get("NAV_CONTROLLER_OUTPUT", None)
                if x is not None:
                    dist = x.wp_dist
                    self.progress("MISSION_CURRENT.seq=%u dist=%s %s" %
                                  (m.seq, dist, at_delay_item))
                last_mission_current_msg = self.get_sim_time_cached()
                last_seq = m.seq
            if m.seq > 3:
                if count_stop == -1:
                    count_stop = now
        calculated_delay = count_stop - count_start
        want_delay = 59 # should reflect what's in the mission file
        self.progress("Stopped for %u seconds (want >=%u seconds)" %
                      (calculated_delay, want_delay))
        if calculated_delay < want_delay:
            raise NotAchievedException("Did not delay for long enough")

    def RangeFinder(self):
        '''Test RangeFinder Basic Functionality'''
        ex = None
        self.context_push()

        self.progress("Making sure we don't ordinarily get RANGEFINDER")
        m = self.mav.recv_match(type='RANGEFINDER',
                                blocking=True,
                                timeout=5)

        if m is not None:
            raise NotAchievedException("Received unexpected RANGEFINDER msg")

        # may need to force a rotation if some other test has used the
        # rangefinder...
        self.progress("Ensure no RFND messages in log")
        self.set_parameter("LOG_DISARMED", 1)
        if self.current_onboard_log_contains_message("RFND"):
            raise NotAchievedException("Found unexpected RFND message")

        try:
            self.set_analog_rangefinder_parameters()
            self.set_parameter("RC9_OPTION", 10) # rangefinder
            self.set_rc(9, 2000)

            self.reboot_sitl()

            self.progress("Making sure we now get RANGEFINDER messages")
            m = self.assert_receive_message('RANGEFINDER', timeout=10)

            self.progress("Checking RangeFinder is marked as enabled in mavlink")
            m = self.mav.recv_match(type='SYS_STATUS',
                                    blocking=True,
                                    timeout=10)
            flags = m.onboard_control_sensors_enabled
            if not flags & mavutil.mavlink.MAV_SYS_STATUS_SENSOR_LASER_POSITION:
                raise NotAchievedException("Laser not enabled in SYS_STATUS")
            self.progress("Disabling laser using switch")
            self.set_rc(9, 1000)
            self.delay_sim_time(1)
            self.progress("Checking RangeFinder is marked as disabled in mavlink")
            m = self.mav.recv_match(type='SYS_STATUS',
                                    blocking=True,
                                    timeout=10)
            flags = m.onboard_control_sensors_enabled
            if flags & mavutil.mavlink.MAV_SYS_STATUS_SENSOR_LASER_POSITION:
                raise NotAchievedException("Laser enabled in SYS_STATUS")

            self.progress("Re-enabling rangefinder")
            self.set_rc(9, 2000)
            self.delay_sim_time(1)
            m = self.mav.recv_match(type='SYS_STATUS',
                                    blocking=True,
                                    timeout=10)
            flags = m.onboard_control_sensors_enabled
            if not flags & mavutil.mavlink.MAV_SYS_STATUS_SENSOR_LASER_POSITION:
                raise NotAchievedException("Laser not enabled in SYS_STATUS")

            self.takeoff(10, mode="LOITER")

            m_r = self.mav.recv_match(type='RANGEFINDER',
                                      blocking=True)
            m_p = self.mav.recv_match(type='GLOBAL_POSITION_INT',
                                      blocking=True)

            if abs(m_r.distance - m_p.relative_alt/1000) > 1:
                raise NotAchievedException(
                    "rangefinder/global position int mismatch %0.2f vs %0.2f" %
                    (m_r.distance, m_p.relative_alt/1000))

            self.land_and_disarm()

            if not self.current_onboard_log_contains_message("RFND"):
                raise NotAchievedException("Did not see expected RFND message")

        except Exception as e:
            self.print_exception_caught(e)
            ex = e
        self.context_pop()
        self.reboot_sitl()
        if ex is not None:
            raise ex

    def SplineTerrain(self):
        '''Test Splines and Terrain'''
        self.set_parameter("TERRAIN_ENABLE", 0)
        self.fly_mission("wp.txt")

    def WPNAV_SPEED(self):
        '''ensure resetting WPNAV_SPEED during a mission works'''

        loc = self.poll_home_position()
        alt = 20
        loc.alt = alt
        items = []

        # 100 waypoints in a line, 10m apart in a northerly direction
        #        for i in range(1, 100):
        #            items.append((mavutil.mavlink.MAV_CMD_NAV_WAYPOINT, i*10, 0, alt))

        # 1 waypoint a long way away
        items.append((mavutil.mavlink.MAV_CMD_NAV_WAYPOINT, 2000, 0, alt),)

        items.append((mavutil.mavlink.MAV_CMD_NAV_RETURN_TO_LAUNCH, 0, 0, 0))

        self.upload_simple_relhome_mission(items)

        start_speed_ms = self.get_parameter('WPNAV_SPEED') / 100.0

        self.takeoff(20)
        self.change_mode('AUTO')
        self.wait_groundspeed(start_speed_ms-1, start_speed_ms+1, minimum_duration=10)

        for speed_ms in 7, 8, 7, 8, 9, 10, 11, 7:
            self.set_parameter('WPNAV_SPEED', speed_ms*100)
            self.wait_groundspeed(speed_ms-1, speed_ms+1, minimum_duration=10)
        self.do_RTL()

    def WPNAV_SPEED_UP(self):
        '''Change speed (up) during mission'''

        items = []

        # 1 waypoint a long way up
        items.append((mavutil.mavlink.MAV_CMD_NAV_WAYPOINT, 0, 0, 20000),)

        items.append((mavutil.mavlink.MAV_CMD_NAV_RETURN_TO_LAUNCH, 0, 0, 0))

        self.upload_simple_relhome_mission(items)

        start_speed_ms = self.get_parameter('WPNAV_SPEED_UP') / 100.0

        minimum_duration = 5

        self.takeoff(20)
        self.change_mode('AUTO')
        self.wait_climbrate(start_speed_ms-1, start_speed_ms+1, minimum_duration=minimum_duration)

        for speed_ms in 7, 8, 7, 8, 6, 2:
            self.set_parameter('WPNAV_SPEED_UP', speed_ms*100)
            self.wait_climbrate(speed_ms-1, speed_ms+1, minimum_duration=minimum_duration)
        self.do_RTL(timeout=240)

    def WPNAV_SPEED_DN(self):
        '''Change speed (down) during mission'''

        items = []

        # 1 waypoint a long way back down
        items.append((mavutil.mavlink.MAV_CMD_NAV_WAYPOINT, 0, 0, 10),)

        items.append((mavutil.mavlink.MAV_CMD_NAV_RETURN_TO_LAUNCH, 0, 0, 0))

        self.upload_simple_relhome_mission(items)

        minimum_duration = 5

        self.takeoff(500, timeout=60)
        self.change_mode('AUTO')

        start_speed_ms = self.get_parameter('WPNAV_SPEED_DN') / 100.0
        self.wait_climbrate(-start_speed_ms-1, -start_speed_ms+1, minimum_duration=minimum_duration)

        for speed_ms in 7, 8, 7, 8, 6, 2:
            self.set_parameter('WPNAV_SPEED_DN', speed_ms*100)
            self.wait_climbrate(-speed_ms-1, -speed_ms+1, minimum_duration=minimum_duration)
        self.do_RTL()

    def fly_mission(self, filename, strict=True):
        num_wp = self.load_mission(filename, strict=strict)
        self.set_parameter("AUTO_OPTIONS", 3)
        self.change_mode('AUTO')
        self.wait_ready_to_arm()
        self.arm_vehicle()
        self.wait_waypoint(num_wp-1, num_wp-1)
        self.wait_disarmed()

    def fly_generic_mission(self, filename, strict=True):
        num_wp = self.load_generic_mission(filename, strict=strict)
        self.set_parameter("AUTO_OPTIONS", 3)
        self.change_mode('AUTO')
        self.wait_ready_to_arm()
        self.arm_vehicle()
        self.wait_waypoint(num_wp-1, num_wp-1)
        self.wait_disarmed()

    def SurfaceTracking(self):
        '''Test Surface Tracking'''
        ex = None
        self.context_push()

        self.install_terrain_handlers_context()

        try:
            self.set_analog_rangefinder_parameters()
            self.set_parameter("RC9_OPTION", 10) # rangefinder
            self.set_rc(9, 2000)

            self.reboot_sitl() # needed for both rangefinder and initial position
            self.assert_vehicle_location_is_at_startup_location()

            self.takeoff(10, mode="LOITER")
            lower_surface_pos = mavutil.location(-35.362421, 149.164534, 584, 270)
            here = self.mav.location()
            bearing = self.get_bearing(here, lower_surface_pos)

            self.change_mode("GUIDED")
            self.guided_achieve_heading(bearing)
            self.change_mode("LOITER")
            self.delay_sim_time(2)
            m = self.mav.recv_match(type='GLOBAL_POSITION_INT', blocking=True)
            orig_absolute_alt_mm = m.alt

            self.progress("Original alt: absolute=%f" % orig_absolute_alt_mm)

            self.progress("Flying somewhere which surface is known lower compared to takeoff point")
            self.set_rc(2, 1450)
            tstart = self.get_sim_time()
            while True:
                if self.get_sim_time() - tstart > 200:
                    raise NotAchievedException("Did not reach lower point")
                m = self.mav.recv_match(type='GLOBAL_POSITION_INT', blocking=True)
                x = mavutil.location(m.lat/1e7, m.lon/1e7, m.alt/1e3, 0)
                dist = self.get_distance(x, lower_surface_pos)
                delta = (orig_absolute_alt_mm - m.alt)/1000.0

                self.progress("Distance: %fm abs-alt-delta: %fm" %
                              (dist, delta))
                if dist < 15:
                    if delta < 0.8:
                        raise NotAchievedException("Did not dip in altitude as expected")
                    break

            self.set_rc(2, 1500)
            self.do_RTL()

        except Exception as e:
            self.print_exception_caught(e)
            self.disarm_vehicle(force=True)
            ex = e

        self.context_pop()
        self.reboot_sitl()
        if ex is not None:
            raise ex

    def test_rangefinder_switchover(self):
        """test that the EKF correctly handles the switchover between baro and rangefinder"""
        ex = None
        self.context_push()

        try:
            self.set_analog_rangefinder_parameters()

            self.set_parameters({
                "RNGFND1_MAX_CM": 1500
            })

            # configure EKF to use rangefinder for altitude at low altitudes
            ahrs_ekf_type = self.get_parameter("AHRS_EKF_TYPE")
            if ahrs_ekf_type == 2:
                self.set_parameter("EK2_RNG_USE_HGT", 70)
            if ahrs_ekf_type == 3:
                self.set_parameter("EK3_RNG_USE_HGT", 70)

            self.reboot_sitl() # needed for both rangefinder and initial position
            self.assert_vehicle_location_is_at_startup_location()

            self.change_mode("LOITER")
            self.wait_ready_to_arm()
            self.arm_vehicle()
            self.set_rc(3, 1800)
            self.set_rc(2, 1200)
            # wait till we get to 50m
            self.wait_altitude(50, 52, True, 60)

            self.change_mode("RTL")
            # wait till we get to 25m
            self.wait_altitude(25, 27, True, 120)

            # level up
            self.set_rc(2, 1500)
            self.wait_altitude(14, 15, relative=True)

            self.wait_rtl_complete()

        except Exception as e:
            self.print_exception_caught(e)
            self.disarm_vehicle(force=True)
            ex = e
        self.context_pop()
        self.reboot_sitl()
        if ex is not None:
            raise ex

    def _Parachute(self, command):
        '''Test Parachute Functionality using specific mavlink command'''
        self.set_rc(9, 1000)
        self.set_parameters({
            "CHUTE_ENABLED": 1,
            "CHUTE_TYPE": 10,
            "SERVO9_FUNCTION": 27,
            "SIM_PARA_ENABLE": 1,
            "SIM_PARA_PIN": 9,
        })

        self.progress("Test triggering parachute in mission")
        self.load_mission("copter_parachute_mission.txt")
        self.change_mode('LOITER')
        self.wait_ready_to_arm()
        self.arm_vehicle()
        self.change_mode('AUTO')
        self.set_rc(3, 1600)
        self.wait_statustext('BANG', timeout=60)
        self.disarm_vehicle(force=True)
        self.reboot_sitl()

        self.progress("Test triggering with mavlink message")
        self.takeoff(20)
        command(
            mavutil.mavlink.MAV_CMD_DO_PARACHUTE,
            p1=2, # release
        )
        self.wait_statustext('BANG', timeout=60)
        self.disarm_vehicle(force=True)
        self.reboot_sitl()

        self.progress("Testing three-position switch")
        self.set_parameter("RC9_OPTION", 23) # parachute 3pos

        self.progress("Test manual triggering")
        self.takeoff(20)
        self.set_rc(9, 2000)
        self.wait_statustext('BANG', timeout=60)
        self.set_rc(9, 1000)
        self.disarm_vehicle(force=True)
        self.reboot_sitl()

        self.progress("Test mavlink triggering")
        self.takeoff(20)
        command(
            mavutil.mavlink.MAV_CMD_DO_PARACHUTE,
            p1=mavutil.mavlink.PARACHUTE_DISABLE,
        )
        ok = False
        try:
            self.wait_statustext('BANG', timeout=2)
        except AutoTestTimeoutException:
            ok = True
        if not ok:
            raise NotAchievedException("Disabled parachute fired")
        command(
            mavutil.mavlink.MAV_CMD_DO_PARACHUTE,
            p1=mavutil.mavlink.PARACHUTE_ENABLE,
        )
        ok = False
        try:
            self.wait_statustext('BANG', timeout=2)
        except AutoTestTimeoutException:
            ok = True
        if not ok:
            raise NotAchievedException("Enabled parachute fired")

        self.set_rc(9, 1000)
        self.disarm_vehicle(force=True)
        self.reboot_sitl()

        # parachute should not fire if you go from disabled to release:
        self.takeoff(20)
        command(
            mavutil.mavlink.MAV_CMD_DO_PARACHUTE,
            p1=mavutil.mavlink.PARACHUTE_RELEASE,
        )
        ok = False
        try:
            self.wait_statustext('BANG', timeout=2)
        except AutoTestTimeoutException:
            ok = True
        if not ok:
            raise NotAchievedException("Parachute fired when going straight from disabled to release")

        # now enable then release parachute:
        command(
            mavutil.mavlink.MAV_CMD_DO_PARACHUTE,
            p1=mavutil.mavlink.PARACHUTE_ENABLE,
        )
        command(
            mavutil.mavlink.MAV_CMD_DO_PARACHUTE,
            p1=mavutil.mavlink.PARACHUTE_RELEASE,
        )
        self.wait_statustext('BANG! Parachute deployed', timeout=2)
        self.disarm_vehicle(force=True)
        self.reboot_sitl()

        self.context_push()
        self.progress("Crashing with 3pos switch in enable position")
        self.takeoff(40)
        self.set_rc(9, 1500)
        self.set_parameters({
            "SIM_ENGINE_MUL": 0,
            "SIM_ENGINE_FAIL": 1,
        })
        self.wait_statustext('BANG! Parachute deployed', timeout=60)
        self.set_rc(9, 1000)
        self.disarm_vehicle(force=True)
        self.reboot_sitl()
        self.context_pop()

        self.progress("Crashing with 3pos switch in disable position")
        loiter_alt = 10
        self.takeoff(loiter_alt, mode='LOITER')
        self.set_rc(9, 1100)
        self.set_parameters({
            "SIM_ENGINE_MUL": 0,
            "SIM_ENGINE_FAIL": 1,
        })
        tstart = self.get_sim_time()
        while self.get_sim_time_cached() < tstart + 5:
            m = self.mav.recv_match(type='STATUSTEXT', blocking=True, timeout=1)
            if m is None:
                continue
            if "BANG" in m.text:
                self.set_rc(9, 1000)
                self.reboot_sitl()
                raise NotAchievedException("Parachute deployed when disabled")
        self.set_rc(9, 1000)
        self.disarm_vehicle(force=True)
        self.reboot_sitl()

    def Parachute(self):
        '''Test Parachute Functionality'''
        self._Parachute(self.run_cmd)
        self._Parachute(self.run_cmd_int)

    def PrecisionLanding(self):
        """Use PrecLand backends precision messages to land aircraft."""

        self.context_push()

        for backend in [4, 2]:  # SITL, SITL-IRLOCK
            ex = None
            try:
                self.set_parameters({
                    "PLND_ENABLED": 1,
                    "PLND_TYPE": backend,
                })

                self.set_analog_rangefinder_parameters()
                self.set_parameter("SIM_SONAR_SCALE", 12)

                start = self.mav.location()
                target = start
                (target.lat, target.lng) = mavextra.gps_offset(start.lat, start.lng, 4, -4)
                self.progress("Setting target to %f %f" % (target.lat, target.lng))

                self.set_parameters({
                    "SIM_PLD_ENABLE": 1,
                    "SIM_PLD_LAT": target.lat,
                    "SIM_PLD_LON": target.lng,
                    "SIM_PLD_HEIGHT": 0,
                    "SIM_PLD_ALT_LMT": 15,
                    "SIM_PLD_DIST_LMT": 10,
                })

                self.reboot_sitl()

                self.progress("Waiting for location")
                self.zero_throttle()
                self.takeoff(10, 1800, mode="LOITER")
                self.change_mode("LAND")
                self.zero_throttle()
                self.wait_landed_and_disarmed()
                self.mav.recv_match(type='GLOBAL_POSITION_INT', blocking=True)
                new_pos = self.mav.location()
                delta = self.get_distance(target, new_pos)
                self.progress("Landed %f metres from target position" % delta)
                max_delta = 1.5
                if delta > max_delta:
                    raise NotAchievedException("Did not land close enough to target position (%fm > %fm" % (delta, max_delta))

                if not self.current_onboard_log_contains_message("PL"):
                    raise NotAchievedException("Did not see expected PL message")

            except Exception as e:
                self.print_exception_caught(e)
                ex = e
            self.reboot_sitl()
        self.zero_throttle()
        self.context_pop()
        self.reboot_sitl()
        self.progress("All done")

        if ex is not None:
            raise ex

    def Landing(self):
        """Test landing the aircraft."""

        def check_landing_speeds(land_speed_high, land_speed_low, land_alt_low, land_speed_high_accuracy=0.1):
            self.progress("Checking landing speeds (speed_high=%f speed_low=%f alt_low=%f" %
                          (land_speed_high, land_speed_low, land_alt_low))
            land_high_maintain = 5
            land_low_maintain = land_alt_low / land_speed_low / 2

            takeoff_alt = (land_high_maintain * land_speed_high + land_alt_low) + 20
            # this is pretty rough, but takes *so much longer* in LOITER
            self.takeoff(takeoff_alt, mode='STABILIZE', timeout=200, takeoff_throttle=2000)
            # check default landing speeds:
            self.change_mode('LAND')
            # ensure higher-alt descent rate:
            self.wait_descent_rate(land_speed_high,
                                   minimum_duration=land_high_maintain,
                                   accuracy=land_speed_high_accuracy)
            self.wait_descent_rate(land_speed_low)
            # ensure we transition to low descent rate at correct height:
            self.assert_altitude(land_alt_low, relative=True)
            # now make sure we maintain that descent rate:
            self.wait_descent_rate(land_speed_low, minimum_duration=land_low_maintain)
            self.wait_disarmed()

        # test the defaults.  By default LAND_SPEED_HIGH is 0 so
        # WPNAV_SPEED_DN is used
        check_landing_speeds(
            self.get_parameter("WPNAV_SPEED_DN") / 100,  # cm/s -> m/s
            self.get_parameter("LAND_SPEED") / 100,  # cm/s -> m/s
            self.get_parameter("LAND_ALT_LOW") / 100 # cm -> m
        )

        def test_landing_speeds(land_speed_high, land_speed_low, land_alt_low, **kwargs):
            self.set_parameters({
                "LAND_SPEED_HIGH": land_speed_high * 100,  # m/s -> cm/s
                "LAND_SPEED": land_speed_low * 100,  # m/s -> cm/s
                "LAND_ALT_LOW": land_alt_low * 100,  # m -> cm
            })
            check_landing_speeds(land_speed_high, land_speed_low, land_alt_low, **kwargs)

        test_landing_speeds(
            5,  # descent speed high
            1,  # descent speed low
            30,  # transition altitude
            land_speed_high_accuracy=0.5
        )

    def get_system_clock_utc(self, time_seconds):
        # this is a copy of ArduPilot's AP_RTC function!
        # separate time into ms, sec, min, hour and days but all expressed
        # in milliseconds
        time_ms = time_seconds * 1000
        ms = time_ms % 1000
        sec_ms = (time_ms % (60 * 1000)) - ms
        min_ms = (time_ms % (60 * 60 * 1000)) - sec_ms - ms
        hour_ms = (time_ms % (24 * 60 * 60 * 1000)) - min_ms - sec_ms - ms

        # convert times as milliseconds into appropriate units
        secs = sec_ms / 1000
        mins = min_ms / (60 * 1000)
        hours = hour_ms / (60 * 60 * 1000)
        return (hours, mins, secs, 0)

    def calc_delay(self, seconds, delay_for_seconds):
        # delay-for-seconds has to be long enough that we're at the
        # waypoint before that time.  Otherwise we'll try to wait a
        # day....
        if delay_for_seconds >= 3600:
            raise ValueError("Won't handle large delays")
        (hours,
         mins,
         secs,
         ms) = self.get_system_clock_utc(seconds)
        self.progress("Now is %uh %um %us" % (hours, mins, secs))
        secs += delay_for_seconds # add seventeen seconds
        mins += int(secs/60)
        secs %= 60

        hours += int(mins / 60)
        mins %= 60

        if hours > 24:
            raise ValueError("Way too big a delay")
        self.progress("Delay until %uh %um %us" %
                      (hours, mins, secs))
        return (hours, mins, secs, 0)

    def reset_delay_item(self, seq, seconds_in_future):
        frame = mavutil.mavlink.MAV_FRAME_GLOBAL_RELATIVE_ALT_INT
        command = mavutil.mavlink.MAV_CMD_NAV_DELAY
        # retrieve mission item and check it:
        tried_set = False
        hours = None
        mins = None
        secs = None
        while True:
            self.progress("Requesting item")
            self.mav.mav.mission_request_send(1,
                                              1,
                                              seq)
            st = self.mav.recv_match(type='MISSION_ITEM',
                                     blocking=True,
                                     timeout=1)
            if st is None:
                continue

            print("Item: %s" % str(st))
            have_match = (tried_set and
                          st.seq == seq and
                          st.command == command and
                          st.param2 == hours and
                          st.param3 == mins and
                          st.param4 == secs)
            if have_match:
                return

            self.progress("Mission mismatch")

            m = None
            tstart = self.get_sim_time()
            while True:
                if self.get_sim_time_cached() - tstart > 3:
                    raise NotAchievedException(
                        "Did not receive MISSION_REQUEST")
                self.mav.mav.mission_write_partial_list_send(1,
                                                             1,
                                                             seq,
                                                             seq)
                m = self.mav.recv_match(type='MISSION_REQUEST',
                                        blocking=True,
                                        timeout=1)
                if m is None:
                    continue
                if m.seq != st.seq:
                    continue
                break

            self.progress("Sending absolute-time mission item")

            # we have to change out the delay time...
            now = self.mav.messages["SYSTEM_TIME"]
            if now is None:
                raise PreconditionFailedException("Never got SYSTEM_TIME")
            if now.time_unix_usec == 0:
                raise PreconditionFailedException("system time is zero")
            (hours, mins, secs, ms) = self.calc_delay(now.time_unix_usec/1000000, seconds_in_future)

            self.mav.mav.mission_item_send(
                1, # target system
                1, # target component
                seq, # seq
                frame, # frame
                command, # command
                0, # current
                1, # autocontinue
                0, # p1 (relative seconds)
                hours, # p2
                mins, # p3
                secs, # p4
                0, # p5
                0, # p6
                0) # p7
            tried_set = True
            ack = self.mav.recv_match(type='MISSION_ACK',
                                      blocking=True,
                                      timeout=1)
            self.progress("Received ack: %s" % str(ack))

    def NavDelayAbsTime(self):
        """fly a simple mission that has a delay in it"""
        self.fly_nav_delay_abstime_x(87)

    def fly_nav_delay_abstime_x(self, delay_for, expected_delay=None):
        """fly a simple mission that has a delay in it, expect a delay"""

        if expected_delay is None:
            expected_delay = delay_for

        self.load_mission("copter_nav_delay.txt")

        self.change_mode("LOITER")

        self.wait_ready_to_arm()

        delay_item_seq = 3
        self.reset_delay_item(delay_item_seq, delay_for)
        delay_for_seconds = delay_for
        reset_at_m = self.mav.recv_match(type='SYSTEM_TIME', blocking=True)
        reset_at = reset_at_m.time_unix_usec/1000000

        self.arm_vehicle()
        self.change_mode("AUTO")
        self.set_rc(3, 1600)
        count_stop = -1
        tstart = self.get_sim_time()
        while self.armed(): # we RTL at end of mission
            now = self.get_sim_time_cached()
            if now - tstart > 240:
                raise AutoTestTimeoutException("Did not disarm as expected")
            m = self.mav.recv_match(type='MISSION_CURRENT', blocking=True)
            at_delay_item = ""
            if m.seq == delay_item_seq:
                at_delay_item = "(delay item)"
            self.progress("MISSION_CURRENT.seq=%u %s" % (m.seq, at_delay_item))
            if m.seq > delay_item_seq:
                if count_stop == -1:
                    count_stop_m = self.mav.recv_match(type='SYSTEM_TIME',
                                                       blocking=True)
                    count_stop = count_stop_m.time_unix_usec/1000000
        calculated_delay = count_stop - reset_at
        error = abs(calculated_delay - expected_delay)
        self.progress("Stopped for %u seconds (want >=%u seconds)" %
                      (calculated_delay, delay_for_seconds))
        if error > 2:
            raise NotAchievedException("delay outside expectations")

    def NavDelayTakeoffAbsTime(self):
        """make sure taking off at a specific time works"""
        self.load_mission("copter_nav_delay_takeoff.txt")

        self.change_mode("LOITER")
        self.wait_ready_to_arm()

        delay_item_seq = 2
        delay_for_seconds = 77
        self.reset_delay_item(delay_item_seq, delay_for_seconds)
        reset_at = self.get_sim_time_cached()

        self.arm_vehicle()
        self.change_mode("AUTO")

        self.set_rc(3, 1600)

        # should not take off for about least 77 seconds
        tstart = self.get_sim_time()
        took_off = False
        while self.armed():
            now = self.get_sim_time_cached()
            if now - tstart > 200:
                # timeout
                break
            m = self.mav.recv_match(type='MISSION_CURRENT', blocking=True)
            now = self.get_sim_time_cached()
            self.progress("%s" % str(m))
            if m.seq > delay_item_seq:
                if not took_off:
                    took_off = True
                    delta_time = now - reset_at
                    if abs(delta_time - delay_for_seconds) > 2:
                        raise NotAchievedException((
                            "Did not take off on time "
                            "measured=%f want=%f" %
                            (delta_time, delay_for_seconds)))

        if not took_off:
            raise NotAchievedException("Did not take off")

    def ModeZigZag(self):
        '''test zigzag mode'''
        # set channel 8 for zigzag savewp and recentre it
        self.set_parameter("RC8_OPTION", 61)

        self.takeoff(alt_min=5, mode='LOITER')

        ZIGZAG = 24
        j = 0
        slowdown_speed = 0.3 # because Copter takes a long time to actually stop
        self.start_subtest("Conduct ZigZag test for all 4 directions")
        while j < 4:
            self.progress("## Align heading with the run-way (j=%d)##" % j)
            self.set_rc(8, 1500)
            self.set_rc(4, 1420)
            self.wait_heading(352-j*90)
            self.set_rc(4, 1500)
            self.change_mode(ZIGZAG)
            self.progress("## Record Point A ##")
            self.set_rc(8, 1100)  # record point A
            self.set_rc(1, 1700)  # fly side-way for 20m
            self.wait_distance(20)
            self.set_rc(1, 1500)
            self.wait_groundspeed(0, slowdown_speed)   # wait until the copter slows down
            self.progress("## Record Point A ##")
            self.set_rc(8, 1500)    # pilot always have to cross mid position when changing for low to high position
            self.set_rc(8, 1900)    # record point B

            i = 1
            while i < 2:
                self.start_subtest("Run zigzag A->B and B->A (i=%d)" % i)
                self.progress("## fly forward for 10 meter ##")
                self.set_rc(2, 1300)
                self.wait_distance(10)
                self.set_rc(2, 1500)    # re-centre pitch rc control
                self.wait_groundspeed(0, slowdown_speed)   # wait until the copter slows down
                self.set_rc(8, 1500)    # switch to mid position
                self.progress("## auto execute vector BA ##")
                self.set_rc(8, 1100)
                self.wait_distance(17)  # wait for it to finish
                self.wait_groundspeed(0, slowdown_speed)   # wait until the copter slows down

                self.progress("## fly forward for 10 meter ##")
                self.set_rc(2, 1300)    # fly forward for 10 meter
                self.wait_distance(10)
                self.set_rc(2, 1500)    # re-centre pitch rc control
                self.wait_groundspeed(0, slowdown_speed)   # wait until the copter slows down
                self.set_rc(8, 1500)    # switch to mid position
                self.progress("## auto execute vector AB ##")
                self.set_rc(8, 1900)
                self.wait_distance(17)  # wait for it to finish
                self.wait_groundspeed(0, slowdown_speed)   # wait until the copter slows down
                i = i + 1
            # test the case when pilot switch to manual control during the auto flight
            self.start_subtest("test the case when pilot switch to manual control during the auto flight")
            self.progress("## fly forward for 10 meter ##")
            self.set_rc(2, 1300)    # fly forward for 10 meter
            self.wait_distance(10)
            self.set_rc(2, 1500)    # re-centre pitch rc control
            self.wait_groundspeed(0, 0.3)   # wait until the copter slows down
            self.set_rc(8, 1500)    # switch to mid position
            self.progress("## auto execute vector BA ##")
            self.set_rc(8, 1100)    # switch to low position, auto execute vector BA
            self.wait_distance(8)   # purposely switch to manual halfway
            self.set_rc(8, 1500)
            self.wait_groundspeed(0, slowdown_speed)   # copter should slow down here
            self.progress("## Manual control to fly forward ##")
            self.set_rc(2, 1300)    # manual control to fly forward
            self.wait_distance(8)
            self.set_rc(2, 1500)    # re-centre pitch rc control
            self.wait_groundspeed(0, slowdown_speed)   # wait until the copter slows down
            self.progress("## continue vector BA ##")
            self.set_rc(8, 1100)    # copter should continue mission here
            self.wait_distance(8)   # wait for it to finish rest of BA
            self.wait_groundspeed(0, slowdown_speed)   # wait until the copter slows down
            self.set_rc(8, 1500)    # switch to mid position
            self.progress("## auto execute vector AB ##")
            self.set_rc(8, 1900)    # switch to execute AB again
            self.wait_distance(17)  # wait for it to finish
            self.wait_groundspeed(0, slowdown_speed)   # wait until the copter slows down
            self.change_mode('LOITER')
            j = j + 1

        self.do_RTL()

    def SetModesViaModeSwitch(self):
        '''Set modes via modeswitch'''
        self.context_push()
        ex = None
        try:
            fltmode_ch = 5
            self.set_parameter("FLTMODE_CH", fltmode_ch)
            self.set_rc(fltmode_ch, 1000) # PWM for mode1
            testmodes = [("FLTMODE1", 4, "GUIDED", 1165),
                         ("FLTMODE2", 2, "ALT_HOLD", 1295),
                         ("FLTMODE3", 6, "RTL", 1425),
                         ("FLTMODE4", 7, "CIRCLE", 1555),
                         ("FLTMODE5", 1, "ACRO", 1685),
                         ("FLTMODE6", 17, "BRAKE", 1815),
                         ]
            for mode in testmodes:
                (parm, parm_value, name, pwm) = mode
                self.set_parameter(parm, parm_value)

            for mode in reversed(testmodes):
                (parm, parm_value, name, pwm) = mode
                self.set_rc(fltmode_ch, pwm)
                self.wait_mode(name)

            for mode in testmodes:
                (parm, parm_value, name, pwm) = mode
                self.set_rc(fltmode_ch, pwm)
                self.wait_mode(name)

            for mode in reversed(testmodes):
                (parm, parm_value, name, pwm) = mode
                self.set_rc(fltmode_ch, pwm)
                self.wait_mode(name)

        except Exception as e:
            self.print_exception_caught(e)
            ex = e

        self.context_pop()

        if ex is not None:
            raise ex

    def SetModesViaAuxSwitch(self):
        '''"Set modes via auxswitch"'''
        self.context_push()
        ex = None
        try:
            fltmode_ch = int(self.get_parameter("FLTMODE_CH"))
            self.set_rc(fltmode_ch, 1000)
            self.wait_mode("CIRCLE")
            self.set_rc(9, 1000)
            self.set_rc(10, 1000)
            self.set_parameters({
                "RC9_OPTION": 18, # land
                "RC10_OPTION": 55, # guided
            })
            self.set_rc(9, 1900)
            self.wait_mode("LAND")
            self.set_rc(10, 1900)
            self.wait_mode("GUIDED")
            self.set_rc(10, 1000) # this re-polls the mode switch
            self.wait_mode("CIRCLE")
        except Exception as e:
            self.print_exception_caught(e)
            ex = e

        self.context_pop()

        if ex is not None:
            raise ex

    def fly_guided_stop(self,
                        timeout=20,
                        groundspeed_tolerance=0.05,
                        climb_tolerance=0.01):
        """stop the vehicle moving in guided mode"""
        self.progress("Stopping vehicle")
        tstart = self.get_sim_time()
        # send a position-control command
        self.mav.mav.set_position_target_local_ned_send(
            0, # timestamp
            1, # target system_id
            1, # target component id
            mavutil.mavlink.MAV_FRAME_BODY_NED,
            MAV_POS_TARGET_TYPE_MASK.POS_ONLY | MAV_POS_TARGET_TYPE_MASK.LAST_BYTE, # mask specifying use-only-x-y-z
            0, # x
            0, # y
            0, # z
            0, # vx
            0, # vy
            0, # vz
            0, # afx
            0, # afy
            0, # afz
            0, # yaw
            0, # yawrate
        )
        while True:
            if self.get_sim_time_cached() - tstart > timeout:
                raise NotAchievedException("Vehicle did not stop")
            m = self.mav.recv_match(type='VFR_HUD', blocking=True)
            print("%s" % str(m))
            if (m.groundspeed < groundspeed_tolerance and
                    m.climb < climb_tolerance):
                break

    def fly_guided_move_global_relative_alt(self, lat, lon, alt):
        startpos = self.mav.recv_match(type='GLOBAL_POSITION_INT',
                                       blocking=True)

        self.mav.mav.set_position_target_global_int_send(
            0, # timestamp
            1, # target system_id
            1, # target component id
            mavutil.mavlink.MAV_FRAME_GLOBAL_RELATIVE_ALT_INT,
            MAV_POS_TARGET_TYPE_MASK.POS_ONLY, # mask specifying use-only-lat-lon-alt
            lat, # lat
            lon, # lon
            alt, # alt
            0, # vx
            0, # vy
            0, # vz
            0, # afx
            0, # afy
            0, # afz
            0, # yaw
            0, # yawrate
        )

        tstart = self.get_sim_time()
        while True:
            if self.get_sim_time_cached() - tstart > 200:
                raise NotAchievedException("Did not move far enough")
            # send a position-control command
            pos = self.mav.recv_match(type='GLOBAL_POSITION_INT',
                                      blocking=True)
            delta = self.get_distance_int(startpos, pos)
            self.progress("delta=%f (want >10)" % delta)
            if delta > 10:
                break

    def fly_guided_move_local(self, x, y, z_up, timeout=100):
        """move the vehicle using MAVLINK_MSG_ID_SET_POSITION_TARGET_LOCAL_NED"""
        startpos = self.mav.recv_match(type='LOCAL_POSITION_NED', blocking=True)
        self.progress("startpos=%s" % str(startpos))

        tstart = self.get_sim_time()
        # send a position-control command
        self.mav.mav.set_position_target_local_ned_send(
            0, # timestamp
            1, # target system_id
            1, # target component id
            mavutil.mavlink.MAV_FRAME_LOCAL_NED,
            MAV_POS_TARGET_TYPE_MASK.POS_ONLY | MAV_POS_TARGET_TYPE_MASK.LAST_BYTE, # mask specifying use-only-x-y-z
            x, # x
            y, # y
            -z_up, # z
            0, # vx
            0, # vy
            0, # vz
            0, # afx
            0, # afy
            0, # afz
            0, # yaw
            0, # yawrate
        )
        while True:
            if self.get_sim_time_cached() - tstart > timeout:
                raise NotAchievedException("Did not reach destination")
            if self.distance_to_local_position((x, y, -z_up)) < 1:
                break

    def test_guided_local_position_target(self, x, y, z_up):
        """ Check target position being received by vehicle """
        # set POSITION_TARGET_LOCAL_NED message rate using SET_MESSAGE_INTERVAL
        self.progress("Setting local target in NED: (%f, %f, %f)" % (x, y, -z_up))
        self.progress("Setting rate to 1 Hz")
        self.set_message_rate_hz(mavutil.mavlink.MAVLINK_MSG_ID_POSITION_TARGET_LOCAL_NED, 1)

        # mask specifying use only xyz
        target_typemask = MAV_POS_TARGET_TYPE_MASK.POS_ONLY

        # set position target
        self.mav.mav.set_position_target_local_ned_send(
            0, # timestamp
            1, # target system_id
            1, # target component id
            mavutil.mavlink.MAV_FRAME_LOCAL_NED,
            target_typemask | MAV_POS_TARGET_TYPE_MASK.LAST_BYTE,
            x, # x
            y, # y
            -z_up, # z
            0, # vx
            0, # vy
            0, # vz
            0, # afx
            0, # afy
            0, # afz
            0, # yaw
            0, # yawrate
        )
        m = self.mav.recv_match(type='POSITION_TARGET_LOCAL_NED', blocking=True, timeout=2)
        self.progress("Received local target: %s" % str(m))

        if not (m.type_mask == (target_typemask | MAV_POS_TARGET_TYPE_MASK.LAST_BYTE) or m.type_mask == target_typemask):
            raise NotAchievedException("Did not receive proper mask: expected=%u or %u, got=%u" %
                                       ((target_typemask | MAV_POS_TARGET_TYPE_MASK.LAST_BYTE), target_typemask, m.type_mask))

        if x - m.x > 0.1:
            raise NotAchievedException("Did not receive proper target position x: wanted=%f got=%f" % (x, m.x))

        if y - m.y > 0.1:
            raise NotAchievedException("Did not receive proper target position y: wanted=%f got=%f" % (y, m.y))

        if z_up - (-m.z) > 0.1:
            raise NotAchievedException("Did not receive proper target position z: wanted=%f got=%f" % (z_up, -m.z))

    def test_guided_local_velocity_target(self, vx, vy, vz_up, timeout=3):
        " Check local target velocity being received by vehicle "
        self.progress("Setting local NED velocity target: (%f, %f, %f)" % (vx, vy, -vz_up))
        self.progress("Setting POSITION_TARGET_LOCAL_NED message rate to 10Hz")
        self.set_message_rate_hz(mavutil.mavlink.MAVLINK_MSG_ID_POSITION_TARGET_LOCAL_NED, 10)

        # mask specifying use only vx,vy,vz & accel. Even though we don't test acceltargets below currently
        #  a velocity only mask returns a velocity & accel mask
        target_typemask = (MAV_POS_TARGET_TYPE_MASK.POS_IGNORE |
                           MAV_POS_TARGET_TYPE_MASK.YAW_IGNORE | MAV_POS_TARGET_TYPE_MASK.YAW_RATE_IGNORE)

        # Drain old messages and ignore the ramp-up to the required target velocity
        tstart = self.get_sim_time()
        while self.get_sim_time_cached() - tstart < timeout:
            # send velocity-control command
            self.mav.mav.set_position_target_local_ned_send(
                0, # timestamp
                1, # target system_id
                1, # target component id
                mavutil.mavlink.MAV_FRAME_LOCAL_NED,
                target_typemask | MAV_POS_TARGET_TYPE_MASK.LAST_BYTE,
                0, # x
                0, # y
                0, # z
                vx, # vx
                vy, # vy
                -vz_up, # vz
                0, # afx
                0, # afy
                0, # afz
                0, # yaw
                0, # yawrate
            )
            m = self.assert_receive_message('POSITION_TARGET_LOCAL_NED')

            self.progress("Received local target: %s" % str(m))

        # Check the last received message
        if not (m.type_mask == (target_typemask | MAV_POS_TARGET_TYPE_MASK.LAST_BYTE) or m.type_mask == target_typemask):
            raise NotAchievedException("Did not receive proper mask: expected=%u or %u, got=%u" %
                                       ((target_typemask | MAV_POS_TARGET_TYPE_MASK.LAST_BYTE), target_typemask, m.type_mask))

        if vx - m.vx > 0.1:
            raise NotAchievedException("Did not receive proper target velocity vx: wanted=%f got=%f" % (vx, m.vx))

        if vy - m.vy > 0.1:
            raise NotAchievedException("Did not receive proper target velocity vy: wanted=%f got=%f" % (vy, m.vy))

        if vz_up - (-m.vz) > 0.1:
            raise NotAchievedException("Did not receive proper target velocity vz: wanted=%f got=%f" % (vz_up, -m.vz))

        self.progress("Received proper target velocity commands")

    def wait_for_local_velocity(self, vx, vy, vz_up, timeout=10):
        """ Wait for local target velocity"""

        # debug messages
        self.progress("Waiting for local NED velocity target: (%f, %f, %f)" % (vx, vy, -vz_up))
        self.progress("Setting LOCAL_POSITION_NED message rate to 10Hz")

        # set position local ned message stream rate
        self.set_message_rate_hz(mavutil.mavlink.MAVLINK_MSG_ID_LOCAL_POSITION_NED, 10)

        # wait for position local ned message
        tstart = self.get_sim_time()
        while self.get_sim_time_cached() - tstart < timeout:

            # get position target local ned message
            m = self.mav.recv_match(type="LOCAL_POSITION_NED", blocking=True, timeout=1)

            # could not be able to get a valid target local ned message within given time
            if m is None:

                # raise an error that did not receive a valid target local ned message within given time
                raise NotAchievedException("Did not receive any position local ned message for 1 second!")

            # got a valid target local ned message within given time
            else:

                # debug message
                self.progress("Received local position ned message: %s" % str(m))

                # check if velocity values are in range
                if vx - m.vx <= 0.1 and vy - m.vy <= 0.1 and vz_up - (-m.vz) <= 0.1:

                    # get out of function
                    self.progress("Vehicle successfully reached to target velocity!")
                    return

        # raise an exception
        error_message = "Did not receive target velocities vx, vy, vz_up, wanted=(%f, %f, %f) got=(%f, %f, %f)"
        error_message = error_message % (vx, vy, vz_up, m.vx, m.vy, -m.vz)
        raise NotAchievedException(error_message)

    def test_position_target_message_mode(self):
        " Ensure that POSITION_TARGET_LOCAL_NED messages are sent in Guided Mode only "
        self.hover()
        self.change_mode('LOITER')
        self.progress("Setting POSITION_TARGET_LOCAL_NED message rate to 10Hz")
        self.set_message_rate_hz(mavutil.mavlink.MAVLINK_MSG_ID_POSITION_TARGET_LOCAL_NED, 10)

        tstart = self.get_sim_time()
        while self.get_sim_time_cached() < tstart + 5:
            m = self.mav.recv_match(type='POSITION_TARGET_LOCAL_NED', blocking=True, timeout=1)
            if m is None:
                continue

            raise NotAchievedException("Received POSITION_TARGET message in LOITER mode: %s" % str(m))

        self.progress("Did not receive any POSITION_TARGET_LOCAL_NED message in LOITER mode. Success")

    def earth_to_body(self, vector):
        r = mavextra.rotation(self.mav.messages["ATTITUDE"]).invert()
        #        print("r=%s" % str(r))
        return r * vector

    def precision_loiter_to_pos(self, x, y, z, timeout=40):
        '''send landing_target messages at vehicle until it arrives at
        location to x, y, z from origin (in metres), z is *up*'''
        dest_ned = rotmat.Vector3(x, y, -z)
        tstart = self.get_sim_time()
        success_start = -1
        while True:
            now = self.get_sim_time_cached()
            if now - tstart > timeout:
                raise NotAchievedException("Did not loiter to position!")
            m_pos = self.mav.recv_match(type='LOCAL_POSITION_NED',
                                        blocking=True)
            pos_ned = rotmat.Vector3(m_pos.x, m_pos.y, m_pos.z)
            #            print("dest_ned=%s" % str(dest_ned))
            #            print("pos_ned=%s" % str(pos_ned))
            delta_ef = dest_ned - pos_ned
            #            print("delta_ef=%s" % str(delta_ef))

            # determine if we've successfully navigated to close to
            # where we should be:
            dist = math.sqrt(delta_ef.x * delta_ef.x + delta_ef.y * delta_ef.y)
            dist_max = 1
            self.progress("dist=%f want <%f" % (dist, dist_max))
            if dist < dist_max:
                # success!  We've gotten within our target distance
                if success_start == -1:
                    success_start = now
                elif now - success_start > 10:
                    self.progress("Yay!")
                    break
            else:
                success_start = -1

            delta_bf = self.earth_to_body(delta_ef)
            #            print("delta_bf=%s" % str(delta_bf))
            angle_x = math.atan2(delta_bf.y, delta_bf.z)
            angle_y = -math.atan2(delta_bf.x, delta_bf.z)
            distance = math.sqrt(delta_bf.x * delta_bf.x +
                                 delta_bf.y * delta_bf.y +
                                 delta_bf.z * delta_bf.z)
            #            att = self.mav.messages["ATTITUDE"]
            #            print("r=%f p=%f y=%f" % (math.degrees(att.roll), math.degrees(att.pitch), math.degrees(att.yaw)))
            #            print("angle_x=%s angle_y=%s" % (str(math.degrees(angle_x)), str(math.degrees(angle_y))))
            #            print("distance=%s" % str(distance))

            self.mav.mav.landing_target_send(
                0, # time_usec
                1, # target_num
                mavutil.mavlink.MAV_FRAME_GLOBAL, # frame; AP ignores
                angle_x, # angle x (radians)
                angle_y, # angle y (radians)
                distance, # distance to target
                0.01, # size of target in radians, X-axis
                0.01 # size of target in radians, Y-axis
            )

    def PayloadPlaceMission(self):
        """Test payload placing in auto."""
        self.context_push()

        ex = None
        try:
            self.set_analog_rangefinder_parameters()
            self.set_parameters({
                "GRIP_ENABLE": 1,
                "GRIP_TYPE": 1,
                "SIM_GRPS_ENABLE": 1,
                "SIM_GRPS_PIN": 8,
                "SERVO8_FUNCTION": 28,
            })
            self.reboot_sitl()

            self.load_mission("copter_payload_place.txt")
            if self.mavproxy is not None:
                self.mavproxy.send('wp list\n')

            self.set_parameter("AUTO_OPTIONS", 3)
            self.change_mode('AUTO')
            self.wait_ready_to_arm()

            self.arm_vehicle()

            self.wait_text("Gripper load releas", timeout=90)
            dist_limit = 1
            # this is a copy of the point in the mission file:
            target_loc = mavutil.location(-35.363106,
                                          149.165436,
                                          0,
                                          0)
            dist = self.get_distance(target_loc, self.mav.location())
            self.progress("dist=%f" % (dist,))
            if dist > dist_limit:
                raise NotAchievedException("Did not honour target lat/lng (dist=%f want <%f" %
                                           (dist, dist_limit))

            self.wait_disarmed()

        except Exception as e:
            self.print_exception_caught(e)
            self.disarm_vehicle(force=True)
            ex = e

        self.context_pop()
        self.reboot_sitl()
        self.progress("All done")

        if ex is not None:
            raise ex

    def Weathervane(self):
        '''Test copter weathervaning'''
        # We test nose into wind code paths and yaw direction here and test side into wind
        # yaw direction in QuadPlane tests to reduce repetition.
        self.set_parameters({
            "SIM_WIND_SPD": 10,
            "SIM_WIND_DIR": 100,
            "GUID_OPTIONS": 129, # allow weathervaning and arming from tx in guided
            "AUTO_OPTIONS": 131, # allow arming in auto, take off without raising the stick, and weathervaning
            "WVANE_ENABLE": 1,
            "WVANE_GAIN": 3,
            "WVANE_VELZ_MAX": 1,
            "WVANE_SPD_MAX": 2
        })

        self.progress("Test weathervaning in auto")
        self.load_mission("weathervane_mission.txt", strict=False)

        self.change_mode("AUTO")
        self.wait_ready_to_arm()
        self.arm_vehicle()

        self.wait_statustext("Weathervane Active", timeout=60)
        self.do_RTL()
        self.wait_disarmed()
        self.change_mode("GUIDED")

        # After take off command in guided we enter the velaccl sub mode
        self.progress("Test weathervaning in guided vel-accel")
        self.set_rc(3, 1000)
        self.wait_ready_to_arm()

        self.arm_vehicle()
        self.user_takeoff(alt_min=15)
        # Wait for heading to match wind direction.
        self.wait_heading(100, accuracy=8, timeout=100)

        self.progress("Test weathervaning in guided pos only")
        # Travel directly north to align heading north and build some airspeed.
        self.fly_guided_move_local(x=40, y=0, z_up=15)
        # Wait for heading to match wind direction.
        self.wait_heading(100, accuracy=8, timeout=100)
        self.do_RTL()

    def _DO_WINCH(self, command):
        self.context_push()
        self.load_default_params_file("copter-winch.parm")
        self.reboot_sitl()
        self.wait_ready_to_arm()

        self.start_subtest("starts relaxed")
        self.wait_servo_channel_value(9, 0)

        self.start_subtest("rate control")
        command(
            mavutil.mavlink.MAV_CMD_DO_WINCH,
            p1=1,  # instance number
            p2=mavutil.mavlink.WINCH_RATE_CONTROL,  # command
            p3=0,  # length to release
            p4=1,  # rate in m/s
        )
        self.wait_servo_channel_value(9, 1900)

        self.start_subtest("relax")
        command(
            mavutil.mavlink.MAV_CMD_DO_WINCH,
            p1=1,  # instance number
            p2=mavutil.mavlink.WINCH_RELAXED,  # command
            p3=0,  # length to release
            p4=1,  # rate in m/s
        )
        self.wait_servo_channel_value(9, 0)

        self.start_subtest("hold but zero output")
        command(
            mavutil.mavlink.MAV_CMD_DO_WINCH,
            p1=1,  # instance number
            p2=mavutil.mavlink.WINCH_RATE_CONTROL,  # command
            p3=0,  # length to release
            p4=0,  # rate in m/s
        )
        self.wait_servo_channel_value(9, 1500)

        self.start_subtest("relax")
        command(
            mavutil.mavlink.MAV_CMD_DO_WINCH,
            p1=1,  # instance number
            p2=mavutil.mavlink.WINCH_RELAXED,  # command
            p3=0,  # length to release
            p4=1,  # rate in m/s
        )
        self.wait_servo_channel_value(9, 0)

        self.start_subtest("position")
        command(
            mavutil.mavlink.MAV_CMD_DO_WINCH,
            p1=1,  # instance number
            p2=mavutil.mavlink.WINCH_RELATIVE_LENGTH_CONTROL,  # command
            p3=2,  # length to release
            p4=1,  # rate in m/s
        )
        self.wait_servo_channel_value(9, 1900)
        self.wait_servo_channel_value(9, 1500, timeout=60)

        self.context_pop()
        self.reboot_sitl()

    def DO_WINCH(self):
        '''test mavlink DO_WINCH command'''
        self._DO_WINCH(self.run_cmd_int)
        self._DO_WINCH(self.run_cmd)

    def GuidedSubModeChange(self):
        """"Ensure we can move around in guided after a takeoff command."""

        '''start by disabling GCS failsafe, otherwise we immediately disarm
        due to (apparently) not receiving traffic from the GCS for
        too long.  This is probably a function of --speedup'''
        self.set_parameters({
            "FS_GCS_ENABLE": 0,
            "DISARM_DELAY": 0, # until traffic problems are fixed
        })
        self.change_mode("GUIDED")
        self.wait_ready_to_arm()
        self.arm_vehicle()

        self.user_takeoff(alt_min=10)

        self.start_subtest("yaw through absolute angles using MAV_CMD_CONDITION_YAW")
        self.guided_achieve_heading(45)
        self.guided_achieve_heading(135)

        self.start_subtest("move the vehicle using set_position_target_global_int")
        # the following numbers are 5-degree-latitude and 5-degrees
        # longitude - just so that we start to really move a lot.
        self.fly_guided_move_global_relative_alt(5, 5, 10)

        self.start_subtest("move the vehicle using MAVLINK_MSG_ID_SET_POSITION_TARGET_LOCAL_NED")
        self.fly_guided_stop(groundspeed_tolerance=0.1)
        self.fly_guided_move_local(5, 5, 10)

        self.start_subtest("Checking that WP_YAW_BEHAVIOUR 0 works")
        self.set_parameter('WP_YAW_BEHAVIOR', 0)
        self.delay_sim_time(2)
        orig_heading = self.get_heading()
        self.fly_guided_move_local(5, 0, 10)
        # ensure our heading hasn't changed:
        self.assert_heading(orig_heading)
        self.fly_guided_move_local(0, 5, 10)
        # ensure our heading hasn't changed:
        self.assert_heading(orig_heading)

        self.start_subtest("Check target position received by vehicle using SET_MESSAGE_INTERVAL")
        self.test_guided_local_position_target(5, 5, 10)
        self.test_guided_local_velocity_target(2, 2, 1)
        self.test_position_target_message_mode()

        self.do_RTL()

    def TestGripperMission(self):
        '''Test Gripper mission items'''
        self.context_push()
        ex = None
        try:
            self.load_mission("copter-gripper-mission.txt")
            self.change_mode('LOITER')
            self.wait_ready_to_arm()
            self.assert_vehicle_location_is_at_startup_location()
            self.arm_vehicle()
            self.change_mode('AUTO')
            self.set_rc(3, 1500)
            self.wait_statustext("Gripper Grabbed", timeout=60)
            self.wait_statustext("Gripper Released", timeout=60)
        except Exception as e:
            self.print_exception_caught(e)
            self.change_mode('LAND')
            ex = e
        self.context_pop()
        self.wait_disarmed()
        if ex is not None:
            raise ex

    def SplineLastWaypoint(self):
        '''Test Spline as last waypoint'''
        self.context_push()
        ex = None
        try:
            self.load_mission("copter-spline-last-waypoint.txt")
            self.change_mode('LOITER')
            self.wait_ready_to_arm()
            self.arm_vehicle()
            self.change_mode('AUTO')
            self.set_rc(3, 1500)
            self.wait_altitude(10, 3000, relative=True)
        except Exception as e:
            self.print_exception_caught(e)
            ex = e
        self.context_pop()
        self.do_RTL()
        self.wait_disarmed()
        if ex is not None:
            raise ex

    def ManualThrottleModeChange(self):
        '''Check manual throttle mode changes denied on high throttle'''
        self.set_parameter("FS_GCS_ENABLE", 0) # avoid GUIDED instant disarm
        self.change_mode("STABILIZE")
        self.wait_ready_to_arm()
        self.arm_vehicle()
        self.change_mode("ACRO")
        self.change_mode("STABILIZE")
        self.change_mode("GUIDED")
        self.set_rc(3, 1700)
        self.watch_altitude_maintained(altitude_min=-1, altitude_max=0.2) # should not take off in guided
        self.run_cmd_do_set_mode(
            "ACRO",
            want_result=mavutil.mavlink.MAV_RESULT_FAILED)
        self.run_cmd_do_set_mode(
            "STABILIZE",
            want_result=mavutil.mavlink.MAV_RESULT_FAILED)
        self.run_cmd_do_set_mode(
            "DRIFT",
            want_result=mavutil.mavlink.MAV_RESULT_FAILED)
        self.progress("Check setting an invalid mode")
        self.run_cmd(
            mavutil.mavlink.MAV_CMD_DO_SET_MODE,
            p1=mavutil.mavlink.MAV_MODE_FLAG_CUSTOM_MODE_ENABLED,
            p2=126,
            want_result=mavutil.mavlink.MAV_RESULT_FAILED,
            timeout=1,
        )
        self.set_rc(3, 1000)
        self.run_cmd_do_set_mode("ACRO")
        self.wait_disarmed()

    def test_mount_pitch(self, despitch, despitch_tolerance, mount_mode, timeout=10, hold=0):
        tstart = self.get_sim_time()
        success_start = 0
        while True:
            now = self.get_sim_time_cached()
            if now - tstart > timeout:
                raise NotAchievedException("Mount pitch not achieved")

            '''retrieve latest angles from GIMBAL_DEVICE_ATTITUDE_STATUS'''
            mount_roll, mount_pitch, mount_yaw = self.get_mount_roll_pitch_yaw_deg()

            self.progress("despitch=%f roll=%f pitch=%f yaw=%f" % (despitch, mount_roll, mount_pitch, mount_yaw))
            if abs(despitch - mount_pitch) > despitch_tolerance:
                self.progress("Mount pitch incorrect: got=%f want=%f (+/- %f)" %
                              (mount_pitch, despitch, despitch_tolerance))
                success_start = 0
                continue
            self.progress("Mount pitch correct: %f degrees == %f" %
                          (mount_pitch, despitch))
            if success_start == 0:
                success_start = now
            if now - success_start >= hold:
                self.progress("Mount pitch achieved")
                return

    def do_pitch(self, pitch):
        '''pitch aircraft in guided/angle mode'''
        self.mav.mav.set_attitude_target_send(
            0, # time_boot_ms
            1, # target sysid
            1, # target compid
            0, # bitmask of things to ignore
            mavextra.euler_to_quat([0, math.radians(pitch), 0]), # att
            0, # roll rate  (rad/s)
            0, # pitch rate (rad/s)
            0, # yaw rate   (rad/s)
            0.5) # thrust, 0 to 1, translated to a climb/descent rate

    def do_yaw_rate(self, yaw_rate):
        '''yaw aircraft in guided/rate mode'''
        self.run_cmd(
            mavutil.mavlink.MAV_CMD_CONDITION_YAW,
            p1=60,  # target angle
            p2=0,  # degrees/second
            p3=1,  # -1 is counter-clockwise, 1 clockwise
            p4=1,  # 1 for relative, 0 for absolute
            quiet=True,
        )

    def setup_servo_mount(self, roll_servo=5, pitch_servo=6, yaw_servo=7):
        '''configure a rpy servo mount; caller responsible for required rebooting'''
        self.progress("Setting up servo mount")
        self.set_parameters({
            "MNT1_TYPE": 1,
            "MNT1_PITCH_MIN": -45,
            "MNT1_PITCH_MAX": 45,
            "RC6_OPTION": 213,  # MOUNT1_PITCH
            "SERVO%u_FUNCTION" % roll_servo: 8, # roll
            "SERVO%u_FUNCTION" % pitch_servo: 7, # pitch
            "SERVO%u_FUNCTION" % yaw_servo: 6, # yaw
        })

    def get_mount_roll_pitch_yaw_deg(self):
        '''return mount (aka gimbal) roll, pitch and yaw angles in degrees'''
        # wait for gimbal attitude message
        m = self.assert_receive_message('GIMBAL_DEVICE_ATTITUDE_STATUS', timeout=5)

        # convert quaternion to euler angles and return
        q = quaternion.Quaternion(m.q)
        euler = q.euler
        return math.degrees(euler[0]), math.degrees(euler[1]), math.degrees(euler[2])

    def set_mount_mode(self, mount_mode):
        '''set mount mode'''
        self.run_cmd_int(
            mavutil.mavlink.MAV_CMD_DO_MOUNT_CONFIGURE,
            p1=mount_mode,
            p2=0, # stabilize roll (unsupported)
            p3=0, # stabilize pitch (unsupported)
        )
        self.run_cmd(
            mavutil.mavlink.MAV_CMD_DO_MOUNT_CONFIGURE,
            p1=mount_mode,
            p2=0, # stabilize roll (unsupported)
            p3=0, # stabilize pitch (unsupported)
        )

    def test_mount_rc_targetting(self):
        '''called in multipleplaces to make sure that mount RC targetting works'''
        try:
            self.context_push()
            self.set_parameters({
                'RC6_OPTION': 0,
                'RC11_OPTION': 212,    # MOUNT1_ROLL
                'RC12_OPTION': 213,    # MOUNT1_PITCH
                'RC13_OPTION': 214,    # MOUNT1_YAW
                'RC12_MIN': 1100,
                'RC12_MAX': 1900,
                'RC12_TRIM': 1500,
                'MNT1_PITCH_MIN': -45,
                'MNT1_PITCH_MAX': 45,
            })
            self.progress("Testing RC angular control")
            # default RC min=1100 max=1900
            self.set_rc_from_map({
                11: 1500,
                12: 1500,
                13: 1500,
            })
            self.test_mount_pitch(0, 1, mavutil.mavlink.MAV_MOUNT_MODE_RC_TARGETING)
            self.progress("Testing RC input down 1/4 of its range in the output, should be down 1/4 range in output")
            rc12_in = 1400
            rc12_min = 1100 # default
            rc12_max = 1900 # default
            mpitch_min = -45.0
            mpitch_max = 45.0
            expected_pitch = (float(rc12_in-rc12_min)/float(rc12_max-rc12_min) * (mpitch_max-mpitch_min)) + mpitch_min
            self.progress("expected mount pitch: %f" % expected_pitch)
            if expected_pitch != -11.25:
                raise NotAchievedException("Calculation wrong - defaults changed?!")
            self.set_rc(12, rc12_in)
            self.test_mount_pitch(-11.25, 0.1, mavutil.mavlink.MAV_MOUNT_MODE_RC_TARGETING)
            self.set_rc(12, 1800)
            self.test_mount_pitch(33.75, 0.1, mavutil.mavlink.MAV_MOUNT_MODE_RC_TARGETING)
            self.set_rc_from_map({
                11: 1500,
                12: 1500,
                13: 1500,
            })

            try:
                self.context_push()
                self.set_parameters({
                    "RC12_MIN": 1000,
                    "RC12_MAX": 2000,
                    "MNT1_PITCH_MIN": -90,
                    "MNT1_PITCH_MAX": 10,
                })
                self.set_rc(12, 1000)
                self.test_mount_pitch(-90.00, 0.1, mavutil.mavlink.MAV_MOUNT_MODE_RC_TARGETING)
                self.set_rc(12, 2000)
                self.test_mount_pitch(10.00, 0.1, mavutil.mavlink.MAV_MOUNT_MODE_RC_TARGETING)
                self.set_rc(12, 1500)
                self.test_mount_pitch(-40.00, 0.1, mavutil.mavlink.MAV_MOUNT_MODE_RC_TARGETING)
            finally:
                self.context_pop()

            self.set_rc(12, 1500)

            self.progress("Testing RC rate control")
            self.set_parameter('MNT1_RC_RATE', 10)
            self.test_mount_pitch(0, 1, mavutil.mavlink.MAV_MOUNT_MODE_RC_TARGETING)
            self.set_rc(12, 1300)
            self.test_mount_pitch(-5, 1, mavutil.mavlink.MAV_MOUNT_MODE_RC_TARGETING)
            self.test_mount_pitch(-10, 1, mavutil.mavlink.MAV_MOUNT_MODE_RC_TARGETING)
            self.test_mount_pitch(-15, 1, mavutil.mavlink.MAV_MOUNT_MODE_RC_TARGETING)
            self.test_mount_pitch(-20, 1, mavutil.mavlink.MAV_MOUNT_MODE_RC_TARGETING)
            self.set_rc(12, 1700)
            self.test_mount_pitch(-15, 1, mavutil.mavlink.MAV_MOUNT_MODE_RC_TARGETING)
            self.test_mount_pitch(-10, 1, mavutil.mavlink.MAV_MOUNT_MODE_RC_TARGETING)
            self.test_mount_pitch(-5, 1, mavutil.mavlink.MAV_MOUNT_MODE_RC_TARGETING)
            self.test_mount_pitch(0, 1, mavutil.mavlink.MAV_MOUNT_MODE_RC_TARGETING)
            self.test_mount_pitch(5, 1, mavutil.mavlink.MAV_MOUNT_MODE_RC_TARGETING)

            self.progress("Reverting to angle mode")
            self.set_parameter('MNT1_RC_RATE', 0)
            self.set_rc(12, 1500)
            self.test_mount_pitch(0, 0.1, mavutil.mavlink.MAV_MOUNT_MODE_RC_TARGETING)

            self.context_pop()

        except Exception as e:
            self.print_exception_caught(e)
            self.context_pop()
            raise e

    def Mount(self):
        '''Test Camera/Antenna Mount'''
        ex = None
        self.context_push()
        old_srcSystem = self.mav.mav.srcSystem
        self.mav.mav.srcSystem = 250
        self.set_parameter("DISARM_DELAY", 0)
        try:
            '''start by disabling GCS failsafe, otherwise we immediately disarm
            due to (apparently) not receiving traffic from the GCS for
            too long.  This is probably a function of --speedup'''
            self.set_parameter("FS_GCS_ENABLE", 0)

            # setup mount parameters
            self.setup_servo_mount()
            self.reboot_sitl() # to handle MNT_TYPE changing

            # make sure we're getting gimbal device attitude status
            self.assert_receive_message('GIMBAL_DEVICE_ATTITUDE_STATUS', timeout=5)

            # change mount to neutral mode (point forward, not stabilising)
            self.set_mount_mode(mavutil.mavlink.MAV_MOUNT_MODE_NEUTRAL)

            # test pitch is not stabilising
            mount_roll_deg, mount_pitch_deg, mount_yaw_deg = self.get_mount_roll_pitch_yaw_deg()
            if mount_roll_deg != 0 or mount_pitch_deg != 0 or mount_yaw_deg != 0:
                raise NotAchievedException("Mount stabilising when not requested")

            self.change_mode('GUIDED')
            self.wait_ready_to_arm()
            self.arm_vehicle()

            self.user_takeoff()

            # pitch vehicle back and confirm gimbal is still not stabilising
            despitch = 10
            despitch_tolerance = 3

            self.progress("Pitching vehicle")
            self.do_pitch(despitch) # will time out!

            self.wait_pitch(despitch, despitch_tolerance)

            # check gimbal is still not stabilising
            mount_roll_deg, mount_pitch_deg, mount_yaw_deg = self.get_mount_roll_pitch_yaw_deg()
            if mount_roll_deg != 0 or mount_pitch_deg != 0 or mount_yaw_deg != 0:
                raise NotAchievedException("Mount stabilising when not requested")

            # center RC tilt control and change mount to RC_TARGETING mode
            self.progress("Gimbal to RC Targetting mode")
            self.set_rc(6, 1500)
            self.set_mount_mode(mavutil.mavlink.MAV_MOUNT_MODE_RC_TARGETING)

            # pitch vehicle back and confirm gimbal is stabilising
            self.progress("Pitching vehicle")
            self.do_pitch(despitch)
            self.wait_pitch(despitch, despitch_tolerance)
            self.test_mount_pitch(0, 1, mavutil.mavlink.MAV_MOUNT_MODE_RC_TARGETING)

            # point gimbal at specified angle
            self.progress("Point gimbal using GIMBAL_MANAGER_PITCHYAW (ANGLE)")
            self.do_pitch(0)    # level vehicle
            self.wait_pitch(0, despitch_tolerance)
            self.set_mount_mode(mavutil.mavlink.MAV_MOUNT_MODE_MAVLINK_TARGETING)
            for (method, angle) in (self.run_cmd, -20), (self.run_cmd_int, -30):
                method(
                    mavutil.mavlink.MAV_CMD_DO_GIMBAL_MANAGER_PITCHYAW,
                    p1=angle,   # pitch angle in degrees
                    p2=0,     # yaw angle in degrees
                    p3=0,     # pitch rate in degrees (NaN to ignore)
                    p4=0,     # yaw rate in degrees (NaN to ignore)
                    p5=0,     # flags (0=Body-frame, 16/GIMBAL_MANAGER_FLAGS_YAW_LOCK=Earth Frame)
                    p6=0,     # unused
                    p7=0,     # gimbal id
                )
                self.test_mount_pitch(angle, 1, mavutil.mavlink.MAV_MOUNT_MODE_MAVLINK_TARGETING)

            # point gimbal at specified location
            self.progress("Point gimbal at Location using MOUNT_CONTROL (GPS)")
            self.do_pitch(despitch)
            self.set_mount_mode(mavutil.mavlink.MAV_MOUNT_MODE_GPS_POINT)

            # Delay here to allow the attitude to command to timeout and level out the copter a bit
            self.delay_sim_time(3)

            start = self.mav.location()
            self.progress("start=%s" % str(start))
            (t_lat, t_lon) = mavextra.gps_offset(start.lat, start.lng, 10, 20)
            t_alt = 0

            self.progress("loc %f %f %f" % (start.lat, start.lng, start.alt))
            self.progress("targetting %f %f %f" % (t_lat, t_lon, t_alt))
            self.do_pitch(despitch)
            self.mav.mav.mount_control_send(
                1, # target system
                1, # target component
                int(t_lat * 1e7), # lat
                int(t_lon * 1e7), # lon
                t_alt * 100, # alt
                0  # save position
            )
            self.test_mount_pitch(-52, 5, mavutil.mavlink.MAV_MOUNT_MODE_GPS_POINT)

            # this is a one-off; ArduCopter *will* time out this directive!
            self.progress("Levelling aircraft")
            self.mav.mav.set_attitude_target_send(
                0, # time_boot_ms
                1, # target sysid
                1, # target compid
                0, # bitmask of things to ignore
                mavextra.euler_to_quat([0, 0, 0]), # att
                0, # roll rate  (rad/s)
                0, # pitch rate (rad/s)
                0, # yaw rate   (rad/s)
                0.5) # thrust, 0 to 1, translated to a climb/descent rate

            self.wait_groundspeed(0, 1)

            # now test RC targetting
            self.progress("Testing mount RC targetting")

            self.set_mount_mode(mavutil.mavlink.MAV_MOUNT_MODE_RC_TARGETING)
            self.test_mount_rc_targetting()

            self.progress("Testing mount ROI behaviour")
            self.test_mount_pitch(0, 0.1, mavutil.mavlink.MAV_MOUNT_MODE_RC_TARGETING)
            start = self.mav.location()
            self.progress("start=%s" % str(start))
            (roi_lat, roi_lon) = mavextra.gps_offset(start.lat,
                                                     start.lng,
                                                     10,
                                                     20)
            roi_alt = 0
            self.progress("Using MAV_CMD_DO_SET_ROI_LOCATION")
            self.run_cmd(
                mavutil.mavlink.MAV_CMD_DO_SET_ROI_LOCATION,
                p5=roi_lat,
                p6=roi_lon,
                p7=roi_alt,
            )
            self.test_mount_pitch(-52, 5, mavutil.mavlink.MAV_MOUNT_MODE_GPS_POINT)
            self.progress("Using MAV_CMD_DO_SET_ROI_LOCATION")
            # start by pointing the gimbal elsewhere with a
            # known-working command:
            self.run_cmd(
                mavutil.mavlink.MAV_CMD_DO_SET_ROI_LOCATION,
                p5=roi_lat + 1,
                p6=roi_lon + 1,
                p7=roi_alt,
            )
            # now point it with command_int:
            self.run_cmd_int(
                mavutil.mavlink.MAV_CMD_DO_SET_ROI_LOCATION,
                p5=int(roi_lat * 1e7),
                p6=int(roi_lon * 1e7),
                p7=roi_alt,
                frame=mavutil.mavlink.MAV_FRAME_GLOBAL_RELATIVE_ALT,
            )
            self.test_mount_pitch(-52, 5, mavutil.mavlink.MAV_MOUNT_MODE_GPS_POINT)

            self.progress("Using MAV_CMD_DO_SET_ROI_NONE")
            self.run_cmd(mavutil.mavlink.MAV_CMD_DO_SET_ROI_NONE)
            self.run_cmd_int(mavutil.mavlink.MAV_CMD_DO_SET_ROI_NONE)
            self.test_mount_pitch(0, 1, mavutil.mavlink.MAV_MOUNT_MODE_RC_TARGETING)

            start = self.mav.location()
            (roi_lat, roi_lon) = mavextra.gps_offset(start.lat,
                                                     start.lng,
                                                     -100,
                                                     -200)
            roi_alt = 0
            self.progress("Using MAV_CMD_DO_SET_ROI")
            self.run_cmd(
                mavutil.mavlink.MAV_CMD_DO_SET_ROI,
                p5=roi_lat,
                p6=roi_lon,
                p7=roi_alt,
            )
            self.test_mount_pitch(-7.5, 1, mavutil.mavlink.MAV_MOUNT_MODE_GPS_POINT)

            start = self.mav.location()
            (roi_lat, roi_lon) = mavextra.gps_offset(start.lat,
                                                     start.lng,
                                                     -100,
                                                     -200)
            roi_alt = 0
            self.progress("Using MAV_CMD_DO_SET_ROI (COMMAND_INT)")
            self.run_cmd_int(
                mavutil.mavlink.MAV_CMD_DO_SET_ROI,
                0,
                0,
                0,
                0,
                int(roi_lat*1e7),
                int(roi_lon*1e7),
                roi_alt,
                frame=mavutil.mavlink.MAV_FRAME_GLOBAL_RELATIVE_ALT_INT,
            )
            self.test_mount_pitch(-7.5, 1, mavutil.mavlink.MAV_MOUNT_MODE_GPS_POINT)
            self.progress("Using MAV_CMD_DO_SET_ROI (COMMAND_INT), absolute-alt-frame")
            # this is pointing essentially straight down
            self.run_cmd_int(
                mavutil.mavlink.MAV_CMD_DO_SET_ROI,
                0,
                0,
                0,
                0,
                int(roi_lat*1e7),
                int(roi_lon*1e7),
                roi_alt,
                frame=mavutil.mavlink.MAV_FRAME_GLOBAL,
            )
            self.test_mount_pitch(-70, 1, mavutil.mavlink.MAV_MOUNT_MODE_GPS_POINT, hold=2)

            self.set_mount_mode(mavutil.mavlink.MAV_MOUNT_MODE_NEUTRAL)
            self.test_mount_pitch(0, 0.1, mavutil.mavlink.MAV_MOUNT_MODE_NEUTRAL)

            self.progress("Testing mount roi-sysid behaviour")
            self.test_mount_pitch(0, 0.1, mavutil.mavlink.MAV_MOUNT_MODE_NEUTRAL)
            start = self.mav.location()
            self.progress("start=%s" % str(start))
            (roi_lat, roi_lon) = mavextra.gps_offset(start.lat,
                                                     start.lng,
                                                     10,
                                                     20)
            roi_alt = 0
            self.progress("Using MAV_CMD_DO_SET_ROI_SYSID")
            self.run_cmd(
                mavutil.mavlink.MAV_CMD_DO_SET_ROI_SYSID,
                p1=self.mav.source_system,
            )
            self.mav.mav.global_position_int_send(
                0, # time boot ms
                int(roi_lat * 1e7),
                int(roi_lon * 1e7),
                0 * 1000, # mm alt amsl
                0 * 1000, # relalt mm UP!
                0, # vx
                0, # vy
                0, # vz
                0 # heading
            )
            self.test_mount_pitch(-89, 5, mavutil.mavlink.MAV_MOUNT_MODE_SYSID_TARGET, hold=2)

            self.run_cmd(mavutil.mavlink.MAV_CMD_DO_SET_ROI_NONE)
            self.run_cmd_int(
                mavutil.mavlink.MAV_CMD_DO_SET_ROI_SYSID,
                p1=self.mav.source_system,
            )
            self.mav.mav.global_position_int_send(
                0, # time boot ms
                int(roi_lat * 1e7),
                int(roi_lon * 1e7),
                670 * 1000, # mm alt amsl
                100 * 1000, # mm UP!
                0, # vx
                0, # vy
                0, # vz
                0 # heading
            )
            self.test_mount_pitch(68, 5, mavutil.mavlink.MAV_MOUNT_MODE_SYSID_TARGET, hold=2)

            self.set_mount_mode(mavutil.mavlink.MAV_MOUNT_MODE_NEUTRAL)
            self.test_mount_pitch(0, 0.1, mavutil.mavlink.MAV_MOUNT_MODE_NEUTRAL)

        except Exception as e:
            self.print_exception_caught(e)
            ex = e

        self.context_pop()

        self.mav.mav.srcSystem = old_srcSystem
        self.disarm_vehicle(force=True)
        self.reboot_sitl() # to handle MNT1_TYPE changing

        if ex is not None:
            raise ex

    def assert_mount_rpy(self, r, p, y, tolerance=1):
        '''assert mount atttiude in degrees'''
        got_r, got_p, got_y = self.get_mount_roll_pitch_yaw_deg()
        for (want, got, name) in (r, got_r, "roll"), (p, got_p, "pitch"), (y, got_y, "yaw"):
            if abs(want - got) > tolerance:
                raise NotAchievedException("%s incorrect; want=%f got=%f" %
                                           (name, want, got))

    def neutralise_gimbal(self):
        '''put mount into neutralise mode, assert it is at zero angles'''
        self.run_cmd(
            mavutil.mavlink.MAV_CMD_DO_MOUNT_CONTROL,
            p7=mavutil.mavlink.MAV_MOUNT_MODE_NEUTRAL,
        )
        self.test_mount_pitch(0, 0, mavutil.mavlink.MAV_MOUNT_MODE_RETRACT)

    def MAV_CMD_DO_MOUNT_CONTROL(self):
        '''test MAV_CMD_DO_MOUNT_CONTROL mavlink command'''

        # setup mount parameters
        self.context_push()
        self.setup_servo_mount()
        self.reboot_sitl() # to handle MNT_TYPE changing

        takeoff_loc = self.mav.location()

        self.takeoff(20, mode='GUIDED')
        self.guided_achieve_heading(315)

        self.run_cmd(
            mavutil.mavlink.MAV_CMD_DO_MOUNT_CONTROL,
            p7=mavutil.mavlink.MAV_MOUNT_MODE_RETRACT,
        )
        self.run_cmd_int(
            mavutil.mavlink.MAV_CMD_DO_MOUNT_CONTROL,
            p7=mavutil.mavlink.MAV_MOUNT_MODE_RETRACT,
        )

        for method in self.run_cmd, self.run_cmd_int:
            self.start_subtest("MAV_MOUNT_MODE_GPS_POINT")

            self.progress("start=%s" % str(takeoff_loc))
            t = self.offset_location_ne(takeoff_loc, 20, 0)
            self.progress("targetting=%s" % str(t))

            # this command is *weird* as the lat/lng is *always* 1e7,
            # even when transported via COMMAND_LONG!
            x = int(t.lat * 1e7)
            y = int(t.lng * 1e7)
            method(
                mavutil.mavlink.MAV_CMD_DO_MOUNT_CONTROL,
                p4=0,  # this is a relative altitude!
                p5=x,
                p6=y,
                p7=mavutil.mavlink.MAV_MOUNT_MODE_GPS_POINT,
            )
            self.test_mount_pitch(-45, 5, mavutil.mavlink.MAV_MOUNT_MODE_GPS_POINT)
            self.neutralise_gimbal()

            self.start_subtest("MAV_MOUNT_MODE_HOME_LOCATION")
            method(
                mavutil.mavlink.MAV_CMD_DO_MOUNT_CONTROL,
                p7=mavutil.mavlink.MAV_MOUNT_MODE_HOME_LOCATION,
            )
            self.test_mount_pitch(-90, 5, mavutil.mavlink.MAV_MOUNT_MODE_HOME_LOCATION)
            self.neutralise_gimbal()

            # try an invalid mount mode.  Note that this is asserting we
            # are receiving a result code which is actually incorrect;
            # this should be MAV_RESULT_DENIED
            self.start_subtest("Invalid mode")
            method(
                mavutil.mavlink.MAV_CMD_DO_MOUNT_CONTROL,
                p7=87,
                want_result=mavutil.mavlink.MAV_RESULT_FAILED,
            )

            self.start_subtest("MAV_MOUNT_MODE_MAVLINK_TARGETING")
            r = 15
            p = 20
            y = 30
            method(
                mavutil.mavlink.MAV_CMD_DO_MOUNT_CONTROL,
                p1=p,
                p2=r,
                p3=y,
                p7=mavutil.mavlink.MAV_MOUNT_MODE_MAVLINK_TARGETING,
            )
            self.delay_sim_time(2)
            self.assert_mount_rpy(r, p, y)
            self.neutralise_gimbal()

            self.start_subtest("MAV_MOUNT_MODE_RC_TARGETING")
            method(
                mavutil.mavlink.MAV_CMD_DO_MOUNT_CONTROL,
                p7=mavutil.mavlink.MAV_MOUNT_MODE_RC_TARGETING,
            )
            self.test_mount_rc_targetting()

            self.start_subtest("MAV_MOUNT_MODE_RETRACT")
            self.context_push()
            retract_r = 13
            retract_p = 23
            retract_y = 33
            self.set_parameters({
                "MNT1_RETRACT_X": retract_r,
                "MNT1_RETRACT_Y": retract_p,
                "MNT1_RETRACT_Z": retract_y,
            })
            method(
                mavutil.mavlink.MAV_CMD_DO_MOUNT_CONTROL,
                p7=mavutil.mavlink.MAV_MOUNT_MODE_RETRACT,
            )
            self.delay_sim_time(3)
            self.assert_mount_rpy(retract_r, retract_p, retract_y)
            self.context_pop()

        self.do_RTL()

        self.context_pop()
        self.reboot_sitl()

    def MAV_CMD_DO_GIMBAL_MANAGER_CONFIGURE(self):
        '''test MAV_CMD_DO_GIMBAL_MANAGER_CONFIGURE mavlink command'''
        # setup mount parameters
        self.context_push()
        self.setup_servo_mount()
        self.reboot_sitl() # to handle MNT_TYPE changing

        self.context_set_message_rate_hz('GIMBAL_MANAGER_STATUS', 10)
        self.assert_received_message_field_values('GIMBAL_MANAGER_STATUS', {
            "gimbal_device_id": 1,
            "primary_control_sysid": 0,
            "primary_control_compid": 0,
        })

        for method in self.run_cmd, self.run_cmd_int:
            self.start_subtest("set_sysid-compid")
            method(
                mavutil.mavlink.MAV_CMD_DO_GIMBAL_MANAGER_CONFIGURE,
                p1=37,
                p2=38,
            )
            self.assert_received_message_field_values('GIMBAL_MANAGER_STATUS', {
                "gimbal_device_id": 1,
                "primary_control_sysid": 37,
                "primary_control_compid": 38,
            })

            self.start_subtest("leave unchanged")
            method(mavutil.mavlink.MAV_CMD_DO_GIMBAL_MANAGER_CONFIGURE, p1=-1)
            self.assert_received_message_field_values('GIMBAL_MANAGER_STATUS', {
                "gimbal_device_id": 1,
                "primary_control_sysid": 37,
                "primary_control_compid": 38,
            })

            # ardupilot currently handles this incorrectly:
            # self.start_subtest("self-controlled")
            # method(mavutil.mavlink.MAV_CMD_DO_GIMBAL_MANAGER_CONFIGURE, p1=-2)
            # self.assert_received_message_field_values('GIMBAL_MANAGER_STATUS', {
            #     "gimbal_device_id": 1,
            #     "primary_control_sysid": 1,
            #     "primary_control_compid": 1,
            # })

            self.start_subtest("release control")
            method(
                mavutil.mavlink.MAV_CMD_DO_GIMBAL_MANAGER_CONFIGURE,
                p1=self.mav.source_system,
                p2=self.mav.source_component,
            )
            self.assert_received_message_field_values('GIMBAL_MANAGER_STATUS', {
                "gimbal_device_id": 1,
                "primary_control_sysid": self.mav.source_system,
                "primary_control_compid": self.mav.source_component,
            })
            method(mavutil.mavlink.MAV_CMD_DO_GIMBAL_MANAGER_CONFIGURE, p1=-3)
            self.assert_received_message_field_values('GIMBAL_MANAGER_STATUS', {
                "gimbal_device_id": 1,
                "primary_control_sysid": 0,
                "primary_control_compid": 0,
            })

        self.context_pop()
        self.reboot_sitl()

    def MountYawVehicleForMountROI(self):
        '''Test Camera/Antenna Mount vehicle yawing for ROI'''
        self.context_push()

        self.set_parameter("SYSID_MYGCS", self.mav.source_system)
        yaw_servo = 7
        self.setup_servo_mount(yaw_servo=yaw_servo)
        self.reboot_sitl() # to handle MNT1_TYPE changing

        self.progress("checking ArduCopter yaw-aircraft-for-roi")
        ex = None
        try:
            self.takeoff(20, mode='GUIDED')

            m = self.mav.recv_match(type='VFR_HUD', blocking=True)
            self.progress("current heading %u" % m.heading)
            self.set_parameter("SERVO%u_FUNCTION" % yaw_servo, 0) # yaw
            self.progress("Waiting for check_servo_map to do its job")
            self.delay_sim_time(5)
            self.progress("Pointing North")
            self.guided_achieve_heading(0)
            self.delay_sim_time(5)
            start = self.mav.location()
            (roi_lat, roi_lon) = mavextra.gps_offset(start.lat,
                                                     start.lng,
                                                     -100,
                                                     -100)
            roi_alt = 0
            self.progress("Using MAV_CMD_DO_SET_ROI")
            self.run_cmd(
                mavutil.mavlink.MAV_CMD_DO_SET_ROI,
                p5=roi_lat,
                p6=roi_lon,
                p7=roi_alt,
            )

            self.progress("Waiting for vehicle to point towards ROI")
            self.wait_heading(225, timeout=600, minimum_duration=2)

            # the following numbers are 1-degree-latitude and
            # 0-degrees longitude - just so that we start to
            # really move a lot.
            there = mavutil.location(1, 0, 0, 0)

            self.progress("Starting to move")
            self.mav.mav.set_position_target_global_int_send(
                0, # timestamp
                1, # target system_id
                1, # target component id
                mavutil.mavlink.MAV_FRAME_GLOBAL_RELATIVE_ALT_INT,
                MAV_POS_TARGET_TYPE_MASK.POS_ONLY | MAV_POS_TARGET_TYPE_MASK.LAST_BYTE, # mask specifying use-only-lat-lon-alt
                there.lat, # lat
                there.lng, # lon
                there.alt, # alt
                0, # vx
                0, # vy
                0, # vz
                0, # afx
                0, # afy
                0, # afz
                0, # yaw
                0, # yawrate
            )

            self.progress("Starting to move changes the target")
            bearing = self.bearing_to(there)
            self.wait_heading(bearing, timeout=600, minimum_duration=2)

            self.run_cmd(
                mavutil.mavlink.MAV_CMD_DO_SET_ROI,
                p5=roi_lat,
                p6=roi_lon,
                p7=roi_alt,
            )

            self.progress("Wait for vehicle to point sssse due to moving")
            self.wait_heading(170, timeout=600, minimum_duration=1)

            self.do_RTL()

        except Exception as e:
            self.print_exception_caught(e)
            ex = e

        self.context_pop()

        if ex is not None:
            raise ex

    def ThrowMode(self):
        '''Fly Throw Mode'''
        # test boomerang mode:
        self.progress("Throwing vehicle away")
        self.set_parameters({
            "THROW_NEXTMODE": 6,
            "SIM_SHOVE_Z": -30,
            "SIM_SHOVE_X": -20,
        })
        self.change_mode('THROW')
        self.wait_ready_to_arm()
        self.arm_vehicle()
        try:
            self.set_parameter("SIM_SHOVE_TIME", 500)
        except ValueError:
            # the shove resets this to zero
            pass

        tstart = self.get_sim_time()
        self.wait_mode('RTL')
        max_good_tdelta = 15
        tdelta = self.get_sim_time() - tstart
        self.progress("Vehicle in RTL")
        self.wait_rtl_complete()
        self.progress("Vehicle disarmed")
        if tdelta > max_good_tdelta:
            raise NotAchievedException("Took too long to enter RTL: %fs > %fs" %
                                       (tdelta, max_good_tdelta))
        self.progress("Vehicle returned")

    def hover_and_check_matched_frequency_with_fft(self, dblevel=-15, minhz=200, maxhz=300, peakhz=None,
                                                   reverse=None, takeoff=True):
        # find a motor peak
        if takeoff:
            self.takeoff(10, mode="ALT_HOLD")

        tstart, tend, hover_throttle = self.hover_for_interval(15)
        self.do_RTL()

        psd = self.mavfft_fttd(1, 0, tstart * 1.0e6, tend * 1.0e6)

        # batch sampler defaults give 1024 fft and sample rate of 1kz so roughly 1hz/bin
        freq = psd["F"][numpy.argmax(psd["X"][minhz:maxhz]) + minhz] * (1000. / 1024.)
        peakdb = numpy.amax(psd["X"][minhz:maxhz])
        if peakdb < dblevel or (peakhz is not None and abs(freq - peakhz) / peakhz > 0.05):
            if reverse is not None:
                self.progress("Did not detect a motor peak, found %fHz at %fdB" % (freq, peakdb))
            else:
                raise NotAchievedException("Did not detect a motor peak, found %fHz at %fdB" % (freq, peakdb))
        else:
            if reverse is not None:
                raise NotAchievedException(
                    "Detected motor peak at %fHz, throttle %f%%, %fdB" %
                    (freq, hover_throttle, peakdb))
            else:
                self.progress("Detected motor peak at %fHz, throttle %f%%, %fdB" %
                              (freq, hover_throttle, peakdb))

        return freq, hover_throttle, peakdb

    def DynamicNotches(self):
        """Use dynamic harmonic notch to control motor noise."""
        self.progress("Flying with dynamic notches")
        self.context_push()

        ex = None
        try:
            self.set_parameters({
                "AHRS_EKF_TYPE": 10,
                "INS_LOG_BAT_MASK": 3,
                "INS_LOG_BAT_OPT": 0,
                "INS_GYRO_FILTER": 100, # set the gyro filter high so we can observe behaviour
                "LOG_BITMASK": 958,
                "LOG_DISARMED": 0,
                "SIM_VIB_MOT_MAX": 350,
                "SIM_GYR1_RND": 20,
            })
            self.reboot_sitl()

            self.takeoff(10, mode="ALT_HOLD")

            # find a motor peak
            freq, hover_throttle, peakdb = self.hover_and_check_matched_frequency_with_fft(-15, 200, 300)

            # now add a dynamic notch and check that the peak is squashed
            self.set_parameters({
                "INS_LOG_BAT_OPT": 2,
                "INS_HNTCH_ENABLE": 1,
                "INS_HNTCH_FREQ": freq,
                "INS_HNTCH_REF": hover_throttle/100.,
                "INS_HNTCH_HMNCS": 5, # first and third harmonic
                "INS_HNTCH_ATT": 50,
                "INS_HNTCH_BW": freq/2,
            })
            self.reboot_sitl()

            freq, hover_throttle, peakdb1 = self.hover_and_check_matched_frequency_with_fft(-10, 20, 350, reverse=True)

            # now add double dynamic notches and check that the peak is squashed
            self.set_parameter("INS_HNTCH_OPTS", 1)
            self.reboot_sitl()

            freq, hover_throttle, peakdb2 = self.hover_and_check_matched_frequency_with_fft(-15, 20, 350, reverse=True)

            # double-notch should do better, but check for within 5%
            if peakdb2 * 1.05 > peakdb1:
                raise NotAchievedException(
                    "Double-notch peak was higher than single-notch peak %fdB > %fdB" %
                    (peakdb2, peakdb1))

            # now add triple dynamic notches and check that the peak is squashed
            self.set_parameter("INS_HNTCH_OPTS", 16)
            self.reboot_sitl()

            freq, hover_throttle, peakdb2 = self.hover_and_check_matched_frequency_with_fft(-15, 20, 350, reverse=True)

            # triple-notch should do better, but check for within 5%
            if peakdb2 * 1.05 > peakdb1:
                raise NotAchievedException(
                    "Triple-notch peak was higher than single-notch peak %fdB > %fdB" %
                    (peakdb2, peakdb1))

        except Exception as e:
            self.print_exception_caught(e)
            ex = e

        self.context_pop()

        if ex is not None:
            raise ex

    def DynamicRpmNotches(self):
        """Use dynamic harmonic notch to control motor noise via ESC telemetry."""
        self.progress("Flying with ESC telemetry driven dynamic notches")

        self.set_rc_default()
        self.set_parameters({
            "AHRS_EKF_TYPE": 10,
            "INS_LOG_BAT_MASK": 3,
            "INS_LOG_BAT_OPT": 0,
            "INS_GYRO_FILTER": 100, # set gyro filter high so we can observe behaviour
            "LOG_BITMASK": 958,
            "LOG_DISARMED": 0,
            "SIM_VIB_MOT_MAX": 350,
            "SIM_GYR1_RND": 20,
            "SIM_ESC_TELEM": 1
        })
        self.reboot_sitl()

        self.takeoff(10, mode="ALT_HOLD")

        # find a motor peak
        freq, hover_throttle, peakdb = self.hover_and_check_matched_frequency_with_fft(-15, 200, 300)

        # now add a dynamic notch and check that the peak is squashed
        self.set_parameters({
            "INS_LOG_BAT_OPT": 2,
            "INS_HNTCH_ENABLE": 1,
            "INS_HNTCH_FREQ": 80,
            "INS_HNTCH_REF": 1.0,
            "INS_HNTCH_HMNCS": 5, # first and third harmonic
            "INS_HNTCH_ATT": 50,
            "INS_HNTCH_BW": 40,
            "INS_HNTCH_MODE": 3,
        })
        self.reboot_sitl()

        freq, hover_throttle, peakdb1 = self.hover_and_check_matched_frequency_with_fft(-10, 20, 350, reverse=True)

        # now add notch-per motor and check that the peak is squashed
        self.set_parameter("INS_HNTCH_OPTS", 2)
        self.reboot_sitl()

        freq, hover_throttle, peakdb2 = self.hover_and_check_matched_frequency_with_fft(-15, 20, 350, reverse=True)

        # notch-per-motor should do better, but check for within 10%. ( its mostly within 5%, but does vary a bit)
        if peakdb2 * 1.10 > peakdb1:
            raise NotAchievedException(
                "Notch-per-motor peak was higher than single-notch peak %fdB > %fdB" %
                (peakdb2, peakdb1))

        # Now do it again for an octacopter
        self.context_push()
        ex = None
        try:
            self.progress("Flying Octacopter with ESC telemetry driven dynamic notches")
            self.set_parameter("INS_HNTCH_OPTS", 0)
            self.customise_SITL_commandline(
                [],
                defaults_filepath=','.join(self.model_defaults_filepath("octa")),
                model="octa"
            )
            freq, hover_throttle, peakdb1 = self.hover_and_check_matched_frequency_with_fft(-10, 20, 350, reverse=True)

            # now add notch-per motor and check that the peak is squashed
            self.set_parameter("INS_HNTCH_HMNCS", 1)
            self.set_parameter("INS_HNTCH_OPTS", 2)
            self.reboot_sitl()

            freq, hover_throttle, peakdb2 = self.hover_and_check_matched_frequency_with_fft(-15, 20, 350, reverse=True)

            # notch-per-motor should do better, but check for within 5%
            if peakdb2 * 1.05 > peakdb1:
                raise NotAchievedException(
                    "Notch-per-motor peak was higher than single-notch peak %fdB > %fdB" %
                    (peakdb2, peakdb1))
        except Exception as e:
            self.print_exception_caught(e)
            ex = e
        self.context_pop()
        self.reboot_sitl()
        if ex is not None:
            raise ex

    def hover_and_check_matched_frequency(self, dblevel=-15, minhz=200, maxhz=300, fftLength=32, peakhz=None):
        '''do a simple up-and-down test flight with current vehicle state.
        Check that the onboard filter comes up with the same peak-frequency that
        post-processing does.'''
        self.takeoff(10, mode="ALT_HOLD")
        tstart, tend, hover_throttle = self.hover_for_interval(15)
        self.do_RTL()

        psd = self.mavfft_fttd(1, 0, tstart * 1.0e6, tend * 1.0e6)

        # batch sampler defaults give 1024 fft and sample rate of 1kz so roughly 1hz/bin
        scale = 1000. / 1024.
        sminhz = int(minhz * scale)
        smaxhz = int(maxhz * scale)
        freq = psd["F"][numpy.argmax(psd["X"][sminhz:smaxhz]) + sminhz]
        peakdb = numpy.amax(psd["X"][sminhz:smaxhz])

        self.progress("Post-processing FFT detected motor peak at %fHz/%fdB, throttle %f%%" %
                      (freq, peakdb, hover_throttle))

        if peakdb < dblevel:
            raise NotAchievedException(
                "Detected motor peak not strong enough; want=%fdB got=%fdB" %
                (peakdb, dblevel))

        # caller can supply an expected frequency:
        if peakhz is not None and abs(freq - peakhz) / peakhz > 0.05:
            raise NotAchievedException(
                "Post-processing detected motor peak at wrong frequency; want=%fHz got=%fHz" %
                (peakhz, freq))

        # we have a peak make sure that the onboard filter detected
        # something close logging is at 10Hz

        # peak within resolution of FFT length
        pkAvg, nmessages = self.extract_median_FTN1_PkAvg_from_current_onboard_log(tstart, tend)
        self.progress("Onboard-FFT detected motor peak at %fHz (processed %d FTN1 messages)" % (pkAvg, nmessages))

        # accuracy is determined by sample rate and fft length, given
        # our use of quinn we could probably use half of this
        freqDelta = 1000. / fftLength
        if abs(pkAvg - freq) > freqDelta:
            raise NotAchievedException(
                "post-processed FFT does not  agree with onboard filter on peak frequency; onboard=%fHz post-processed=%fHz/%fdB" %  # noqa
                (pkAvg, freq, dblevel)
            )
        return freq

    def extract_median_FTN1_PkAvg_from_current_onboard_log(self, tstart, tend):
        '''extracts FTN1 messages from log, returns median of pkAvg values and
        the number of samples'''
        mlog = self.dfreader_for_current_onboard_log()
        freqs = []
        while True:
            m = mlog.recv_match(
                type='FTN1',
                blocking=False,
                condition="FTN1.TimeUS>%u and FTN1.TimeUS<%u" % (tstart * 1.0e6, tend * 1.0e6))
            if m is None:
                break
            freqs.append(m.PkAvg)
        return numpy.median(numpy.asarray(freqs)), len(freqs)

    def PIDNotches(self):
        """Use dynamic harmonic notch to control motor noise."""
        self.progress("Flying with PID notches")
        self.context_push()

        ex = None
        try:
            self.set_parameters({
                "FILT1_TYPE": 1,
                "AHRS_EKF_TYPE": 10,
                "INS_LOG_BAT_MASK": 3,
                "INS_LOG_BAT_OPT": 0,
                "INS_GYRO_FILTER": 100, # set the gyro filter high so we can observe behaviour
                "LOG_BITMASK": 65535,
                "LOG_DISARMED": 0,
                "SIM_VIB_FREQ_X": 120,  # roll
                "SIM_VIB_FREQ_Y": 120,  # pitch
                "SIM_VIB_FREQ_Z": 180,  # yaw
                "FILT1_NOTCH_FREQ": 120,
                "ATC_RAT_RLL_NEF": 1,
                "ATC_RAT_PIT_NEF": 1,
                "ATC_RAT_YAW_NEF": 1,
                "SIM_GYR1_RND": 5,
            })
            self.reboot_sitl()

            self.takeoff(10, mode="ALT_HOLD")

            freq, hover_throttle, peakdb1 = self.hover_and_check_matched_frequency_with_fft(5, 20, 350, reverse=True)

        except Exception as e:
            self.print_exception_caught(e)
            ex = e

        self.context_pop()

        if ex is not None:
            raise ex

    def ThrottleGainBoost(self):
        """Use PD and Angle P boost for anti-gravity."""
        # basic gyro sample rate test
        self.progress("Flying with Throttle-Gain Boost")
        self.context_push()

        ex = None
        try:
            # magic tridge EKF type that dramatically speeds up the test
            self.set_parameters({
                "AHRS_EKF_TYPE": 10,
                "EK2_ENABLE": 0,
                "EK3_ENABLE": 0,
                "INS_FAST_SAMPLE": 0,
                "LOG_BITMASK": 959,
                "LOG_DISARMED": 0,
                "ATC_THR_G_BOOST": 5.0,
            })

            self.reboot_sitl()

            self.takeoff(10, mode="ALT_HOLD")
            hover_time = 15
            self.progress("Hovering for %u seconds" % hover_time)
            tstart = self.get_sim_time()
            while self.get_sim_time_cached() < tstart + hover_time:
                self.mav.recv_match(type='ATTITUDE', blocking=True)

            # fly fast forrest!
            self.set_rc(3, 1900)
            self.set_rc(2, 1200)
            self.wait_groundspeed(5, 1000)
            self.set_rc(3, 1500)
            self.set_rc(2, 1500)

            self.do_RTL()

        except Exception as e:
            self.print_exception_caught(e)
            ex = e

        self.context_pop()

        # must reboot after we move away from EKF type 10 to EKF2 or EKF3
        self.reboot_sitl()

        if ex is not None:
            raise ex

    def test_gyro_fft_harmonic(self, averaging):
        """Use dynamic harmonic notch to control motor noise with harmonic matching of the first harmonic."""
        # basic gyro sample rate test
        self.progress("Flying with gyro FFT harmonic - Gyro sample rate")
        self.context_push()
        ex = None
        # we are dealing with probabalistic scenarios involving threads
        try:
            self.start_subtest("Hover to calculate approximate hover frequency")
            # magic tridge EKF type that dramatically speeds up the test
            self.set_parameters({
                "AHRS_EKF_TYPE": 10,
                "EK2_ENABLE": 0,
                "EK3_ENABLE": 0,
                "INS_LOG_BAT_MASK": 3,
                "INS_LOG_BAT_OPT": 0,
                "INS_GYRO_FILTER": 100,
                "INS_FAST_SAMPLE": 0,
                "LOG_BITMASK": 958,
                "LOG_DISARMED": 0,
                "SIM_DRIFT_SPEED": 0,
                "SIM_DRIFT_TIME": 0,
                "FFT_THR_REF": self.get_parameter("MOT_THST_HOVER"),
                "SIM_GYR1_RND": 20,  # enable a noisy gyro
            })

            # motor peak enabling FFT will also enable the arming
            # check, self-testing the functionality
            self.set_parameters({
                "FFT_ENABLE": 1,
                "FFT_MINHZ": 50,
                "FFT_MAXHZ": 450,
                "FFT_SNR_REF": 10,
            })
            if averaging:
                self.set_parameter("FFT_NUM_FRAMES", 8)

            # Step 1: inject actual motor noise and use the FFT to track it
            self.set_parameters({
                "SIM_VIB_MOT_MAX": 250, # gives a motor peak at about 175Hz
                "FFT_WINDOW_SIZE": 64,
                "FFT_WINDOW_OLAP": 0.75,
            })

            self.reboot_sitl()
            freq = self.hover_and_check_matched_frequency(-15, 100, 250, 64)

            # Step 2: add a second harmonic and check the first is still tracked
            self.start_subtest("Add a fixed frequency harmonic at twice the hover frequency "
                               "and check the right harmonic is found")
            self.set_parameters({
                "SIM_VIB_FREQ_X": freq * 2,
                "SIM_VIB_FREQ_Y": freq * 2,
                "SIM_VIB_FREQ_Z": freq * 2,
                "SIM_VIB_MOT_MULT": 0.25,  # halve the motor noise so that the higher harmonic dominates
            })
            self.reboot_sitl()

            self.hover_and_check_matched_frequency(-15, 100, 250, 64, None)

            # Step 3: switch harmonics mid flight and check for tracking
            self.start_subtest("Switch harmonics mid flight and check the right harmonic is found")
            self.set_parameter("FFT_HMNC_PEAK", 0)
            self.reboot_sitl()

            self.takeoff(10, mode="ALT_HOLD")

            hover_time = 10
            tstart, tend_unused, hover_throttle = self.hover_for_interval(hover_time)

            self.progress("Switching motor vibration multiplier")
            self.set_parameter("SIM_VIB_MOT_MULT", 5.0)

            tstart_unused, tend, hover_throttle = self.hover_for_interval(hover_time)

            self.do_RTL()

            # peak within resolution of FFT length, the highest energy peak switched but our detection should not
            pkAvg, nmessages = self.extract_median_FTN1_PkAvg_from_current_onboard_log(tstart, tend)

            freqDelta = 1000. / self.get_parameter("FFT_WINDOW_SIZE")

            if abs(pkAvg - freq) > freqDelta:
                raise NotAchievedException("FFT did not detect a harmonic motor peak, found %f, wanted %f" % (pkAvg, freq))

            # Step 4: dynamic harmonic
            self.start_subtest("Enable dynamic harmonics and make sure both frequency peaks are attenuated")
            # find a motor peak
            freq, hover_throttle, peakdb = self.hover_and_check_matched_frequency_with_fft(-15, 100, 350)

            # now add a dynamic notch and check that the peak is squashed
            self.set_parameters({
                "INS_LOG_BAT_OPT": 2,
                "INS_HNTCH_ENABLE": 1,
                "INS_HNTCH_HMNCS": 1,
                "INS_HNTCH_MODE": 4,
                "INS_HNTCH_FREQ": freq,
                "INS_HNTCH_REF": hover_throttle/100.0,
                "INS_HNTCH_ATT": 100,
                "INS_HNTCH_BW": freq/2,
                "INS_HNTCH_OPTS": 3,
            })
            self.reboot_sitl()

            # 5db is far in excess of the attenuation that the double dynamic-harmonic notch is able
            # to provide (-7dB on average), but without the notch the peak is around 20dB so still a safe test
            self.hover_and_check_matched_frequency_with_fft(5, 100, 350, reverse=True)

            self.set_parameters({
                "SIM_VIB_FREQ_X": 0,
                "SIM_VIB_FREQ_Y": 0,
                "SIM_VIB_FREQ_Z": 0,
                "SIM_VIB_MOT_MULT": 1.0,
            })
            # prevent update parameters from messing with the settings when we pop the context
            self.set_parameter("FFT_ENABLE", 0)
            self.reboot_sitl()

        except Exception as e:
            self.print_exception_caught(e)
            ex = e

        self.context_pop()

        # need a final reboot because weird things happen to your
        # vehicle state when switching back from EKF type 10!
        self.reboot_sitl()

        if ex is not None:
            raise ex

    def GyroFFTHarmonic(self):
        """Use dynamic harmonic notch to control motor noise with harmonic matching of the first harmonic."""
        self.test_gyro_fft_harmonic(False)

    def GyroFFTContinuousAveraging(self):
        """Use dynamic harmonic notch with FFT averaging to control motor noise
           with harmonic matching of the first harmonic."""
        self.test_gyro_fft_harmonic(True)

    def GyroFFT(self):
        """Use dynamic harmonic notch to control motor noise."""
        # basic gyro sample rate test
        self.progress("Flying with gyro FFT - Gyro sample rate")
        self.context_push()

        ex = None
        try:
            # magic tridge EKF type that dramatically speeds up the test
            self.set_parameters({
                "AHRS_EKF_TYPE": 10,
                "EK2_ENABLE": 0,
                "EK3_ENABLE": 0,
                "INS_LOG_BAT_MASK": 3,
                "INS_LOG_BAT_OPT": 4,
                "INS_GYRO_FILTER": 100,
                "INS_FAST_SAMPLE": 0,
                "LOG_BITMASK": 958,
                "LOG_DISARMED": 0,
                "SIM_DRIFT_SPEED": 0,
                "SIM_DRIFT_TIME": 0,
                "SIM_GYR1_RND": 20,  # enable a noisy motor peak
            })
            # enabling FFT will also enable the arming check,
            # self-testing the functionality
            self.set_parameters({
                "FFT_ENABLE": 1,
                "FFT_MINHZ": 50,
                "FFT_MAXHZ": 450,
                "FFT_SNR_REF": 10,
                "FFT_WINDOW_SIZE": 128,
                "FFT_WINDOW_OLAP": 0.75,
                "FFT_SAMPLE_MODE": 0,
            })

            # Step 1: inject a very precise noise peak at 250hz and make sure the in-flight fft
            # can detect it really accurately. For a 128 FFT the frequency resolution is 8Hz so
            # a 250Hz peak should be detectable within 5%
            self.start_subtest("Inject noise at 250Hz and check the FFT can find the noise")
            self.set_parameters({
                "SIM_VIB_FREQ_X": 250,
                "SIM_VIB_FREQ_Y": 250,
                "SIM_VIB_FREQ_Z": 250,
            })

            self.reboot_sitl()

            # find a motor peak
            self.hover_and_check_matched_frequency(-15, 100, 350, 128, 250)

            # Step 1b: run the same test with an FFT length of 256 which is needed to flush out a
            # whole host of bugs related to uint8_t. This also tests very accurately the frequency resolution
            self.set_parameter("FFT_WINDOW_SIZE", 256)
            self.start_subtest("Inject noise at 250Hz and check the FFT can find the noise")

            self.reboot_sitl()

            # find a motor peak
            self.hover_and_check_matched_frequency(-15, 100, 350, 256, 250)
            self.set_parameter("FFT_WINDOW_SIZE", 128)

            # Step 2: inject actual motor noise and use the standard length FFT to track it
            self.start_subtest("Hover and check that the FFT can find the motor noise")
            self.set_parameters({
                "SIM_VIB_FREQ_X": 0,
                "SIM_VIB_FREQ_Y": 0,
                "SIM_VIB_FREQ_Z": 0,
                "SIM_VIB_MOT_MAX": 250,  # gives a motor peak at about 175Hz
                "FFT_WINDOW_SIZE": 32,
                "FFT_WINDOW_OLAP": 0.5,
            })

            self.reboot_sitl()
            freq = self.hover_and_check_matched_frequency(-15, 100, 250, 32)

            self.set_parameter("SIM_VIB_MOT_MULT", 1.)

            # Step 3: add a FFT dynamic notch and check that the peak is squashed
            self.start_subtest("Add a dynamic notch, hover and check that the noise peak is now gone")
            self.set_parameters({
                "INS_LOG_BAT_OPT": 2,
                "INS_HNTCH_ENABLE": 1,
                "INS_HNTCH_FREQ": freq,
                "INS_HNTCH_REF": 1.0,
                "INS_HNTCH_ATT": 50,
                "INS_HNTCH_BW": freq/2,
                "INS_HNTCH_MODE": 4,
            })
            self.reboot_sitl()

            # do test flight:
            self.takeoff(10, mode="ALT_HOLD")
            tstart, tend, hover_throttle = self.hover_for_interval(15)
            # fly fast forrest!
            self.set_rc(3, 1900)
            self.set_rc(2, 1200)
            self.wait_groundspeed(5, 1000)
            self.set_rc(3, 1500)
            self.set_rc(2, 1500)
            self.do_RTL()

            psd = self.mavfft_fttd(1, 0, tstart * 1.0e6, tend * 1.0e6)

            # batch sampler defaults give 1024 fft and sample rate of 1kz so roughly 1hz/bin
            scale = 1000. / 1024.
            sminhz = int(100 * scale)
            smaxhz = int(350 * scale)
            freq = psd["F"][numpy.argmax(psd["X"][sminhz:smaxhz]) + sminhz]
            peakdb = numpy.amax(psd["X"][sminhz:smaxhz])
            if peakdb < 0:
                self.progress("Did not detect a motor peak, found %fHz at %fdB" % (freq, peakdb))
            else:
                raise NotAchievedException("Detected %fHz motor peak at %fdB" % (freq, peakdb))

            # Step 4: loop sample rate test with larger window
            self.start_subtest("Hover and check that the FFT can find the motor noise when running at fast loop rate")
            # we are limited to half the loop rate for frequency detection
            self.set_parameters({
                "FFT_MAXHZ": 185,
                "INS_LOG_BAT_OPT": 4,
                "SIM_VIB_MOT_MAX": 220,
                "FFT_WINDOW_SIZE": 64,
                "FFT_WINDOW_OLAP": 0.75,
                "FFT_SAMPLE_MODE": 1,
            })
            self.reboot_sitl()

            # do test flight:
            self.takeoff(10, mode="ALT_HOLD")
            tstart, tend, hover_throttle = self.hover_for_interval(15)
            self.do_RTL()

            # why are we not checking the results from that flight? -pb20220613

            # prevent update parameters from messing with the settings
            # when we pop the context
            self.set_parameter("FFT_ENABLE", 0)
            self.reboot_sitl()

        except Exception as e:
            self.print_exception_caught(e)
            ex = e

        self.context_pop()

        # must reboot after we move away from EKF type 10 to EKF2 or EKF3
        self.reboot_sitl()

        if ex is not None:
            raise ex

    def GyroFFTAverage(self):
        """Use dynamic harmonic notch to control motor noise setup via FFT averaging."""
        # basic gyro sample rate test
        self.progress("Flying with gyro FFT harmonic - Gyro sample rate")
        self.context_push()
        ex = None
        try:
            # Step 1
            self.start_subtest("Hover to calculate approximate hover frequency and see that it is tracked")
            # magic tridge EKF type that dramatically speeds up the test
            self.set_parameters({
                "INS_HNTCH_ATT": 100,
                "AHRS_EKF_TYPE": 10,
                "EK2_ENABLE": 0,
                "EK3_ENABLE": 0,
                "INS_LOG_BAT_MASK": 3,
                "INS_LOG_BAT_OPT": 2,
                "INS_GYRO_FILTER": 100,
                "INS_FAST_SAMPLE": 0,
                "LOG_BITMASK": 958,
                "LOG_DISARMED": 0,
                "SIM_DRIFT_SPEED": 0,
                "SIM_DRIFT_TIME": 0,
                "SIM_GYR1_RND": 20,  # enable a noisy gyro
            })
            # motor peak enabling FFT will also enable the arming
            # check, self-testing the functionality
            self.set_parameters({
                "FFT_ENABLE": 1,
                "FFT_WINDOW_SIZE": 64,  # not the default, but makes the test more reliable
                "FFT_SNR_REF": 10,
                "FFT_MINHZ": 80,
                "FFT_MAXHZ": 450,
            })

            # Step 1: inject actual motor noise and use the FFT to track it
            self.set_parameters({
                "SIM_VIB_MOT_MAX": 250, # gives a motor peak at about 175Hz
                "RC7_OPTION" : 162,   # FFT tune
            })

            self.reboot_sitl()

            # hover and engage FFT tracker
            self.takeoff(10, mode="ALT_HOLD")

            hover_time = 60

            # start the tune
            self.set_rc(7, 2000)

            tstart, tend, hover_throttle = self.hover_for_interval(hover_time)

            # finish the tune
            self.set_rc(7, 1000)

            psd = self.mavfft_fttd(1, 0, tstart * 1.0e6, tend * 1.0e6)

            # batch sampler defaults give 1024 fft and sample rate of 1kz so roughly 1hz/bin
            freq = psd["F"][numpy.argmax(psd["X"][50:450]) + 50] * (1000. / 1024.)

            detected_ref = self.get_parameter("INS_HNTCH_REF")
            detected_freq = self.get_parameter("INS_HNTCH_FREQ")
            self.progress("FFT detected parameters were %fHz, ref %f" % (detected_freq, detected_ref))

            # approximate the scaled frequency
            scaled_freq_at_hover = math.sqrt((hover_throttle / 100.) / detected_ref) * detected_freq

            # Check we matched
            if abs(scaled_freq_at_hover - freq) / scaled_freq_at_hover > 0.05:
                raise NotAchievedException("Detected frequency %fHz did not match required %fHz" %
                                           (scaled_freq_at_hover, freq))

            if self.get_parameter("INS_HNTCH_ENABLE") != 1:
                raise NotAchievedException("Harmonic notch was not enabled")

            # Step 2: now rerun the test and check that the peak is squashed
            self.start_subtest("Verify that noise is suppressed by the harmonic notch")
            self.hover_and_check_matched_frequency_with_fft(0, 100, 350, reverse=True, takeoff=False)

            # reset notch to defaults
            self.set_parameters({
                "INS_HNTCH_HMNCS": 3.0,
                "INS_HNTCH_ENABLE": 0.0,
                "INS_HNTCH_REF": 0.0,
                "INS_HNTCH_FREQ": 80,
                "INS_HNTCH_BW": 40,
                "INS_HNTCH_FM_RAT": 1.0
            })

            # Step 3: add a second harmonic and check the first is still tracked
            self.start_subtest("Add a fixed frequency harmonic at twice the hover frequency "
                               "and check the right harmonic is found")
            self.set_parameters({
                "SIM_VIB_FREQ_X": detected_freq * 2,
                "SIM_VIB_FREQ_Y": detected_freq * 2,
                "SIM_VIB_FREQ_Z": detected_freq * 2,
                "SIM_VIB_MOT_MULT": 0.25,  # halve the motor noise so that the higher harmonic dominates
            })
            self.reboot_sitl()

            # hover and engage FFT tracker
            self.takeoff(10, mode="ALT_HOLD")

            hover_time = 60

            # start the tune
            self.set_rc(7, 2000)

            tstart, tend, hover_throttle = self.hover_for_interval(hover_time)

            # finish the tune
            self.set_rc(7, 1000)

            self.do_RTL()

            detected_ref = self.get_parameter("INS_HNTCH_REF")
            detected_freq = self.get_parameter("INS_HNTCH_FREQ")
            self.progress("FFT detected parameters were %fHz, ref %f" % (detected_freq, detected_ref))

            # approximate the scaled frequency
            scaled_freq_at_hover = math.sqrt((hover_throttle / 100.) / detected_ref) * detected_freq

            # Check we matched
            if abs(scaled_freq_at_hover - freq) / scaled_freq_at_hover > 0.05:
                raise NotAchievedException("Detected frequency %fHz did not match required %fHz" %
                                           (scaled_freq_at_hover, freq))

            if self.get_parameter("INS_HNTCH_ENABLE") != 1:
                raise NotAchievedException("Harmonic notch was not enabled")

            self.set_parameters({
                "SIM_VIB_FREQ_X": 0,
                "SIM_VIB_FREQ_Y": 0,
                "SIM_VIB_FREQ_Z": 0,
                "SIM_VIB_MOT_MULT": 1.0,
                "INS_HNTCH_HMNCS": 3.0,
                "INS_HNTCH_ENABLE": 0.0,
                "INS_HNTCH_REF": 0.0,
                "INS_HNTCH_FREQ": 80,
                "INS_HNTCH_BW": 40,
                "INS_HNTCH_FM_RAT": 1.0
            })
            # prevent update parameters from messing with the settings when we pop the context
            self.set_parameter("FFT_ENABLE", 0)
            self.reboot_sitl()

        except Exception as e:
            self.print_exception_caught(e)
            ex = e

        self.context_pop()

        # need a final reboot because weird things happen to your
        # vehicle state when switching back from EKF type 10!
        self.reboot_sitl()

        if ex is not None:
            raise ex

    def GyroFFTPostFilter(self):
        """Use FFT-driven dynamic harmonic notch to control post-RPM filter motor noise."""
        # basic gyro sample rate test
        self.progress("Flying with gyro FFT post-filter supression - Gyro sample rate")
        self.context_push()
        ex = None
        try:
            # This set of parameters creates two noise peaks one at the motor frequency and one at 250Hz
            # we then use ESC telemetry to drive the notch to clean up the motor noise and a post-filter
            # FFT notch to clean up the remaining 250Hz. If either notch fails then the test will be failed
            # due to too much noise being present
            self.set_parameters({
                "AHRS_EKF_TYPE": 10,    # magic tridge EKF type that dramatically speeds up the test
                "EK2_ENABLE": 0,
                "EK3_ENABLE": 0,
                "INS_LOG_BAT_MASK": 3,
                "INS_LOG_BAT_OPT": 4,
                "INS_GYRO_FILTER": 100,
                "INS_FAST_SAMPLE": 3,
                "LOG_BITMASK": 958,
                "LOG_DISARMED": 0,
                "SIM_DRIFT_SPEED": 0,
                "SIM_DRIFT_TIME": 0,
                "SIM_GYR1_RND": 20,     # enable a noisy gyro
                "INS_HNTCH_ENABLE": 1,
                "INS_HNTCH_FREQ": 80,
                "INS_HNTCH_REF": 1.0,
                "INS_HNTCH_HMNCS": 1,   # first harmonic
                "INS_HNTCH_ATT": 50,
                "INS_HNTCH_BW": 30,
                "INS_HNTCH_MODE": 3,    # ESC telemetry
                "INS_HNTCH_OPTS": 2,    # notch-per-motor
                "INS_HNTC2_ENABLE": 1,
                "INS_HNTC2_FREQ": 80,
                "INS_HNTC2_REF": 1.0,
                "INS_HNTC2_HMNCS": 1,
                "INS_HNTC2_ATT": 50,
                "INS_HNTC2_BW": 40,
                "INS_HNTC2_MODE": 4,    # in-flight FFT
                "INS_HNTC2_OPTS": 18,   # triple-notch, notch-per-FFT peak
                "FFT_ENABLE": 1,
                "FFT_WINDOW_SIZE": 64,  # not the default, but makes the test more reliable
                "FFT_OPTIONS": 1,
                "FFT_MINHZ": 50,
                "FFT_MAXHZ": 450,
                "SIM_VIB_MOT_MAX": 250, # gives a motor peak at about 145Hz
                "SIM_VIB_FREQ_X": 250,  # create another peak at 250hz
                "SIM_VIB_FREQ_Y": 250,
                "SIM_VIB_FREQ_Z": 250,
                "SIM_GYR_FILE_RW": 2,   # write data to a file
            })
            self.reboot_sitl()

            # do test flight:
            self.takeoff(10, mode="ALT_HOLD")
            tstart, tend, hover_throttle = self.hover_for_interval(60)
            # fly fast forrest!
            self.set_rc(3, 1900)
            self.set_rc(2, 1200)
            self.wait_groundspeed(5, 1000)
            self.set_rc(3, 1500)
            self.set_rc(2, 1500)
            self.do_RTL()

            psd = self.mavfft_fttd(1, 2, tstart * 1.0e6, tend * 1.0e6)

            # batch sampler defaults give 1024 fft and sample rate of 1kz so roughly 1hz/bin
            scale = 1000. / 1024.
            sminhz = int(100 * scale)
            smaxhz = int(350 * scale)
            freq = psd["F"][numpy.argmax(psd["X"][sminhz:smaxhz]) + sminhz]
            peakdb = numpy.amax(psd["X"][sminhz:smaxhz])
            if peakdb < -5:
                self.progress("Did not detect a motor peak, found %fHz at %fdB" % (freq, peakdb))
            else:
                raise NotAchievedException("Detected %fHz motor peak at %fdB" % (freq, peakdb))

            # prevent update parameters from messing with the settings when we pop the context
            self.set_parameters({
                "SIM_VIB_FREQ_X": 0,
                "SIM_VIB_FREQ_Y": 0,
                "SIM_VIB_FREQ_Z": 0,
                "SIM_VIB_MOT_MULT": 1.0,
                "SIM_GYR_FILE_RW": 0,  # stop writing data
                "FFT_ENABLE": 0,
            })
            self.reboot_sitl()

        except Exception as e:
            self.print_exception_caught(e)
            ex = e

        self.context_pop()

        # need a final reboot because weird things happen to your
        # vehicle state when switching back from EKF type 10!
        self.reboot_sitl()

        if ex is not None:
            raise ex

    def GyroFFTMotorNoiseCheck(self):
        """Use FFT to detect post-filter motor noise."""
        # basic gyro sample rate test
        self.progress("Flying with FFT motor-noise detection - Gyro sample rate")
        self.context_push()
        ex = None
        try:
            # This set of parameters creates two noise peaks one at the motor frequency and one at 250Hz
            # we then use ESC telemetry to drive the notch to clean up the motor noise and a post-filter
            # FFT notch to clean up the remaining 250Hz. If either notch fails then the test will be failed
            # due to too much noise being present
            self.set_parameters({
                "AHRS_EKF_TYPE": 10,    # magic tridge EKF type that dramatically speeds up the test
                "EK2_ENABLE": 0,
                "EK3_ENABLE": 0,
                "INS_LOG_BAT_MASK": 3,
                "INS_LOG_BAT_OPT": 4,
                "INS_GYRO_FILTER": 100,
                "INS_FAST_SAMPLE": 3,
                "LOG_BITMASK": 958,
                "LOG_DISARMED": 0,
                "SIM_DRIFT_SPEED": 0,
                "SIM_DRIFT_TIME": 0,
                "SIM_GYR1_RND": 200,     # enable a noisy gyro
                "INS_HNTCH_ENABLE": 1,
                "INS_HNTCH_FREQ": 80,
                "INS_HNTCH_REF": 1.0,
                "INS_HNTCH_HMNCS": 1,   # first harmonic
                "INS_HNTCH_ATT": 50,
                "INS_HNTCH_BW": 30,
                "INS_HNTCH_MODE": 3,    # ESC telemetry
                "INS_HNTCH_OPTS": 2,    # notch-per-motor
                "INS_HNTC2_ENABLE": 1,
                "INS_HNTC2_FREQ": 80,
                "INS_HNTC2_REF": 1.0,
                "INS_HNTC2_HMNCS": 1,
                "INS_HNTC2_ATT": 50,
                "INS_HNTC2_BW": 40,
                "INS_HNTC2_MODE": 0,    # istatic notch
                "INS_HNTC2_OPTS": 16,   # triple-notch
                "FFT_ENABLE": 1,
                "FFT_WINDOW_SIZE": 64,  # not the default, but makes the test more reliable
                "FFT_OPTIONS": 3,
                "FFT_MINHZ": 50,
                "FFT_MAXHZ": 450,
                "SIM_VIB_MOT_MAX": 250, # gives a motor peak at about 145Hz
                "SIM_VIB_FREQ_X": 250,  # create another peak at 250hz
                "SIM_VIB_FREQ_Y": 250,
                "SIM_VIB_FREQ_Z": 250,
                "SIM_GYR_FILE_RW": 2,   # write data to a file
            })
            self.reboot_sitl()

            # do test flight:
            self.takeoff(10, mode="ALT_HOLD")
            tstart, tend, hover_throttle = self.hover_for_interval(10)
            self.wait_statustext("Noise ", timeout=20)
            self.set_parameter("SIM_GYR1_RND", 0) # stop noise so that we can get home
            self.do_RTL()

            # prevent update parameters from messing with the settings when we pop the context
            self.set_parameters({
                "SIM_VIB_FREQ_X": 0,
                "SIM_VIB_FREQ_Y": 0,
                "SIM_VIB_FREQ_Z": 0,
                "SIM_VIB_MOT_MULT": 1.0,
                "SIM_GYR_FILE_RW": 0,  # stop writing data
                "FFT_ENABLE": 0,
            })
            self.reboot_sitl()

        except Exception as e:
            self.print_exception_caught(e)
            ex = e

        self.context_pop()

        # need a final reboot because weird things happen to your
        # vehicle state when switching back from EKF type 10!
        self.reboot_sitl()

        if ex is not None:
            raise ex

    def BrakeMode(self):
        '''Fly Brake Mode'''
        # test brake mode
        self.progress("Testing brake mode")
        self.takeoff(10, mode="LOITER")

        self.progress("Ensuring RC inputs have no effect in brake mode")
        self.change_mode("STABILIZE")
        self.set_rc(3, 1500)
        self.set_rc(2, 1200)
        self.wait_groundspeed(5, 1000)

        self.change_mode("BRAKE")
        self.wait_groundspeed(0, 1)

        self.set_rc(2, 1500)

        self.do_RTL()
        self.progress("Ran brake  mode")

    def fly_guided_move_to(self, destination, timeout=30):
        '''move to mavutil.location location; absolute altitude'''
        tstart = self.get_sim_time()
        self.mav.mav.set_position_target_global_int_send(
            0, # timestamp
            1, # target system_id
            1, # target component id
            mavutil.mavlink.MAV_FRAME_GLOBAL_INT,
            MAV_POS_TARGET_TYPE_MASK.POS_ONLY | MAV_POS_TARGET_TYPE_MASK.LAST_BYTE, # mask specifying use-only-lat-lon-alt
            int(destination.lat * 1e7), # lat
            int(destination.lng * 1e7), # lon
            destination.alt, # alt
            0, # vx
            0, # vy
            0, # vz
            0, # afx
            0, # afy
            0, # afz
            0, # yaw
            0, # yawrate
        )
        while True:
            if self.get_sim_time() - tstart > timeout:
                raise NotAchievedException()
            delta = self.get_distance(self.mav.location(), destination)
            self.progress("delta=%f (want <1)" % delta)
            if delta < 1:
                break

    def AltTypes(self):
        '''Test Different Altitude Types'''
        '''start by disabling GCS failsafe, otherwise we immediately disarm
        due to (apparently) not receiving traffic from the GCS for
        too long.  This is probably a function of --speedup'''

        '''this test flies the vehicle somewhere lower than were it started.
        It then disarms.  It then arms, which should reset home to the
        new, lower altitude.  This delta should be outside 1m but
        within a few metres of the old one.

        '''

        self.install_terrain_handlers_context()

        self.set_parameter("FS_GCS_ENABLE", 0)
        self.change_mode('GUIDED')
        self.wait_ready_to_arm()
        self.arm_vehicle()
        m = self.mav.recv_match(type='GLOBAL_POSITION_INT', blocking=True)
        max_initial_home_alt_m = 500
        if m.relative_alt > max_initial_home_alt_m:
            raise NotAchievedException("Initial home alt too high (%fm > %fm)" %
                                       (m.relative_alt*1000, max_initial_home_alt_m*1000))
        orig_home_offset_mm = m.alt - m.relative_alt
        self.user_takeoff(5)

        self.progress("Flying to low position")
        current_alt = self.mav.location().alt
# 10m delta        low_position = mavutil.location(-35.358273, 149.169165, current_alt, 0)
        low_position = mavutil.location(-35.36200016, 149.16415599, current_alt, 0)
        self.fly_guided_move_to(low_position, timeout=240)
        self.change_mode('LAND')
        # expecting home to change when disarmed
        self.wait_landed_and_disarmed()
        # wait a while for home to move (it shouldn't):
        self.delay_sim_time(10)
        m = self.mav.recv_match(type='GLOBAL_POSITION_INT', blocking=True)
        new_home_offset_mm = m.alt - m.relative_alt
        home_offset_delta_mm = orig_home_offset_mm - new_home_offset_mm
        self.progress("new home offset: %f delta=%f" %
                      (new_home_offset_mm, home_offset_delta_mm))
        self.progress("gpi=%s" % str(m))
        max_home_offset_delta_mm = 10
        if home_offset_delta_mm > max_home_offset_delta_mm:
            raise NotAchievedException("Large home offset delta: want<%f got=%f" %
                                       (max_home_offset_delta_mm, home_offset_delta_mm))
        self.progress("Ensuring home moves when we arm")
        self.change_mode('GUIDED')
        self.wait_ready_to_arm()
        self.arm_vehicle()
        m = self.mav.recv_match(type='GLOBAL_POSITION_INT', blocking=True)
        post_arming_home_offset_mm = m.alt - m.relative_alt
        self.progress("post-arming home offset: %f" % (post_arming_home_offset_mm))
        self.progress("gpi=%s" % str(m))
        min_post_arming_home_offset_delta_mm = -2500
        max_post_arming_home_offset_delta_mm = -4000
        delta_between_original_home_alt_offset_and_new_home_alt_offset_mm = post_arming_home_offset_mm - orig_home_offset_mm
        self.progress("delta=%f-%f=%f" % (
            post_arming_home_offset_mm,
            orig_home_offset_mm,
            delta_between_original_home_alt_offset_and_new_home_alt_offset_mm))
        self.progress("Home moved %fm vertically" % (delta_between_original_home_alt_offset_and_new_home_alt_offset_mm/1000.0))
        if delta_between_original_home_alt_offset_and_new_home_alt_offset_mm > min_post_arming_home_offset_delta_mm:
            raise NotAchievedException(
                "Home did not move vertically on arming: want<=%f got=%f" %
                (min_post_arming_home_offset_delta_mm, delta_between_original_home_alt_offset_and_new_home_alt_offset_mm))
        if delta_between_original_home_alt_offset_and_new_home_alt_offset_mm < max_post_arming_home_offset_delta_mm:
            raise NotAchievedException(
                "Home moved too far vertically on arming: want>=%f got=%f" %
                (max_post_arming_home_offset_delta_mm, delta_between_original_home_alt_offset_and_new_home_alt_offset_mm))

        self.wait_disarmed()

    def PrecisionLoiterCompanion(self):
        """Use Companion PrecLand backend precision messages to loiter."""

        self.context_push()

        ex = None
        try:
            self.set_parameters({
                "PLND_ENABLED": 1,
                "PLND_TYPE": 1,  # enable companion backend:
                "RC7_OPTION": 39,  # set up a channel switch to enable precision loiter:
            })
            self.set_analog_rangefinder_parameters()
            self.reboot_sitl()

            self.progress("Waiting for location")
            self.change_mode('LOITER')
            self.wait_ready_to_arm()

            # we should be doing precision loiter at this point
            start = self.assert_receive_message('LOCAL_POSITION_NED')

            self.takeoff(20, mode='ALT_HOLD')

            # move away a little
            self.set_rc(2, 1550)
            self.wait_distance(5, accuracy=1)
            self.set_rc(2, 1500)
            self.change_mode('LOITER')

            # turn precision loiter on:
            self.context_collect('STATUSTEXT')
            self.set_rc(7, 2000)

            # try to drag aircraft to a position 5 metres north-east-east:
            self.precision_loiter_to_pos(start.x + 5, start.y + 10, start.z + 10)
            self.wait_statustext("PrecLand: Target Found", check_context=True, timeout=10)
            self.wait_statustext("PrecLand: Init Complete", check_context=True, timeout=10)
            # .... then northwest
            self.precision_loiter_to_pos(start.x + 5, start.y - 10, start.z + 10)

        except Exception as e:
            self.print_exception_caught(e)
            ex = e

        self.context_pop()
        self.disarm_vehicle(force=True)
        self.reboot_sitl()
        self.progress("All done")

        if ex is not None:
            raise ex

    def loiter_requires_position(self):
        # ensure we can't switch to LOITER without position
        self.progress("Ensure we can't enter LOITER without position")
        self.context_push()
        self.set_parameters({
            "GPS_TYPE": 2,
            "SIM_GPS_DISABLE": 1,
        })
        # if there is no GPS at all then we must direct EK3 to not use
        # it at all.  Otherwise it will never initialise, as it wants
        # to calculate the lag and size its delay buffers accordingly.
        self.set_parameters({
            "EK3_SRC1_POSXY": 0,
            "EK3_SRC1_VELZ": 0,
            "EK3_SRC1_VELXY": 0,
        })
        self.reboot_sitl()
        self.delay_sim_time(30)  # wait for accels/gyros to settle

        # check for expected EKF flags
        ahrs_ekf_type = self.get_parameter("AHRS_EKF_TYPE")
        expected_ekf_flags = (mavutil.mavlink.ESTIMATOR_ATTITUDE |
                              mavutil.mavlink.ESTIMATOR_VELOCITY_VERT |
                              mavutil.mavlink.ESTIMATOR_POS_VERT_ABS |
                              mavutil.mavlink.ESTIMATOR_CONST_POS_MODE)
        if ahrs_ekf_type == 2:
            expected_ekf_flags = expected_ekf_flags | mavutil.mavlink.ESTIMATOR_PRED_POS_HORIZ_REL
        self.wait_ekf_flags(expected_ekf_flags, 0, timeout=120)

        # arm in Stabilize and attempt to switch to Loiter
        self.change_mode('STABILIZE')
        self.arm_vehicle()
        self.context_collect('STATUSTEXT')
        self.run_cmd_do_set_mode(
            "LOITER",
            want_result=mavutil.mavlink.MAV_RESULT_FAILED)
        self.wait_statustext("requires position", check_context=True)
        self.disarm_vehicle()
        self.context_pop()
        self.reboot_sitl()

    def ArmFeatures(self):
        '''Arm features'''
        self.loiter_requires_position()

        super(AutoTestCopter, self).ArmFeatures()

    def ParameterChecks(self):
        '''Test Arming Parameter Checks'''
        self.test_parameter_checks_poscontrol("PSC")

    def PosHoldTakeOff(self):
        """ensure vehicle stays put until it is ready to fly"""
        self.context_push()

        ex = None
        try:
            self.set_parameter("PILOT_TKOFF_ALT", 700)
            self.change_mode('POSHOLD')
            self.set_rc(3, 1000)
            self.wait_ready_to_arm()
            self.arm_vehicle()
            self.delay_sim_time(2)
            # check we are still on the ground...
            m = self.mav.recv_match(type='GLOBAL_POSITION_INT', blocking=True)
            if abs(m.relative_alt) > 100:
                raise NotAchievedException("Took off prematurely")

            self.progress("Pushing throttle up")
            self.set_rc(3, 1710)
            self.delay_sim_time(0.5)
            self.progress("Bringing back to hover throttle")
            self.set_rc(3, 1500)

            # make sure we haven't already reached alt:
            m = self.mav.recv_match(type='GLOBAL_POSITION_INT', blocking=True)
            max_initial_alt = 2000
            if abs(m.relative_alt) > max_initial_alt:
                raise NotAchievedException("Took off too fast (%f > %f" %
                                           (abs(m.relative_alt), max_initial_alt))

            self.progress("Monitoring takeoff-to-alt")
            self.wait_altitude(6.9, 8, relative=True)

            self.progress("Making sure we stop at our takeoff altitude")
            tstart = self.get_sim_time()
            while self.get_sim_time() - tstart < 5:
                m = self.mav.recv_match(type='GLOBAL_POSITION_INT', blocking=True)
                delta = abs(7000 - m.relative_alt)
                self.progress("alt=%f delta=%f" % (m.relative_alt/1000,
                                                   delta/1000))
                if delta > 1000:
                    raise NotAchievedException("Failed to maintain takeoff alt")
            self.progress("takeoff OK")
        except Exception as e:
            self.print_exception_caught(e)
            ex = e

        self.land_and_disarm()
        self.set_rc(8, 1000)

        self.context_pop()

        if ex is not None:
            raise ex

    def initial_mode(self):
        return "STABILIZE"

    def initial_mode_switch_mode(self):
        return "STABILIZE"

    def default_mode(self):
        return "STABILIZE"

    def rc_defaults(self):
        ret = super(AutoTestCopter, self).rc_defaults()
        ret[3] = 1000
        ret[5] = 1800 # mode switch
        return ret

    def MANUAL_CONTROL(self):
        '''test MANUAL_CONTROL mavlink message'''
        self.set_parameter("SYSID_MYGCS", self.mav.source_system)

        self.change_mode('STABILIZE')
        self.takeoff(10)

        tstart = self.get_sim_time_cached()
        want_pitch_degrees = -12
        while True:
            if self.get_sim_time_cached() - tstart > 10:
                raise AutoTestTimeoutException("Did not reach pitch")
            self.progress("Sending pitch-forward")
            self.mav.mav.manual_control_send(
                1, # target system
                500, # x (pitch)
                32767, # y (roll)
                32767, # z (thrust)
                32767, # r (yaw)
                0) # button mask
            m = self.mav.recv_match(type='ATTITUDE', blocking=True, timeout=1)
            print("m=%s" % str(m))
            if m is None:
                continue
            p = math.degrees(m.pitch)
            self.progress("pitch=%f want<=%f" % (p, want_pitch_degrees))
            if p <= want_pitch_degrees:
                break
        self.mav.mav.manual_control_send(
            1, # target system
            32767, # x (pitch)
            32767, # y (roll)
            32767, # z (thrust)
            32767, # r (yaw)
            0) # button mask
        self.do_RTL()

    def check_avoidance_corners(self):
        self.takeoff(10, mode="LOITER")
        self.set_rc(2, 1400)
        west_loc = mavutil.location(-35.363007,
                                    149.164911,
                                    0,
                                    0)
        self.wait_location(west_loc, accuracy=6)
        north_loc = mavutil.location(-35.362908,
                                     149.165051,
                                     0,
                                     0)
        self.reach_heading_manual(0)
        self.wait_location(north_loc, accuracy=6, timeout=200)
        self.reach_heading_manual(90)
        east_loc = mavutil.location(-35.363013,
                                    149.165194,
                                    0,
                                    0)
        self.wait_location(east_loc, accuracy=6)
        self.reach_heading_manual(225)
        self.wait_location(west_loc, accuracy=6, timeout=200)
        self.set_rc(2, 1500)
        self.do_RTL()

    def OBSTACLE_DISTANCE_3D_test_angle(self, angle):
        now = self.get_sim_time_cached()

        distance = 15
        right = distance * math.sin(math.radians(angle))
        front = distance * math.cos(math.radians(angle))
        down = 0

        expected_distance_cm = distance * 100
        # expected orientation
        expected_orientation = int((angle+22.5)/45) % 8
        self.progress("Angle %f expected orient %u" %
                      (angle, expected_orientation))

        tstart = self.get_sim_time()
        last_send = 0
        m = None
        while True:
            now = self.get_sim_time_cached()
            if now - tstart > 100:
                raise NotAchievedException("Did not get correct angle back (last-message=%s)" % str(m))

            if now - last_send > 0.1:
                self.progress("ang=%f sending front=%f right=%f" %
                              (angle, front, right))
                self.mav.mav.obstacle_distance_3d_send(
                    int(now*1000),  # time_boot_ms
                    mavutil.mavlink.MAV_DISTANCE_SENSOR_LASER,
                    mavutil.mavlink.MAV_FRAME_BODY_FRD,
                    65535,
                    front,  # x (m)
                    right,  # y (m)
                    down,  # z (m)
                    0,  # min_distance (m)
                    20  # max_distance (m)
                )
                last_send = now
            m = self.mav.recv_match(type="DISTANCE_SENSOR",
                                    blocking=True,
                                    timeout=1)
            if m is None:
                continue
            # self.progress("Got (%s)" % str(m))
            if m.orientation != expected_orientation:
                # self.progress("Wrong orientation (want=%u got=%u)" %
                # (expected_orientation, m.orientation))
                continue
            if abs(m.current_distance - expected_distance_cm) > 1:
                # self.progress("Wrong distance (want=%f got=%f)" %
                # (expected_distance_cm, m.current_distance))
                continue
            self.progress("distance-at-angle good")
            break

    def OBSTACLE_DISTANCE_3D(self):
        '''Check round-trip behaviour of distance sensors'''
        self.context_push()
        self.set_parameters({
            "SERIAL5_PROTOCOL": 1,
            "PRX1_TYPE": 2,
            "SIM_SPEEDUP": 8,  # much GCS interaction
        })
        self.reboot_sitl()
        # need yaw estimate to stabilise:
        self.wait_ekf_happy(require_absolute=True)

        for angle in range(0, 360):
            self.OBSTACLE_DISTANCE_3D_test_angle(angle)

        self.context_pop()
        self.reboot_sitl()

    def AC_Avoidance_Proximity(self):
        '''Test proximity avoidance slide behaviour'''
        self.context_push()
        ex = None
        try:
            self.load_fence("copter-avoidance-fence.txt")
            self.set_parameters({
                "FENCE_ENABLE": 1,
                "PRX1_TYPE": 10,
                "PRX_LOG_RAW": 1,
                "RC10_OPTION": 40, # proximity-enable
            })
            self.reboot_sitl()
            self.progress("Enabling proximity")
            self.set_rc(10, 2000)
            self.check_avoidance_corners()

            self.assert_current_onboard_log_contains_message("PRX")
            self.assert_current_onboard_log_contains_message("PRXR")

        except Exception as e:
            self.print_exception_caught(e)
            ex = e
        self.context_pop()
        self.clear_fence()
        self.disarm_vehicle(force=True)
        self.reboot_sitl()
        if ex is not None:
            raise ex

    def ProximitySensors(self):
        '''ensure proximity sensors return appropriate data'''

        self.set_parameters({
            "SERIAL5_PROTOCOL": 11,
            "OA_DB_OUTPUT": 3,
            "OA_TYPE": 2,
        })
        sensors = [  # tuples of name, prx_type
            ('sf45b', 8, {
                mavutil.mavlink.MAV_SENSOR_ROTATION_NONE: 270,
                mavutil.mavlink.MAV_SENSOR_ROTATION_YAW_45: 258,
                mavutil.mavlink.MAV_SENSOR_ROTATION_YAW_90: 1146,
                mavutil.mavlink.MAV_SENSOR_ROTATION_YAW_135: 632,
                mavutil.mavlink.MAV_SENSOR_ROTATION_YAW_180: 629,
                mavutil.mavlink.MAV_SENSOR_ROTATION_YAW_225: 972,
                mavutil.mavlink.MAV_SENSOR_ROTATION_YAW_270: 774,
                mavutil.mavlink.MAV_SENSOR_ROTATION_YAW_315: 774,
            }),
            ('rplidara2', 5, {
                mavutil.mavlink.MAV_SENSOR_ROTATION_NONE: 277,
                mavutil.mavlink.MAV_SENSOR_ROTATION_YAW_45: 256,
                mavutil.mavlink.MAV_SENSOR_ROTATION_YAW_90: 1130,
                mavutil.mavlink.MAV_SENSOR_ROTATION_YAW_135: 1288,
                mavutil.mavlink.MAV_SENSOR_ROTATION_YAW_180: 626,
                mavutil.mavlink.MAV_SENSOR_ROTATION_YAW_225: 970,
                mavutil.mavlink.MAV_SENSOR_ROTATION_YAW_270: 762,
                mavutil.mavlink.MAV_SENSOR_ROTATION_YAW_315: 790,
            }),
            ('terarangertower', 3, {
                mavutil.mavlink.MAV_SENSOR_ROTATION_NONE: 450,
                mavutil.mavlink.MAV_SENSOR_ROTATION_YAW_45: 282,
                mavutil.mavlink.MAV_SENSOR_ROTATION_YAW_90: 450,
                mavutil.mavlink.MAV_SENSOR_ROTATION_YAW_135: 450,
                mavutil.mavlink.MAV_SENSOR_ROTATION_YAW_180: 450,
                mavutil.mavlink.MAV_SENSOR_ROTATION_YAW_225: 450,
                mavutil.mavlink.MAV_SENSOR_ROTATION_YAW_270: 450,
                mavutil.mavlink.MAV_SENSOR_ROTATION_YAW_315: 450,
            }),
        ]

        # the following is a "magic" location SITL understands which
        # has some posts near it:
        home_string = "%s,%s,%s,%s" % (51.8752066, 14.6487840, 54.15, 0)
        for (name, prx_type, expected_distances) in sensors:
            self.start_subtest("Testing %s" % name)
            self.set_parameter("PRX1_TYPE", prx_type)
            self.customise_SITL_commandline([
                "--serial5=sim:%s:" % name,
                "--home", home_string,
            ])
            self.wait_ready_to_arm()
            expected_distances_copy = copy.copy(expected_distances)
            tstart = self.get_sim_time()
            failed = False
            wants = []
            gots = []
            epsilon = 20
            while True:
                if self.get_sim_time_cached() - tstart > 30:
                    raise AutoTestTimeoutException("Failed to get distances")
                if len(expected_distances_copy.keys()) == 0:
                    break
                m = self.assert_receive_message("DISTANCE_SENSOR")
                if m.orientation not in expected_distances_copy:
                    continue
                got = m.current_distance
                want = expected_distances_copy[m.orientation]
                wants.append(want)
                gots.append(got)
                if abs(want - got) > epsilon:
                    failed = True
                del expected_distances_copy[m.orientation]
            if failed:
                raise NotAchievedException(
                    "Distance too great (%s) (want=%s != got=%s)" %
                    (name, wants, gots))

    def AC_Avoidance_Proximity_AVOID_ALT_MIN(self):
        '''Test proximity avoidance with AVOID_ALT_MIN'''
        self.context_push()
        ex = None
        try:
            self.set_parameters({
                "PRX1_TYPE": 2,
                "AVOID_ALT_MIN": 10,
            })
            self.set_analog_rangefinder_parameters()
            self.reboot_sitl()

            self.change_mode('LOITER')
            self.wait_ekf_happy()

            tstart = self.get_sim_time()
            while True:
                if self.armed():
                    break
                if self.get_sim_time_cached() - tstart > 60:
                    raise AutoTestTimeoutException("Did not arm")
                self.mav.mav.distance_sensor_send(
                    0, # time_boot_ms
                    10, # min_distance cm
                    500, # max_distance cm
                    400, # current_distance cm
                    mavutil.mavlink.MAV_DISTANCE_SENSOR_LASER, # type
                    26, # id
                    mavutil.mavlink.MAV_SENSOR_ROTATION_NONE, # orientation
                    255  # covariance
                )
                self.send_mavlink_arm_command()

            self.takeoff(15, mode='LOITER')
            self.progress("Poking vehicle; should avoid")

            def shove(a, b):
                self.mav.mav.distance_sensor_send(
                    0,  # time_boot_ms
                    10, # min_distance cm
                    500, # max_distance cm
                    20, # current_distance cm
                    mavutil.mavlink.MAV_DISTANCE_SENSOR_LASER, # type
                    21, # id
                    mavutil.mavlink.MAV_SENSOR_ROTATION_NONE, # orientation
                    255  # covariance
                )
            self.wait_speed_vector_bf(
                Vector3(-0.4, 0.0, 0.0),
                timeout=10,
                called_function=shove,
            )

            self.change_alt(5)

            tstart = self.get_sim_time()
            while True:
                if self.get_sim_time_cached() - tstart > 10:
                    break
                vel = self.get_body_frame_velocity()
                if vel.length() > 0.5:
                    raise NotAchievedException("Moved too much (%s)" %
                                               (str(vel),))
                shove(None, None)

        except Exception as e:
            self.progress("Caught exception: %s" %
                          self.get_exception_stacktrace(e))
            ex = e
        self.context_pop()
        self.disarm_vehicle(force=True)
        self.reboot_sitl()
        if ex is not None:
            raise ex

    def AC_Avoidance_Fence(self):
        '''Test fence avoidance slide behaviour'''
        self.load_fence("copter-avoidance-fence.txt")
        self.set_parameter("FENCE_ENABLE", 1)
        self.check_avoidance_corners()

    def global_position_int_for_location(self, loc, time_boot, heading=0):
        return self.mav.mav.global_position_int_encode(
            int(time_boot * 1000), # time_boot_ms
            int(loc.lat * 1e7),
            int(loc.lng * 1e7),
            int(loc.alt * 1000), # alt in mm
            20, # relative alt - urp.
            vx=0,
            vy=0,
            vz=0,
            hdg=heading
        )

    def ModeFollow(self):
        '''Fly follow mode'''
        foll_ofs_x = 30 # metres
        self.set_parameters({
            "FOLL_ENABLE": 1,
            "FOLL_SYSID": self.mav.source_system,
            "FOLL_OFS_X": -foll_ofs_x,
            "FOLL_OFS_TYPE": 1, # relative to other vehicle heading
        })
        self.takeoff(10, mode="LOITER")
        self.set_parameter("SIM_SPEEDUP", 1)
        self.change_mode("FOLLOW")
        new_loc = self.mav.location()
        new_loc_offset_n = 20
        new_loc_offset_e = 30
        self.location_offset_ne(new_loc, new_loc_offset_n, new_loc_offset_e)
        self.progress("new_loc: %s" % str(new_loc))
        heading = 0
        if self.mavproxy is not None:
            self.mavproxy.send("map icon %f %f greenplane %f\n" %
                               (new_loc.lat, new_loc.lng, heading))

        expected_loc = copy.copy(new_loc)
        self.location_offset_ne(expected_loc, -foll_ofs_x, 0)
        if self.mavproxy is not None:
            self.mavproxy.send("map icon %f %f hoop\n" %
                               (expected_loc.lat, expected_loc.lng))
        self.progress("expected_loc: %s" % str(expected_loc))

        last_sent = 0
        tstart = self.get_sim_time()
        while True:
            now = self.get_sim_time_cached()
            if now - tstart > 60:
                raise NotAchievedException("Did not FOLLOW")
            if now - last_sent > 0.5:
                gpi = self.global_position_int_for_location(new_loc,
                                                            now,
                                                            heading=heading)
                gpi.pack(self.mav.mav)
                self.mav.mav.send(gpi)
            self.mav.recv_match(type='GLOBAL_POSITION_INT', blocking=True)
            pos = self.mav.location()
            delta = self.get_distance(expected_loc, pos)
            max_delta = 3
            self.progress("position delta=%f (want <%f)" % (delta, max_delta))
            if delta < max_delta:
                break
        self.do_RTL()

    def get_global_position_int(self, timeout=30):
        tstart = self.get_sim_time()
        while True:
            if self.get_sim_time_cached() - tstart > timeout:
                raise NotAchievedException("Did not get good global_position_int")
            m = self.mav.recv_match(type='GLOBAL_POSITION_INT', blocking=True, timeout=1)
            self.progress("GPI: %s" % str(m))
            if m is None:
                continue
            if m.lat != 0 or m.lon != 0:
                return m

    def BeaconPosition(self):
        '''Fly Beacon Position'''
        self.reboot_sitl()

        self.wait_ready_to_arm(require_absolute=True)

        old_pos = self.get_global_position_int()
        print("old_pos=%s" % str(old_pos))

        self.context_push()
        ex = None
        try:
            self.set_parameters({
                "BCN_TYPE": 10,
                "BCN_LATITUDE": SITL_START_LOCATION.lat,
                "BCN_LONGITUDE": SITL_START_LOCATION.lng,
                "BCN_ALT": SITL_START_LOCATION.alt,
                "BCN_ORIENT_YAW": 0,
                "AVOID_ENABLE": 4,
                "GPS_TYPE": 0,
                "EK3_ENABLE": 1,
                "EK3_SRC1_POSXY": 4, # Beacon
                "EK3_SRC1_POSZ": 1,  # Baro
                "EK3_SRC1_VELXY": 0, # None
                "EK3_SRC1_VELZ": 0,  # None
                "EK2_ENABLE": 0,
                "AHRS_EKF_TYPE": 3,
            })
            self.reboot_sitl()

            # turn off GPS arming checks.  This may be considered a
            # bug that we need to do this.
            old_arming_check = int(self.get_parameter("ARMING_CHECK"))
            if old_arming_check == 1:
                old_arming_check = 1 ^ 25 - 1
            new_arming_check = int(old_arming_check) & ~(1 << 3)
            self.set_parameter("ARMING_CHECK", new_arming_check)

            self.reboot_sitl()

            # require_absolute=True infers a GPS is present
            self.wait_ready_to_arm(require_absolute=False)

            tstart = self.get_sim_time()
            timeout = 20
            while True:
                if self.get_sim_time_cached() - tstart > timeout:
                    raise NotAchievedException("Did not get new position like old position")
                self.progress("Fetching location")
                new_pos = self.get_global_position_int()
                pos_delta = self.get_distance_int(old_pos, new_pos)
                max_delta = 1
                self.progress("delta=%u want <= %u" % (pos_delta, max_delta))
                if pos_delta <= max_delta:
                    break

            self.progress("Moving to ensure location is tracked")
            self.takeoff(10, mode="STABILIZE")
            self.change_mode("CIRCLE")

            tstart = self.get_sim_time()
            max_delta = 0
            max_allowed_delta = 10
            while True:
                if self.get_sim_time_cached() - tstart > timeout:
                    break

                pos_delta = self.get_distance_int(self.sim_location_int(), self.get_global_position_int())
                self.progress("pos_delta=%f max_delta=%f max_allowed_delta=%f" % (pos_delta, max_delta, max_allowed_delta))
                if pos_delta > max_delta:
                    max_delta = pos_delta
                if pos_delta > max_allowed_delta:
                    raise NotAchievedException("Vehicle location not tracking simulated location (%f > %f)" %
                                               (pos_delta, max_allowed_delta))
            self.progress("Tracked location just fine (max_delta=%f)" % max_delta)
            self.change_mode("LOITER")
            self.wait_groundspeed(0, 0.3, timeout=120)
            self.land_and_disarm()

            self.assert_current_onboard_log_contains_message("BCN")

        except Exception as e:
            self.print_exception_caught(e)
            ex = e
        self.disarm_vehicle(force=True)
        self.reboot_sitl()
        self.context_pop()
        self.reboot_sitl()
        if ex is not None:
            raise ex

    def AC_Avoidance_Beacon(self):
        '''Test beacon avoidance slide behaviour'''
        self.context_push()
        ex = None
        try:
            self.set_parameters({
                "BCN_TYPE": 10,
                "BCN_LATITUDE": int(SITL_START_LOCATION.lat),
                "BCN_LONGITUDE": int(SITL_START_LOCATION.lng),
                "BCN_ORIENT_YAW": 45,
                "AVOID_ENABLE": 4,
            })
            self.reboot_sitl()

            self.takeoff(10, mode="LOITER")
            self.set_rc(2, 1400)
            west_loc = mavutil.location(-35.362919, 149.165055, 0, 0)
            self.wait_location(west_loc, accuracy=1)
            self.reach_heading_manual(0)
            north_loc = mavutil.location(-35.362881, 149.165103, 0, 0)
            self.wait_location(north_loc, accuracy=1)
            self.set_rc(2, 1500)
            self.set_rc(1, 1600)
            east_loc = mavutil.location(-35.362986, 149.165227, 0, 0)
            self.wait_location(east_loc, accuracy=1)
            self.set_rc(1, 1500)
            self.set_rc(2, 1600)
            south_loc = mavutil.location(-35.363025, 149.165182, 0, 0)
            self.wait_location(south_loc, accuracy=1)
            self.set_rc(2, 1500)
            self.do_RTL()

        except Exception as e:
            self.print_exception_caught(e)
            ex = e
        self.context_pop()
        self.clear_fence()
        self.disarm_vehicle(force=True)
        self.reboot_sitl()
        if ex is not None:
            raise ex

    def BaroWindCorrection(self):
        '''Test wind estimation and baro position error compensation'''
        self.context_push()
        ex = None
        try:
            self.customise_SITL_commandline(
                ["--defaults", ','.join(self.model_defaults_filepath('Callisto'))],
                model="octa-quad:@ROMFS/models/Callisto.json",
                wipe=True,
            )
            wind_spd_truth = 8.0
            wind_dir_truth = 90.0
            self.set_parameters({
                "EK3_ENABLE": 1,
                "EK2_ENABLE": 0,
                "AHRS_EKF_TYPE": 3,
                "BARO1_WCF_ENABLE": 1.000000,
            })
            self.reboot_sitl()
            self.set_parameters({
                "BARO1_WCF_FWD": -0.300000,
                "BARO1_WCF_BCK": -0.300000,
                "BARO1_WCF_RGT": 0.300000,
                "BARO1_WCF_LFT": 0.300000,
                "BARO1_WCF_UP": 0.300000,
                "BARO1_WCF_DN": 0.300000,
                "SIM_BARO_WCF_FWD": -0.300000,
                "SIM_BARO_WCF_BAK": -0.300000,
                "SIM_BARO_WCF_RGT": 0.300000,
                "SIM_BARO_WCF_LFT": 0.300000,
                "SIM_BARO_WCF_UP": 0.300000,
                "SIM_BARO_WCF_DN": 0.300000,
                "SIM_WIND_DIR": wind_dir_truth,
                "SIM_WIND_SPD": wind_spd_truth,
                "SIM_WIND_T": 1.000000,
            })
            self.reboot_sitl()

            # require_absolute=True infers a GPS is present
            self.wait_ready_to_arm(require_absolute=False)

            self.progress("Climb to 20m in LOITER and yaw spin for 30 seconds")
            self.takeoff(10, mode="LOITER")
            self.set_rc(4, 1400)
            self.delay_sim_time(30)

            # check wind esitmates
            m = self.mav.recv_match(type='WIND', blocking=True)
            speed_error = abs(m.speed - wind_spd_truth)
            angle_error = abs(m.direction - wind_dir_truth)
            if (speed_error > 1.0):
                raise NotAchievedException("Wind speed incorrect - want %f +-1 got %f m/s" % (wind_spd_truth, m.speed))
            if (angle_error > 15.0):
                raise NotAchievedException(
                    "Wind direction incorrect - want %f +-15 got %f deg" %
                    (wind_dir_truth, m.direction))
            self.progress("Wind estimate is good, now check height variation for 30 seconds")

            # check height stability over another 30 seconds
            z_min = 1E6
            z_max = -1E6
            tstart = self.get_sim_time()
            while (self.get_sim_time() < tstart + 30):
                m = self.mav.recv_match(type='LOCAL_POSITION_NED', blocking=True)
                if (m.z > z_max):
                    z_max = m.z
                if (m.z < z_min):
                    z_min = m.z
            if (z_max-z_min > 0.5):
                raise NotAchievedException("Height variation is excessive")
            self.progress("Height variation is good")

            self.set_rc(4, 1500)
            self.land_and_disarm()

        except Exception as e:
            self.print_exception_caught(e)
            ex = e
        self.disarm_vehicle(force=True)
        self.reboot_sitl()
        self.context_pop()
        self.reboot_sitl()
        if ex is not None:
            raise ex

    def wait_generator_speed_and_state(self, rpm_min, rpm_max, want_state, timeout=240):
        tstart = self.get_sim_time()
        while True:
            if self.get_sim_time_cached() - tstart > timeout:
                raise NotAchievedException("Did not move to state/speed")

            m = self.assert_receive_message("GENERATOR_STATUS", timeout=10)

            if m.generator_speed < rpm_min:
                self.progress("Too slow (%u<%u)" % (m.generator_speed, rpm_min))
                continue
            if m.generator_speed > rpm_max:
                self.progress("Too fast (%u>%u)" % (m.generator_speed, rpm_max))
                continue
            if m.status != want_state:
                self.progress("Wrong state (got=%u want=%u)" % (m.status, want_state))
            break
        self.progress("Got generator speed and state")

    def RichenPower(self):
        '''Test RichenPower generator'''
        self.set_parameters({
            "SERIAL5_PROTOCOL": 30,
            "SIM_RICH_ENABLE": 1,
            "SERVO8_FUNCTION": 42,
            "SIM_RICH_CTRL": 8,
            "RC9_OPTION": 85,
            "LOG_DISARMED": 1,
            "BATT2_MONITOR": 17,
            "GEN_TYPE": 3,
        })
        self.reboot_sitl()
        self.set_rc(9, 1000) # remember this is a switch position - stop
        self.customise_SITL_commandline(["--serial5=sim:richenpower"])
        self.wait_statustext("requested state is not RUN", timeout=60)

        self.set_message_rate_hz("GENERATOR_STATUS", 10)

        self.wait_generator_speed_and_state(0, 0, mavutil.mavlink.MAV_GENERATOR_STATUS_FLAG_OFF)

        self.context_collect('STATUSTEXT')
        self.set_rc(9, 2000) # remember this is a switch position - run
        self.wait_statustext("Generator HIGH", check_context=True)
        self.set_rc(9, 1000) # remember this is a switch position - stop
        self.wait_statustext("requested state is not RUN", timeout=200)

        self.set_rc(9, 1500) # remember this is a switch position - idle
        self.wait_generator_speed_and_state(3000, 8000, mavutil.mavlink.MAV_GENERATOR_STATUS_FLAG_IDLE)

        self.set_rc(9, 2000) # remember this is a switch position - run
#        self.wait_generator_speed_and_state(3000, 30000, mavutil.mavlink.MAV_GENERATOR_STATUS_FLAG_WARMING_UP)

        self.wait_generator_speed_and_state(8000, 30000, mavutil.mavlink.MAV_GENERATOR_STATUS_FLAG_GENERATING)

        bs = self.mav.recv_match(
            type="BATTERY_STATUS",
            condition="BATTERY_STATUS.id==1",  # id is zero-indexed
            timeout=1,
            blocking=True
        )
        if bs is None:
            raise NotAchievedException("Did not receive BATTERY_STATUS")
        self.progress("Received battery status: %s" % str(bs))
        want_bs_volt = 50000
        if bs.voltages[0] != want_bs_volt:
            raise NotAchievedException("Battery voltage not as expected (want=%f) got=(%f)" % (want_bs_volt, bs.voltages[0],))

        self.progress("Moving *back* to idle")
        self.set_rc(9, 1500) # remember this is a switch position - idle
        self.wait_generator_speed_and_state(3000, 10000, mavutil.mavlink.MAV_GENERATOR_STATUS_FLAG_IDLE)

        self.progress("Moving *back* to run")
        self.set_rc(9, 2000) # remember this is a switch position - run
        self.wait_generator_speed_and_state(8000, 30000, mavutil.mavlink.MAV_GENERATOR_STATUS_FLAG_GENERATING)

        self.set_message_rate_hz("GENERATOR_STATUS", -1)
        self.set_parameter("LOG_DISARMED", 0)
        if not self.current_onboard_log_contains_message("GEN"):
            raise NotAchievedException("Did not find expected GEN message")

    def IE24(self):
        '''Test IntelligentEnergy 2.4kWh generator with V1 and V2 telemetry protocols'''
        protocol_ver = (1, 2)
        for ver in protocol_ver:
            self.run_IE24(ver)

    def run_IE24(self, proto_ver):
        '''Test IntelligentEnergy 2.4kWh generator'''
        elec_battery_instance = 2
        fuel_battery_instance = 1
        self.set_parameters({
            "SERIAL5_PROTOCOL": 30,
            "SERIAL5_BAUD": 115200,
            "GEN_TYPE": 2,
            "BATT%u_MONITOR" % (fuel_battery_instance + 1): 18,  # fuel-based generator
            "BATT%u_MONITOR" % (elec_battery_instance + 1): 17,
            "SIM_IE24_ENABLE": proto_ver,
            "LOG_DISARMED": 1,
        })

        self.customise_SITL_commandline(["--serial5=sim:ie24"])

        self.start_subtest("Protocol %i: ensure that BATTERY_STATUS for electrical generator message looks right" % proto_ver)
        self.start_subsubtest("Protocol %i: Checking original voltage (electrical)" % proto_ver)
        # ArduPilot spits out essentially uninitialised battery
        # messages until we read things fromthe battery:
        self.delay_sim_time(30)
        original_elec_m = self.wait_message_field_values('BATTERY_STATUS', {
            "charge_state": mavutil.mavlink.MAV_BATTERY_CHARGE_STATE_OK
        }, instance=elec_battery_instance)
        original_fuel_m = self.wait_message_field_values('BATTERY_STATUS', {
            "charge_state": mavutil.mavlink.MAV_BATTERY_CHARGE_STATE_OK
        }, instance=fuel_battery_instance)

        if original_elec_m.battery_remaining < 90:
            raise NotAchievedException("Bad original percentage")
        self.start_subsubtest("Ensure percentage is counting down")
        self.wait_message_field_values('BATTERY_STATUS', {
            "battery_remaining": original_elec_m.battery_remaining - 1,
        }, instance=elec_battery_instance)

        self.start_subtest("Protocol %i: ensure that BATTERY_STATUS for fuel generator message looks right" % proto_ver)
        self.start_subsubtest("Protocol %i: Checking original voltage (fuel)" % proto_ver)
        # ArduPilot spits out essentially uninitialised battery
        # messages until we read things fromthe battery:
        if original_fuel_m.battery_remaining <= 90:
            raise NotAchievedException("Bad original percentage (want=>%f got %f" % (90, original_fuel_m.battery_remaining))
        self.start_subsubtest("Protocol %i: Ensure percentage is counting down" % proto_ver)
        self.wait_message_field_values('BATTERY_STATUS', {
            "battery_remaining": original_fuel_m.battery_remaining - 1,
        }, instance=fuel_battery_instance)

        self.wait_ready_to_arm()
        self.arm_vehicle()
        self.disarm_vehicle()

        # Test for pre-arm check fail when state is not running
        self.start_subtest("Protocol %i: Without takeoff generator error should cause failsafe and disarm" % proto_ver)
        self.set_parameter("SIM_IE24_STATE", 8)
        self.wait_statustext("Status not running", timeout=40)
        self.try_arm(result=False,
                     expect_msg="Status not running")
        self.set_parameter("SIM_IE24_STATE", 2) # Explicitly set state to running

        # Test that error code does result in failsafe
        self.start_subtest("Protocol %i: Without taken off generator error should cause failsafe and disarm" % proto_ver)
        self.change_mode("STABILIZE")
        self.set_parameter("DISARM_DELAY", 0)
        self.arm_vehicle()
        self.set_parameter("SIM_IE24_ERROR", 30)
        self.disarm_wait(timeout=1)
        self.set_parameter("SIM_IE24_ERROR", 0)
        self.set_parameter("DISARM_DELAY", 10)

    def AuxSwitchOptions(self):
        '''Test random aux mode options'''
        self.set_parameter("RC7_OPTION", 58) # clear waypoints
        self.load_mission("copter_loiter_to_alt.txt")
        self.set_rc(7, 1000)
        self.assert_mission_count(5)
        self.progress("Clear mission")
        self.set_rc(7, 2000)
        self.delay_sim_time(1) # allow switch to debounce
        self.assert_mission_count(0)
        self.set_rc(7, 1000)
        self.set_parameter("RC7_OPTION", 24) # reset mission
        self.delay_sim_time(2)
        self.load_mission("copter_loiter_to_alt.txt")
        set_wp = 4
        self.set_current_waypoint(set_wp)
        self.wait_current_waypoint(set_wp, timeout=10)
        self.progress("Reset mission")
        self.set_rc(7, 2000)
        self.delay_sim_time(1)
        self.wait_current_waypoint(0, timeout=10)
        self.set_rc(7, 1000)

    def AuxFunctionsInMission(self):
        '''Test use of auxilliary functions in missions'''
        self.load_mission("aux_functions.txt")
        self.change_mode('LOITER')
        self.wait_ready_to_arm()
        self.arm_vehicle()
        self.change_mode('AUTO')
        self.set_rc(3, 1500)
        self.wait_mode('ALT_HOLD')
        self.change_mode('AUTO')
        self.wait_rtl_complete()

    def MAV_CMD_AIRFRAME_CONFIGURATION(self):
        '''deploy/retract landing gear using mavlink command'''
        self.context_push()
        self.set_parameters({
            "LGR_ENABLE": 1,
            "SERVO10_FUNCTION": 29,
            "SERVO10_MIN": 1001,
            "SERVO10_MAX": 1999,
        })
        self.reboot_sitl()

        # starts loose:
        self.wait_servo_channel_value(10, 0)

        # 0 is down:
        self.start_subtest("Put gear down")
        self.run_cmd(mavutil.mavlink.MAV_CMD_AIRFRAME_CONFIGURATION, p2=0)
        self.wait_servo_channel_value(10, 1999)

        # 1 is up:
        self.start_subtest("Put gear up")
        self.run_cmd_int(mavutil.mavlink.MAV_CMD_AIRFRAME_CONFIGURATION, p2=1)
        self.wait_servo_channel_value(10, 1001)

        # 0 is down:
        self.start_subtest("Put gear down")
        self.run_cmd(mavutil.mavlink.MAV_CMD_AIRFRAME_CONFIGURATION, p2=0)
        self.wait_servo_channel_value(10, 1999)

        self.context_pop()
        self.reboot_sitl()

    def WatchAlts(self):
        '''Ensure we can monitor different altitudes'''
        self.takeoff(30, mode='GUIDED')
        self.delay_sim_time(5, reason='let altitude settle')

        self.progress("Testing absolute altitudes")
        absolute_alt = self.get_altitude(altitude_source='SIM_STATE.alt')
        self.progress("absolute_alt=%f" % absolute_alt)
        epsilon = 4  # SIM_STATE and vehicle state can be off by a bit...
        for source in ['GLOBAL_POSITION_INT.alt', 'SIM_STATE.alt', 'GPS_RAW_INT.alt']:
            self.watch_altitude_maintained(
                absolute_alt-epsilon,
                absolute_alt+epsilon,
                altitude_source=source
            )

        self.progress("Testing absolute altitudes")
        relative_alt = self.get_altitude(relative=True)
        for source in ['GLOBAL_POSITION_INT.relative_alt']:
            self.watch_altitude_maintained(
                relative_alt-epsilon,
                relative_alt+epsilon,
                altitude_source=source
            )

        self.do_RTL()

    def fly_rangefinder_drivers_fly(self, rangefinders):
        '''ensure rangefinder gives height-above-ground'''
        self.change_mode('GUIDED')
        self.wait_ready_to_arm()
        self.arm_vehicle()
        expected_alt = 5
        self.user_takeoff(alt_min=expected_alt)
        rf = self.mav.recv_match(type="RANGEFINDER", timeout=1, blocking=True)
        if rf is None:
            raise NotAchievedException("Did not receive rangefinder message")
        gpi = self.mav.recv_match(type='GLOBAL_POSITION_INT', blocking=True, timeout=1)
        if gpi is None:
            raise NotAchievedException("Did not receive GLOBAL_POSITION_INT message")
        if abs(rf.distance - gpi.relative_alt/1000.0) > 1:
            raise NotAchievedException(
                "rangefinder alt (%s) disagrees with global-position-int.relative_alt (%s)" %
                (rf.distance, gpi.relative_alt/1000.0)
            )

        for i in range(0, len(rangefinders)):
            name = rangefinders[i]
            self.progress("i=%u (%s)" % (i, name))
            ds = self.mav.recv_match(
                type="DISTANCE_SENSOR",
                timeout=2,
                blocking=True,
                condition="DISTANCE_SENSOR.id==%u" % i
            )
            if ds is None:
                raise NotAchievedException("Did not receive DISTANCE_SENSOR message for id==%u (%s)" % (i, name))
            self.progress("Got: %s" % str(ds))
            if abs(ds.current_distance/100.0 - gpi.relative_alt/1000.0) > 1:
                raise NotAchievedException(
                    "distance sensor.current_distance (%f) (%s) disagrees with global-position-int.relative_alt (%s)" %
                    (ds.current_distance/100.0, name, gpi.relative_alt/1000.0))

        self.land_and_disarm()

        self.progress("Ensure RFND messages in log")
        if not self.current_onboard_log_contains_message("RFND"):
            raise NotAchievedException("No RFND messages in log")

    def MAVProximity(self):
        '''Test MAVLink proximity driver'''
        self.start_subtest("Test mavlink proximity sensor using DISTANCE_SENSOR messages")  # noqa
        self.context_push()
        ex = None
        try:
            self.set_parameter("SERIAL5_PROTOCOL", 1)
            self.set_parameter("PRX1_TYPE", 2)  # mavlink
            self.reboot_sitl()

            self.progress("Should be unhealthy while we don't send messages")
            self.assert_sensor_state(mavutil.mavlink.MAV_SYS_STATUS_SENSOR_PROXIMITY, True, True, False)

            self.progress("Should be healthy while we're sending good messages")
            tstart = self.get_sim_time()
            while True:
                if self.get_sim_time() - tstart > 5:
                    raise NotAchievedException("Sensor did not come good")
                self.mav.mav.distance_sensor_send(
                    0,  # time_boot_ms
                    10, # min_distance cm
                    50, # max_distance cm
                    20, # current_distance cm
                    mavutil.mavlink.MAV_DISTANCE_SENSOR_LASER, # type
                    21, # id
                    mavutil.mavlink.MAV_SENSOR_ROTATION_NONE, # orientation
                    255  # covariance
                )
                if self.sensor_has_state(mavutil.mavlink.MAV_SYS_STATUS_SENSOR_PROXIMITY, True, True, True):
                    self.progress("Sensor has good state")
                    break
                self.delay_sim_time(0.1)

            self.progress("Should be unhealthy again if we stop sending messages")
            self.delay_sim_time(1)
            self.assert_sensor_state(mavutil.mavlink.MAV_SYS_STATUS_SENSOR_PROXIMITY, True, True, False)

            # now make sure we get echoed back the same sorts of things we send:
            # distances are in cm
            distance_map = {
                mavutil.mavlink.MAV_SENSOR_ROTATION_NONE: 30,
                mavutil.mavlink.MAV_SENSOR_ROTATION_YAW_45: 35,
                mavutil.mavlink.MAV_SENSOR_ROTATION_YAW_90: 20,
                mavutil.mavlink.MAV_SENSOR_ROTATION_YAW_135: 15,
                mavutil.mavlink.MAV_SENSOR_ROTATION_YAW_180: 70,
                mavutil.mavlink.MAV_SENSOR_ROTATION_YAW_225: 80,
                mavutil.mavlink.MAV_SENSOR_ROTATION_YAW_270: 10,
                mavutil.mavlink.MAV_SENSOR_ROTATION_YAW_315: 90,
            }

            wanted_distances = copy.copy(distance_map)
            sensor_enum = mavutil.mavlink.enums["MAV_SENSOR_ORIENTATION"]

            def my_message_hook(mav, m):
                if m.get_type() != 'DISTANCE_SENSOR':
                    return
                self.progress("Got (%s)" % str(m))
                want = distance_map[m.orientation]
                got = m.current_distance
                # ArduPilot's floating point conversions make it imprecise:
                delta = abs(want-got)
                if delta > 1:
                    self.progress(
                        "Wrong distance (%s): want=%f got=%f" %
                        (sensor_enum[m.orientation].name, want, got))
                    return
                if m.orientation not in wanted_distances:
                    return
                self.progress(
                    "Correct distance (%s): want=%f got=%f" %
                    (sensor_enum[m.orientation].name, want, got))
                del wanted_distances[m.orientation]

            self.install_message_hook_context(my_message_hook)
            tstart = self.get_sim_time()
            while True:
                if self.get_sim_time() - tstart > 5:
                    raise NotAchievedException("Sensor did not give right distances")  # noqa
                for (orient, dist) in distance_map.items():
                    self.mav.mav.distance_sensor_send(
                        0,  # time_boot_ms
                        10, # min_distance cm
                        90, # max_distance cm
                        dist, # current_distance cm
                        mavutil.mavlink.MAV_DISTANCE_SENSOR_LASER, # type
                        21, # id
                        orient, # orientation
                        255  # covariance
                    )
                self.wait_heartbeat()
                if len(wanted_distances.keys()) == 0:
                    break
        except Exception as e:
            self.print_exception_caught(e)
            ex = e
        self.context_pop()
        self.reboot_sitl()
        if ex is not None:
            raise ex

    def fly_rangefinder_mavlink_distance_sensor(self):
        self.start_subtest("Test mavlink rangefinder using DISTANCE_SENSOR messages")
        self.context_push()
        self.set_parameters({
            "RTL_ALT_TYPE": 0,
            "LGR_ENABLE": 1,
            "LGR_DEPLOY_ALT": 1,
            "LGR_RETRACT_ALT": 10, # metres
            "SERVO10_FUNCTION": 29
        })
        ex = None
        try:
            self.set_parameter("SERIAL5_PROTOCOL", 1)
            self.set_parameter("RNGFND1_TYPE", 10)
            self.reboot_sitl()
            self.set_parameter("RNGFND1_MAX_CM", 32767)

            self.progress("Should be unhealthy while we don't send messages")
            self.assert_sensor_state(mavutil.mavlink.MAV_SYS_STATUS_SENSOR_LASER_POSITION, True, True, False)

            self.progress("Should be healthy while we're sending good messages")
            tstart = self.get_sim_time()
            while True:
                if self.get_sim_time() - tstart > 5:
                    raise NotAchievedException("Sensor did not come good")
                self.mav.mav.distance_sensor_send(
                    0,  # time_boot_ms
                    10, # min_distance
                    50, # max_distance
                    20, # current_distance
                    mavutil.mavlink.MAV_DISTANCE_SENSOR_LASER, # type
                    21, # id
                    mavutil.mavlink.MAV_SENSOR_ROTATION_PITCH_270, # orientation
                    255 # covariance
                )
                if self.sensor_has_state(mavutil.mavlink.MAV_SYS_STATUS_SENSOR_LASER_POSITION, True, True, True):
                    self.progress("Sensor has good state")
                    break
                self.delay_sim_time(0.1)

            self.progress("Should be unhealthy again if we stop sending messages")
            self.delay_sim_time(1)
            self.assert_sensor_state(mavutil.mavlink.MAV_SYS_STATUS_SENSOR_LASER_POSITION, True, True, False)

            self.progress("Landing gear should deploy with current_distance below min_distance")
            self.change_mode('STABILIZE')
            timeout = 60
            tstart = self.get_sim_time()
            while not self.sensor_has_state(mavutil.mavlink.MAV_SYS_STATUS_PREARM_CHECK, True, True, True):
                if self.get_sim_time() - tstart > timeout:
                    raise NotAchievedException("Failed to become armable after %f seconds" % timeout)
                self.mav.mav.distance_sensor_send(
                    0,  # time_boot_ms
                    100, # min_distance (cm)
                    2500, # max_distance (cm)
                    200, # current_distance (cm)
                    mavutil.mavlink.MAV_DISTANCE_SENSOR_LASER, # type
                    21, # id
                    mavutil.mavlink.MAV_SENSOR_ROTATION_PITCH_270, # orientation
                    255  # covariance
                )
            self.arm_vehicle()
            self.delay_sim_time(1)  # servo function maps only periodically updated
#            self.send_debug_trap()

            self.run_cmd(
                mavutil.mavlink.MAV_CMD_AIRFRAME_CONFIGURATION,
                p2=0,  # deploy
            )

            self.context_collect("STATUSTEXT")
            tstart = self.get_sim_time()
            while True:
                if self.get_sim_time_cached() - tstart > 5:
                    raise NotAchievedException("Retraction did not happen")
                self.mav.mav.distance_sensor_send(
                    0,  # time_boot_ms
                    100, # min_distance (cm)
                    6000, # max_distance (cm)
                    1500, # current_distance (cm)
                    mavutil.mavlink.MAV_DISTANCE_SENSOR_LASER, # type
                    21, # id
                    mavutil.mavlink.MAV_SENSOR_ROTATION_PITCH_270, # orientation
                    255  # covariance
                )
                self.delay_sim_time(0.1)
                try:
                    self.wait_text("LandingGear: RETRACT", check_context=True, timeout=0.1)
                except Exception:
                    continue
                self.progress("Retracted")
                break
#            self.send_debug_trap()
            while True:
                if self.get_sim_time_cached() - tstart > 5:
                    raise NotAchievedException("Deployment did not happen")
                self.progress("Sending distance-sensor message")
                self.mav.mav.distance_sensor_send(
                    0, # time_boot_ms
                    300, # min_distance
                    500, # max_distance
                    250, # current_distance
                    mavutil.mavlink.MAV_DISTANCE_SENSOR_LASER, # type
                    21, # id
                    mavutil.mavlink.MAV_SENSOR_ROTATION_PITCH_270, # orientation
                    255 # covariance
                )
                try:
                    self.wait_text("LandingGear: DEPLOY", check_context=True, timeout=0.1)
                except Exception:
                    continue
                self.progress("Deployed")
                break
            self.disarm_vehicle()

        except Exception as e:
            self.print_exception_caught(e)
            ex = e
        self.context_pop()
        self.reboot_sitl()
        if ex is not None:
            raise ex

    def GSF(self):
        '''test the Gaussian Sum filter'''
        self.context_push()
        self.set_parameter("EK2_ENABLE", 1)
        self.reboot_sitl()
        self.takeoff(20, mode='LOITER')
        self.set_rc(2, 1400)
        self.delay_sim_time(5)
        self.set_rc(2, 1500)
        self.progress("Path: %s" % self.current_onboard_log_filepath())
        dfreader = self.dfreader_for_current_onboard_log()
        self.do_RTL()
        self.context_pop()
        self.reboot_sitl()

        # ensure log messages present
        want = set(["XKY0", "XKY1", "NKY0", "NKY1"])
        still_want = want
        while len(still_want):
            m = dfreader.recv_match(type=want)
            if m is None:
                raise NotAchievedException("Did not get %s" % want)
            still_want.remove(m.get_type())

    def GSF_reset(self):
        '''test the Gaussian Sum filter based Emergency reset'''
        self.context_push()
        self.set_parameters({
            "COMPASS_ORIENT": 4,    # yaw 180
            "COMPASS_USE2": 0,      # disable backup compasses to avoid pre-arm failures
            "COMPASS_USE3": 0,
        })
        self.reboot_sitl()
        self.change_mode('GUIDED')
        self.wait_ready_to_arm()

        # record starting position
        startpos = self.mav.recv_match(type='LOCAL_POSITION_NED', blocking=True)
        self.progress("startpos=%s" % str(startpos))

        # arm vehicle and takeoff to at least 5m
        self.arm_vehicle()
        expected_alt = 5
        self.user_takeoff(alt_min=expected_alt)

        # watch for emergency yaw reset
        self.wait_text("EKF3 IMU. emergency yaw reset", timeout=5, regex=True)

        # record how far vehicle flew off
        endpos = self.mav.recv_match(type='LOCAL_POSITION_NED', blocking=True)
        delta_x = endpos.x - startpos.x
        delta_y = endpos.y - startpos.y
        dist_m = math.sqrt(delta_x*delta_x + delta_y*delta_y)
        self.progress("GSF yaw reset triggered at %f meters" % dist_m)

        self.do_RTL()
        self.context_pop()
        self.reboot_sitl()

        # ensure vehicle did not fly too far
        dist_m_max = 8
        if dist_m > dist_m_max:
            raise NotAchievedException("GSF reset failed, vehicle flew too far (%f > %f)" % (dist_m, dist_m_max))

    def fly_rangefinder_mavlink(self):
        self.fly_rangefinder_mavlink_distance_sensor()

        # explicit test for the mavlink driver as it doesn't play so nice:
        self.set_parameters({
            "SERIAL5_PROTOCOL": 1,
            "RNGFND1_TYPE": 10,
        })
        self.customise_SITL_commandline(['--serial5=sim:rf_mavlink'])

        self.change_mode('GUIDED')
        self.wait_ready_to_arm()
        self.arm_vehicle()
        expected_alt = 5
        self.user_takeoff(alt_min=expected_alt)

        tstart = self.get_sim_time()
        while True:
            if self.get_sim_time() - tstart > 5:
                raise NotAchievedException("Mavlink rangefinder not working")
            rf = self.mav.recv_match(type="RANGEFINDER", timeout=1, blocking=True)
            if rf is None:
                raise NotAchievedException("Did not receive rangefinder message")
            gpi = self.mav.recv_match(type='GLOBAL_POSITION_INT', blocking=True, timeout=1)
            if gpi is None:
                raise NotAchievedException("Did not receive GLOBAL_POSITION_INT message")
            if abs(rf.distance - gpi.relative_alt/1000.0) > 1:
                print("rangefinder alt (%s) disagrees with global-position-int.relative_alt (%s)" %
                      (rf.distance, gpi.relative_alt/1000.0))
                continue

            ds = self.mav.recv_match(
                type="DISTANCE_SENSOR",
                timeout=2,
                blocking=True,
            )
            if ds is None:
                raise NotAchievedException("Did not receive DISTANCE_SENSOR message")
            self.progress("Got: %s" % str(ds))
            if abs(ds.current_distance/100.0 - gpi.relative_alt/1000.0) > 1:
                print(
                    "distance sensor.current_distance (%f) disagrees with global-position-int.relative_alt (%s)" %
                    (ds.current_distance/100.0, gpi.relative_alt/1000.0))
                continue
            break
        self.progress("mavlink rangefinder OK")
        self.land_and_disarm()

    def MaxBotixI2CXL(self):
        '''Test maxbotix rangefinder drivers'''
        ex = None
        try:
            self.context_push()

            self.start_subtest("No messages")
            rf = self.mav.recv_match(type="DISTANCE_SENSOR", timeout=5, blocking=True)
            if rf is not None:
                raise NotAchievedException("Receiving DISTANCE_SENSOR when I shouldn't be")

            self.start_subtest("Default address")
            self.set_parameter("RNGFND1_TYPE", 2)  # maxbotix
            self.reboot_sitl()
            self.do_timesync_roundtrip()
            rf = self.mav.recv_match(type="DISTANCE_SENSOR", timeout=5, blocking=True)
            self.progress("Got (%s)" % str(rf))
            if rf is None:
                raise NotAchievedException("Didn't receive DISTANCE_SENSOR when I should've")

            self.start_subtest("Explicitly set to default address")
            self.set_parameters({
                "RNGFND1_TYPE": 2,  # maxbotix
                "RNGFND1_ADDR": 0x70,
            })
            self.reboot_sitl()
            self.do_timesync_roundtrip()
            rf = self.mav.recv_match(type="DISTANCE_SENSOR", timeout=5, blocking=True)
            self.progress("Got (%s)" % str(rf))
            if rf is None:
                raise NotAchievedException("Didn't receive DISTANCE_SENSOR when I should've")

            self.start_subtest("Explicitly set to non-default address")
            self.set_parameter("RNGFND1_ADDR", 0x71)
            self.reboot_sitl()
            self.do_timesync_roundtrip()
            rf = self.mav.recv_match(type="DISTANCE_SENSOR", timeout=5, blocking=True)
            self.progress("Got (%s)" % str(rf))
            if rf is None:
                raise NotAchievedException("Didn't receive DISTANCE_SENSOR when I should've")

            self.start_subtest("Two MaxBotix RangeFinders")
            self.set_parameters({
                "RNGFND1_TYPE": 2,  # maxbotix
                "RNGFND1_ADDR": 0x70,
                "RNGFND1_MIN_CM": 150,
                "RNGFND2_TYPE": 2,  # maxbotix
                "RNGFND2_ADDR": 0x71,
                "RNGFND2_MIN_CM": 250,
            })
            self.reboot_sitl()
            self.do_timesync_roundtrip()
            for i in [0, 1]:
                rf = self.mav.recv_match(
                    type="DISTANCE_SENSOR",
                    timeout=5,
                    blocking=True,
                    condition="DISTANCE_SENSOR.id==%u" % i
                )
                self.progress("Got id==%u (%s)" % (i, str(rf)))
                if rf is None:
                    raise NotAchievedException("Didn't receive DISTANCE_SENSOR when I should've")
                expected_dist = 150
                if i == 1:
                    expected_dist = 250
                if rf.min_distance != expected_dist:
                    raise NotAchievedException("Unexpected min_cm (want=%u got=%u)" %
                                               (expected_dist, rf.min_distance))

            self.context_pop()
        except Exception as e:
            self.print_exception_caught(e)
            ex = e

        self.reboot_sitl()
        if ex is not None:
            raise ex

    def RangeFinderDrivers(self):
        '''Test rangefinder drivers'''
        self.set_parameters({
            "RTL_ALT": 500,
            "RTL_ALT_TYPE": 1,
        })
        drivers = [
            ("lightwareserial", 8),  # autodetected between this and -binary
            ("lightwareserial-binary", 8),
            ("USD1_v0", 11),
            ("USD1_v1", 11),
            ("leddarone", 12),
            ("maxsonarseriallv", 13),
            ("nmea", 17, {"baud": 9600}),
            ("wasp", 18),
            ("benewake_tf02", 19),
            ("blping", 23),
            ("benewake_tfmini", 20),
            ("lanbao", 26),
            ("benewake_tf03", 27),
            ("gyus42v2", 31),
            ("teraranger_serial", 35),
            ("nooploop_tofsense", 37),
        ]
        while len(drivers):
            do_drivers = drivers[0:3]
            drivers = drivers[3:]
            command_line_args = []
            self.context_push()
            for offs in range(3):
                serial_num = offs + 4
                if len(do_drivers) > offs:
                    if len(do_drivers[offs]) > 2:
                        (sim_name, rngfnd_param_value, kwargs) = do_drivers[offs]
                    else:
                        (sim_name, rngfnd_param_value) = do_drivers[offs]
                        kwargs = {}
                    command_line_args.append("--serial%s=sim:%s" %
                                             (serial_num, sim_name))
                    sets = {
                        "SERIAL%u_PROTOCOL" % serial_num: 9, # rangefinder
                        "RNGFND%u_TYPE" % (offs+1): rngfnd_param_value,
                    }
                    if "baud" in kwargs:
                        sets["SERIAL%u_BAUD" % serial_num] = kwargs["baud"]
                    self.set_parameters(sets)
            self.customise_SITL_commandline(command_line_args)
            self.fly_rangefinder_drivers_fly([x[0] for x in do_drivers])
            self.context_pop()

        self.fly_rangefinder_mavlink()

        i2c_drivers = [
            ("maxbotixi2cxl", 2),
        ]
        while len(i2c_drivers):
            do_drivers = i2c_drivers[0:9]
            i2c_drivers = i2c_drivers[9:]
            count = 1
            p = {}
            for d in do_drivers:
                (sim_name, rngfnd_param_value) = d
                p["RNGFND%u_TYPE" % count] = rngfnd_param_value
                count += 1

            self.set_parameters(p)

            self.reboot_sitl()
            self.fly_rangefinder_drivers_fly([x[0] for x in do_drivers])

    def RangeFinderDriversMaxAlt(self):
        '''test max-height behaviour'''
        # lightwareserial goes to 130m when out of range
        self.set_parameters({
            "SERIAL4_PROTOCOL": 9,
            "RNGFND1_TYPE": 8,
            "WPNAV_SPEED_UP": 1000,  # cm/s
        })
        self.customise_SITL_commandline([
            "--serial4=sim:lightwareserial",
        ])
        self.takeoff(95, mode='GUIDED', timeout=240, max_err=0.5)
        self.assert_rangefinder_distance_between(90, 100)

        self.wait_rangefinder_distance(90, 100)

        rf_bit = mavutil.mavlink.MAV_SYS_STATUS_SENSOR_LASER_POSITION

        self.assert_sensor_state(rf_bit, present=True, enabled=True, healthy=True)
        self.assert_distance_sensor_quality(100)

        self.progress("Moving higher to be out of max rangefinder range")
        self.fly_guided_move_local(0, 0, 150)

        # sensor remains healthy even out-of-range
        self.assert_sensor_state(rf_bit, present=True, enabled=True, healthy=True)

        self.assert_distance_sensor_quality(1)

        self.do_RTL()

    def ShipTakeoff(self):
        '''Fly Simulated Ship Takeoff'''
        # test ship takeoff
        self.wait_groundspeed(0, 2)
        self.set_parameters({
            "SIM_SHIP_ENABLE": 1,
            "SIM_SHIP_SPEED": 10,
            "SIM_SHIP_DSIZE": 2,
        })
        self.wait_ready_to_arm()
        # we should be moving with the ship
        self.wait_groundspeed(9, 11)
        self.takeoff(10)
        # above ship our speed drops to 0
        self.wait_groundspeed(0, 2)
        self.land_and_disarm()
        # ship will have moved on, so we land on the water which isn't moving
        self.wait_groundspeed(0, 2)

    def ParameterValidation(self):
        '''Test parameters are checked for validity'''
        # wait 10 seconds for initialisation
        self.delay_sim_time(10)
        self.progress("invalid; min must be less than max:")
        self.set_parameters({
            "MOT_PWM_MIN": 100,
            "MOT_PWM_MAX": 50,
        })
        self.drain_mav()
        self.assert_prearm_failure("Motors: Check MOT_PWM_MIN and MOT_PWM_MAX")
        self.progress("invalid; min must be less than max (equal case):")
        self.set_parameters({
            "MOT_PWM_MIN": 100,
            "MOT_PWM_MAX": 100,
        })
        self.drain_mav()
        self.assert_prearm_failure("Motors: Check MOT_PWM_MIN and MOT_PWM_MAX")
        self.progress("Spin min more than 0.3")
        self.set_parameters({
            "MOT_PWM_MIN": 1000,
            "MOT_PWM_MAX": 2000,
            "MOT_SPIN_MIN": 0.5,
        })
        self.drain_mav()
        self.assert_prearm_failure("PreArm: Motors: MOT_SPIN_MIN too high 0.50 > 0.3")
        self.progress("Spin arm more than spin min")
        self.set_parameters({
            "MOT_SPIN_MIN": 0.1,
            "MOT_SPIN_ARM": 0.2,
        })
        self.drain_mav()
        self.assert_prearm_failure("PreArm: Motors: MOT_SPIN_ARM > MOT_SPIN_MIN")

    def SensorErrorFlags(self):
        '''Test we get ERR messages when sensors have issues'''
        self.reboot_sitl()

        for (param_names, param_value, expected_subsys, expected_ecode, desc) in [
                (['SIM_BARO_DISABLE', 'SIM_BAR2_DISABLE'], 1, 18, 4, 'unhealthy'),
                (['SIM_BARO_DISABLE', 'SIM_BAR2_DISABLE'], 0, 18, 0, 'healthy'),
                (['SIM_MAG1_FAIL', 'SIM_MAG2_FAIL', 'SIM_MAG3_FAIL'], 1, 3, 4, 'unhealthy'),
                (['SIM_MAG1_FAIL', 'SIM_MAG2_FAIL', 'SIM_MAG3_FAIL'], 0, 3, 0, 'healthy'),
        ]:
            sp = dict()
            for name in param_names:
                sp[name] = param_value
            self.set_parameters(sp)
            self.delay_sim_time(1)
            mlog = self.dfreader_for_current_onboard_log()
            success = False
            while True:
                m = mlog.recv_match(type='ERR')
                print("Got (%s)" % str(m))
                if m is None:
                    break
                if m.Subsys == expected_subsys and m.ECode == expected_ecode:  # baro / ecode
                    success = True
                    break
            if not success:
                raise NotAchievedException("Did not find %s log message" % desc)

    def AltEstimation(self):
        '''Test that Alt Estimation is mandatory for ALT_HOLD'''
        self.context_push()
        ex = None
        try:
            # disable barometer so there is no altitude source
            self.set_parameters({
                "SIM_BARO_DISABLE": 1,
                "SIM_BARO2_DISABL": 1,
            })

            self.wait_gps_disable(position_vertical=True)

            # turn off arming checks (mandatory arming checks will still be run)
            self.set_parameter("ARMING_CHECK", 0)

            # delay 12 sec to allow EKF to lose altitude estimate
            self.delay_sim_time(12)

            self.change_mode("ALT_HOLD")
            self.assert_prearm_failure("Need Alt Estimate")

            # force arm vehicle in stabilize to bypass barometer pre-arm checks
            self.change_mode("STABILIZE")
            self.arm_vehicle()
            self.set_rc(3, 1700)
            try:
                self.change_mode("ALT_HOLD", timeout=10)
            except AutoTestTimeoutException:
                self.progress("PASS not able to set mode without Position : %s" % "ALT_HOLD")

            # check that mode change to ALT_HOLD has failed (it should)
            if self.mode_is("ALT_HOLD"):
                raise NotAchievedException("Changed to ALT_HOLD with no altitude estimate")

        except Exception as e:
            self.print_exception_caught(e)
            ex = e
        self.context_pop()
        self.disarm_vehicle(force=True)
        if ex is not None:
            raise ex

    def EKFSource(self):
        '''Check EKF Source Prearms work'''
        self.context_push()
        ex = None
        try:
            self.set_parameters({
                "EK3_ENABLE": 1,
                "AHRS_EKF_TYPE": 3,
            })
            self.wait_ready_to_arm()

            self.start_subtest("bad yaw source")
            self.set_parameter("EK3_SRC3_YAW", 17)
            self.assert_prearm_failure("Check EK3_SRC3_YAW")

            self.context_push()
            self.start_subtest("missing required yaw source")
            self.set_parameters({
                "EK3_SRC3_YAW": 3, # External Yaw with Compass Fallback
                "COMPASS_USE": 0,
                "COMPASS_USE2": 0,
                "COMPASS_USE3": 0,
            })
            self.assert_prearm_failure("EK3 sources require Compass")
            self.context_pop()

        except Exception as e:
            self.disarm_vehicle(force=True)
            self.print_exception_caught(e)
            ex = e
        self.context_pop()
        if ex is not None:
            raise ex

    def test_replay_gps_bit(self):
        self.set_parameters({
            "LOG_REPLAY": 1,
            "LOG_DISARMED": 1,
            "EK3_ENABLE": 1,
            "EK2_ENABLE": 1,
            "AHRS_TRIM_X": 0.01,
            "AHRS_TRIM_Y": -0.03,
            "GPS_TYPE2": 1,
            "GPS_POS1_X": 0.1,
            "GPS_POS1_Y": 0.2,
            "GPS_POS1_Z": 0.3,
            "GPS_POS2_X": -0.1,
            "GPS_POS2_Y": -0.02,
            "GPS_POS2_Z": -0.31,
            "INS_POS1_X": 0.12,
            "INS_POS1_Y": 0.14,
            "INS_POS1_Z": -0.02,
            "INS_POS2_X": 0.07,
            "INS_POS2_Y": 0.012,
            "INS_POS2_Z": -0.06,
            "RNGFND1_TYPE": 1,
            "RNGFND1_PIN": 0,
            "RNGFND1_SCALING": 30,
            "RNGFND1_POS_X": 0.17,
            "RNGFND1_POS_Y": -0.07,
            "RNGFND1_POS_Z": -0.005,
            "SIM_SONAR_SCALE": 30,
            "SIM_GPS2_DISABLE": 0,
        })
        self.reboot_sitl()

        self.wait_sensor_state(mavutil.mavlink.MAV_SYS_STATUS_LOGGING, True, True, True)

        current_log_filepath = self.current_onboard_log_filepath()
        self.progress("Current log path: %s" % str(current_log_filepath))

        self.change_mode("LOITER")
        self.wait_ready_to_arm(require_absolute=True)
        self.arm_vehicle()
        self.takeoffAndMoveAway()
        self.do_RTL()

        self.reboot_sitl()

        return current_log_filepath

    def test_replay_beacon_bit(self):
        self.set_parameters({
            "LOG_REPLAY": 1,
            "LOG_DISARMED": 1,
        })

        old_onboard_logs = sorted(self.log_list())
        self.BeaconPosition()
        new_onboard_logs = sorted(self.log_list())

        log_difference = [x for x in new_onboard_logs if x not in old_onboard_logs]
        return log_difference[2]

    def test_replay_optical_flow_bit(self):
        self.set_parameters({
            "LOG_REPLAY": 1,
            "LOG_DISARMED": 1,
        })

        old_onboard_logs = sorted(self.log_list())
        self.OpticalFlowLimits()
        new_onboard_logs = sorted(self.log_list())

        log_difference = [x for x in new_onboard_logs if x not in old_onboard_logs]
        print("log difference: %s" % str(log_difference))
        return log_difference[0]

    def GPSBlending(self):
        '''Test GPS Blending'''
        '''ensure we get dataflash log messages for blended instance'''

        self.context_push()

        ex = None

        try:
            # configure:
            self.set_parameters({
                "GPS_TYPE2": 1,
                "SIM_GPS2_TYPE": 1,
                "SIM_GPS2_DISABLE": 0,
                "GPS_AUTO_SWITCH": 2,
            })
            self.reboot_sitl()

            # ensure we're seeing the second GPS:
            tstart = self.get_sim_time()
            while True:
                if self.get_sim_time_cached() - tstart > 60:
                    raise NotAchievedException("Did not get good GPS2_RAW message")
                m = self.mav.recv_match(type='GPS2_RAW', blocking=True, timeout=1)
                self.progress("%s" % str(m))
                if m is None:
                    continue
                if m.lat == 0:
                    continue
                break

            # create a log we can expect blended data to appear in:
            self.change_mode('LOITER')
            self.wait_ready_to_arm()
            self.arm_vehicle()
            self.delay_sim_time(5)
            self.disarm_vehicle()

            # inspect generated log for messages:
            dfreader = self.dfreader_for_current_onboard_log()
            wanted = set([0, 1, 2])
            seen_primary_change = False
            while True:
                m = dfreader.recv_match(type=["GPS", "EV"]) # disarmed
                if m is None:
                    break
                mtype = m.get_type()
                if mtype == 'GPS':
                    try:
                        wanted.remove(m.I)
                    except KeyError:
                        continue
                elif mtype == 'EV':
                    if m.Id == 67:  # GPS_PRIMARY_CHANGED
                        seen_primary_change = True
                if len(wanted) == 0 and seen_primary_change:
                    break

            if len(wanted):
                raise NotAchievedException("Did not get all three GPS types")
            if not seen_primary_change:
                raise NotAchievedException("Did not see primary change")

        except Exception as e:
            self.progress("Caught exception: %s" %
                          self.get_exception_stacktrace(e))
            ex = e

        self.context_pop()

        self.reboot_sitl()

        if ex is not None:
            raise ex

    def Callisto(self):
        '''Test Callisto'''
        self.customise_SITL_commandline(
            ["--defaults", ','.join(self.model_defaults_filepath('Callisto')), ],
            model="octa-quad:@ROMFS/models/Callisto.json",
            wipe=True,
        )
        self.takeoff(10)
        self.do_RTL()

    def FlyEachFrame(self):
        '''Fly each supported internal frame'''
        vinfo = vehicleinfo.VehicleInfo()
        copter_vinfo_options = vinfo.options[self.vehicleinfo_key()]
        known_broken_frames = {
            'heli-compound': "wrong binary, different takeoff regime",
            'heli-dual': "wrong binary, different takeoff regime",
            'heli': "wrong binary, different takeoff regime",
            'heli-gas': "wrong binary, different takeoff regime",
            'heli-blade360': "wrong binary, different takeoff regime",
            "quad-can" : "needs CAN periph",
        }
        for frame in sorted(copter_vinfo_options["frames"].keys()):
            self.start_subtest("Testing frame (%s)" % str(frame))
            if frame in known_broken_frames:
                self.progress("Actually, no I'm not - it is known-broken (%s)" %
                              (known_broken_frames[frame]))
                continue
            frame_bits = copter_vinfo_options["frames"][frame]
            print("frame_bits: %s" % str(frame_bits))
            if frame_bits.get("external", False):
                self.progress("Actually, no I'm not - it is an external simulation")
                continue
            model = frame_bits.get("model", frame)
            # the model string for Callisto has crap in it.... we
            # should really have another entry in the vehicleinfo data
            # to carry the path to the JSON.
            actual_model = model.split(":")[0]
            defaults = self.model_defaults_filepath(actual_model)
            if not isinstance(defaults, list):
                defaults = [defaults]
            self.customise_SITL_commandline(
                ["--defaults", ','.join(defaults), ],
                model=model,
                wipe=True,
            )

            # add a listener that verifies yaw looks good:
            def verify_yaw(mav, m):
                if m.get_type() != 'ATTITUDE':
                    return
                yawspeed_thresh_rads = math.radians(20)
                if m.yawspeed > yawspeed_thresh_rads:
                    raise NotAchievedException("Excessive yaw on takeoff: %f deg/s > %f deg/s (frame=%s)" %
                                               (math.degrees(m.yawspeed), math.degrees(yawspeed_thresh_rads), frame))
            self.context_push()
            self.install_message_hook_context(verify_yaw)
            self.takeoff(10)
            self.context_pop()
            self.hover()
            self.change_mode('ALT_HOLD')
            self.delay_sim_time(1)

            def verify_rollpitch(mav, m):
                if m.get_type() != 'ATTITUDE':
                    return
                pitch_thresh_rad = math.radians(2)
                if m.pitch > pitch_thresh_rad:
                    raise NotAchievedException("Excessive pitch %f deg > %f deg" %
                                               (math.degrees(m.pitch), math.degrees(pitch_thresh_rad)))
                roll_thresh_rad = math.radians(2)
                if m.roll > roll_thresh_rad:
                    raise NotAchievedException("Excessive roll %f deg > %f deg" %
                                               (math.degrees(m.roll), math.degrees(roll_thresh_rad)))
            self.context_push()
            self.install_message_hook_context(verify_rollpitch)
            for i in range(5):
                self.set_rc(4, 2000)
                self.delay_sim_time(0.5)
                self.set_rc(4, 1500)
                self.delay_sim_time(5)
            self.context_pop()

            self.do_RTL()

    def Replay(self):
        '''test replay correctness'''
        self.progress("Building Replay")
        util.build_SITL('tool/Replay', clean=False, configure=False)

        bits = [
            ('GPS', self.test_replay_gps_bit),
            ('Beacon', self.test_replay_beacon_bit),
            ('OpticalFlow', self.test_replay_optical_flow_bit),
        ]
        for (name, func) in bits:
            self.start_subtest("%s" % name)
            self.test_replay_bit(func)

    def test_replay_bit(self, bit):

        self.context_push()
        current_log_filepath = bit()

        self.progress("Running replay on (%s) (%u bytes)" % (
            (current_log_filepath, os.path.getsize(current_log_filepath))
        ))

        util.run_cmd(
            ['build/sitl/tool/Replay', current_log_filepath],
            directory=util.topdir(),
            checkfail=True,
            show=True,
            output=True,
        )

        self.context_pop()

        replay_log_filepath = self.current_onboard_log_filepath()
        self.progress("Replay log path: %s" % str(replay_log_filepath))

        check_replay = util.load_local_module("Tools/Replay/check_replay.py")

        ok = check_replay.check_log(replay_log_filepath, self.progress, verbose=True)
        if not ok:
            raise NotAchievedException("check_replay (%s) failed" % current_log_filepath)

    def DefaultIntervalsFromFiles(self):
        '''Test setting default mavlink message intervals from files'''
        ex = None
        intervals_filepath = util.reltopdir("message-intervals-chan0.txt")
        self.progress("Using filepath (%s)" % intervals_filepath)
        try:
            with open(intervals_filepath, "w") as f:
                f.write("""30 50
28 100
29 200
""")
                f.close()

            # other tests may have explicitly set rates, so wipe parameters:
            def custom_stream_rate_setter():
                for stream in mavutil.mavlink.MAV_DATA_STREAM_EXTRA3, mavutil.mavlink.MAV_DATA_STREAM_RC_CHANNELS:
                    self.set_streamrate(5, stream=stream)

            self.customise_SITL_commandline(
                [],
                wipe=True,
                set_streamrate_callback=custom_stream_rate_setter,
            )

            self.assert_message_rate_hz("ATTITUDE", 20)
            self.assert_message_rate_hz("SCALED_PRESSURE", 5)

        except Exception as e:
            self.print_exception_caught(e)
            ex = e

        os.unlink(intervals_filepath)

        self.reboot_sitl()

        if ex is not None:
            raise ex

    def BaroDrivers(self):
        '''Test Baro Drivers'''
        sensors = [
            ("MS5611", 2),
        ]
        for (name, bus) in sensors:
            self.context_push()
            if bus is not None:
                self.set_parameter("BARO_EXT_BUS", bus)
            self.set_parameter("BARO_PROBE_EXT", 1 << 2)
            self.reboot_sitl()
            self.wait_ready_to_arm()
            self.arm_vehicle()

            # insert listener to compare airspeeds:
            messages = [None, None, None]

            global count
            count = 0

            def check_pressure(mav, m):
                global count
                m_type = m.get_type()
                count += 1
                # if count > 500:
                #     if press_abs[0] is None or press_abs[1] is None:
                #         raise NotAchievedException("Not receiving messages")
                if m_type == 'SCALED_PRESSURE3':
                    off = 2
                elif m_type == 'SCALED_PRESSURE2':
                    off = 1
                elif m_type == 'SCALED_PRESSURE':
                    off = 0
                else:
                    return

                messages[off] = m

                if None in messages:
                    return
                first = messages[0]
                for msg in messages[1:]:
                    delta_press_abs = abs(first.press_abs - msg.press_abs)
                    if delta_press_abs > 0.5: # 50 Pa leeway
                        raise NotAchievedException("Press_Abs mismatch (press1=%s press2=%s)" % (first, msg))
                    delta_temperature = abs(first.temperature - msg.temperature)
                    if delta_temperature > 300:  # that's 3-degrees leeway
                        raise NotAchievedException("Temperature mismatch (t1=%s t2=%s)" % (first, msg))
            self.install_message_hook_context(check_pressure)
            self.fly_mission("copter_mission.txt", strict=False)
            if None in messages:
                raise NotAchievedException("Missing a message")

            self.context_pop()
        self.reboot_sitl()

    def PositionWhenGPSIsZero(self):
        '''Ensure position doesn't zero when GPS lost'''
        # https://github.com/ArduPilot/ardupilot/issues/14236
        self.progress("arm the vehicle and takeoff in Guided")
        self.takeoff(20, mode='GUIDED')
        self.progress("fly 50m North (or whatever)")
        old_pos = self.mav.recv_match(type='GLOBAL_POSITION_INT', blocking=True)
        self.fly_guided_move_global_relative_alt(50, 0, 20)
        self.set_parameter('GPS_TYPE', 0)
        self.drain_mav()
        tstart = self.get_sim_time()
        while True:
            if self.get_sim_time_cached() - tstart > 30 and self.mode_is('LAND'):
                self.progress("Bug not reproduced")
                break
            m = self.assert_receive_message('GLOBAL_POSITION_INT', timeout=1, verbose=True)
            pos_delta = self.get_distance_int(old_pos, m)
            self.progress("Distance: %f" % pos_delta)
            if pos_delta < 5:
                raise NotAchievedException("Bug reproduced - returned to near origin")
        self.wait_disarmed()
        self.reboot_sitl()

    def SMART_RTL(self):
        '''Check SMART_RTL'''
        self.context_push()
        ex = None
        try:
            self.progress("arm the vehicle and takeoff in Guided")
            self.takeoff(20, mode='GUIDED')
            self.progress("fly around a bit (or whatever)")
            locs = [
                (50, 0, 20),
                (-50, 50, 20),
                (-50, 0, 20),
            ]
            for (lat, lng, alt) in locs:
                self.fly_guided_move_local(lat, lng, alt)

            self.change_mode('SMART_RTL')
            for (lat, lng, alt) in reversed(locs):
                self.wait_distance_to_local_position(
                    (lat, lng, -alt),
                    0,
                    10,
                    timeout=60
                )
            self.wait_disarmed()

        except Exception as e:
            self.print_exception_caught(e)
            ex = e
            self.disarm_vehicle(force=True)

        self.context_pop()

        self.reboot_sitl()

        if ex is not None:
            raise ex

    def get_ground_effect_duration_from_current_onboard_log(self, bit, ignore_multi=False):
        '''returns a duration in seconds we were expecting to interact with
        the ground.  Will die if there's more than one such block of
        time and ignore_multi is not set (will return first duration
        otherwise)
        '''
        ret = []
        dfreader = self.dfreader_for_current_onboard_log()
        seen_expected_start_TimeUS = None
        first = None
        last = None
        while True:
            m = dfreader.recv_match(type="XKF4")
            if m is None:
                break
            last = m
            if first is None:
                first = m
            # self.progress("%s" % str(m))
            expected = m.SS & (1 << bit)
            if expected:
                if seen_expected_start_TimeUS is None:
                    seen_expected_start_TimeUS = m.TimeUS
                    continue
            else:
                if seen_expected_start_TimeUS is not None:
                    duration = (m.TimeUS - seen_expected_start_TimeUS)/1000000.0
                    ret.append(duration)
                    seen_expected_start_TimeUS = None
        if seen_expected_start_TimeUS is not None:
            duration = (last.TimeUS - seen_expected_start_TimeUS)/1000000.0
            ret.append(duration)
        return ret

    def get_takeoffexpected_durations_from_current_onboard_log(self, ignore_multi=False):
        return self.get_ground_effect_duration_from_current_onboard_log(11, ignore_multi=ignore_multi)

    def get_touchdownexpected_durations_from_current_onboard_log(self, ignore_multi=False):
        return self.get_ground_effect_duration_from_current_onboard_log(12, ignore_multi=ignore_multi)

    def ThrowDoubleDrop(self):
        '''Test a more complicated drop-mode scenario'''
        self.progress("Getting a lift to altitude")
        self.set_parameters({
            "SIM_SHOVE_Z": -11,
            "THROW_TYPE": 1,   # drop
            "MOT_SPOOL_TIME": 2,
        })
        self.change_mode('THROW')
        self.wait_ready_to_arm()
        self.arm_vehicle()
        try:
            self.set_parameter("SIM_SHOVE_TIME", 30000)
        except ValueError:
            # the shove resets this to zero
            pass

        self.wait_altitude(100, 1000, timeout=100, relative=True)
        self.context_collect('STATUSTEXT')
        self.wait_statustext("throw detected - spooling motors", check_context=True, timeout=10)
        self.wait_statustext("throttle is unlimited - uprighting", check_context=True)
        self.wait_statustext("uprighted - controlling height", check_context=True)
        self.wait_statustext("height achieved - controlling position", check_context=True)
        self.progress("Waiting for still")
        self.wait_speed_vector(Vector3(0, 0, 0))
        self.change_mode('ALT_HOLD')
        self.set_rc(3, 1000)
        self.wait_disarmed(timeout=90)
        self.zero_throttle()

        self.progress("second flight")
        self.upload_square_mission_items_around_location(self.poll_home_position())

        self.set_parameters({
            "THROW_NEXTMODE": 3,  # auto
        })

        self.change_mode('THROW')
        self.wait_ready_to_arm()
        self.arm_vehicle()
        try:
            self.set_parameter("SIM_SHOVE_TIME", 30000)
        except ValueError:
            # the shove resets this to zero
            pass

        self.wait_altitude(100, 1000, timeout=100, relative=True)
        self.wait_statustext("throw detected - spooling motors", check_context=True, timeout=10)
        self.wait_statustext("throttle is unlimited - uprighting", check_context=True)
        self.wait_statustext("uprighted - controlling height", check_context=True)
        self.wait_statustext("height achieved - controlling position", check_context=True)
        self.wait_mode('AUTO')
        self.wait_disarmed(timeout=240)

    def GroundEffectCompensation_takeOffExpected(self):
        '''Test EKF's handling of takeoff-expected'''
        self.change_mode('ALT_HOLD')
        self.set_parameter("LOG_FILE_DSRMROT", 1)
        self.progress("Making sure we'll have a short log to look at")
        self.wait_ready_to_arm()
        self.arm_vehicle()
        self.disarm_vehicle()

        # arm the vehicle and let it disarm normally.  This should
        # yield a log where the EKF considers a takeoff imminent until
        # disarm
        self.start_subtest("Check ground effect compensation remains set in EKF while we're at idle on the ground")
        self.arm_vehicle()
        self.wait_disarmed()

        durations = self.get_takeoffexpected_durations_from_current_onboard_log()
        duration = durations[0]
        want = 9
        self.progress("takeoff-expected duration: %fs" % (duration,))
        if duration < want:  # assumes default 10-second DISARM_DELAY
            raise NotAchievedException("Should have been expecting takeoff for longer than %fs (want>%f)" %
                                       (duration, want))

        self.start_subtest("takeoffExpected should be false very soon after we launch into the air")
        self.takeoff(mode='ALT_HOLD', alt_min=5)
        self.change_mode('LAND')
        self.wait_disarmed()
        durations = self.get_takeoffexpected_durations_from_current_onboard_log(ignore_multi=True)
        self.progress("touchdown-durations: %s" % str(durations))
        duration = durations[0]
        self.progress("takeoff-expected-duration %f" % (duration,))
        want_lt = 5
        if duration >= want_lt:
            raise NotAchievedException("Was expecting takeoff for longer than expected; got=%f want<=%f" %
                                       (duration, want_lt))

    def _MAV_CMD_CONDITION_YAW(self, command):
        self.start_subtest("absolute")
        self.takeoff(20, mode='GUIDED')

        m = self.mav.recv_match(type='VFR_HUD', blocking=True)
        initial_heading = m.heading

        self.progress("Ensuring initial heading is steady")
        target = initial_heading
        command(
            mavutil.mavlink.MAV_CMD_CONDITION_YAW,
            p1=target,  # target angle
            p2=10,  # degrees/second
            p3=1,  # -1 is counter-clockwise, 1 clockwise
            p4=0,  # 1 for relative, 0 for absolute
        )
        self.wait_heading(target, minimum_duration=2, timeout=50)
        self.wait_yaw_speed(0)

        degsecond = 2

        def rate_watcher(mav, m):
            if m.get_type() != 'ATTITUDE':
                return
            if abs(math.degrees(m.yawspeed)) > 5*degsecond:
                raise NotAchievedException("Moved too fast (%f>%f)" %
                                           (math.degrees(m.yawspeed), 5*degsecond))
        self.install_message_hook_context(rate_watcher)
        self.progress("Yaw CW 60 degrees")
        target = initial_heading + 60
        part_way_target = initial_heading + 10
        command(
            mavutil.mavlink.MAV_CMD_CONDITION_YAW,
            p1=target,     # target angle
            p2=degsecond,  # degrees/second
            p3=1,          # -1 is counter-clockwise, 1 clockwise
            p4=0,          # 1 for relative, 0 for absolute
        )
        self.wait_heading(part_way_target)
        self.wait_heading(target, minimum_duration=2)

        self.progress("Yaw CCW 60 degrees")
        target = initial_heading
        part_way_target = initial_heading + 30
        command(
            mavutil.mavlink.MAV_CMD_CONDITION_YAW,
            p1=target,  # target angle
            p2=degsecond,  # degrees/second
            p3=-1,  # -1 is counter-clockwise, 1 clockwise
            p4=0,  # 1 for relative, 0 for absolute
        )
        self.wait_heading(part_way_target)
        self.wait_heading(target, minimum_duration=2)

        self.disarm_vehicle(force=True)
        self.reboot_sitl()

    def MAV_CMD_CONDITION_YAW(self):
        '''Test response to MAV_CMD_CONDITION_YAW via mavlink'''
        self.context_push()
        self._MAV_CMD_CONDITION_YAW(self.run_cmd_int)
        self.context_pop()
        self.context_push()
        self._MAV_CMD_CONDITION_YAW(self.run_cmd)
        self.context_pop()

    def GroundEffectCompensation_touchDownExpected(self):
        '''Test EKF's handling of touchdown-expected'''
        self.zero_throttle()
        self.change_mode('ALT_HOLD')
        self.set_parameter("LOG_FILE_DSRMROT", 1)
        self.progress("Making sure we'll have a short log to look at")
        self.wait_ready_to_arm()
        self.arm_vehicle()
        self.disarm_vehicle()

        self.start_subtest("Make sure touchdown-expected duration is about right")
        self.takeoff(20, mode='ALT_HOLD')
        self.change_mode('LAND')
        self.wait_disarmed()

        durations = self.get_touchdownexpected_durations_from_current_onboard_log(ignore_multi=True)
        self.progress("touchdown-durations: %s" % str(durations))
        duration = durations[-1]
        expected = 23  # this is the time in the final descent phase of LAND
        if abs(duration - expected) > 5:
            raise NotAchievedException("Was expecting roughly %fs of touchdown expected, got %f" % (expected, duration))

    def upload_square_mission_items_around_location(self, loc):
        alt = 20
        loc.alt = alt
        items = [
            (mavutil.mavlink.MAV_CMD_NAV_TAKEOFF, 0, 0, alt)
        ]

        for (ofs_n, ofs_e) in (20, 20), (20, -20), (-20, -20), (-20, 20), (20, 20):
            items.append((mavutil.mavlink.MAV_CMD_NAV_WAYPOINT, ofs_n, ofs_e, alt))

        items.append((mavutil.mavlink.MAV_CMD_NAV_RETURN_TO_LAUNCH, 0, 0, 0))

        self.upload_simple_relhome_mission(items)

    def RefindGPS(self):
        '''Refind the GPS and attempt to RTL rather than continue to land'''
        # https://github.com/ArduPilot/ardupilot/issues/14236
        self.progress("arm the vehicle and takeoff in Guided")
        self.takeoff(50, mode='GUIDED')
        self.progress("fly 50m North (or whatever)")
        old_pos = self.mav.recv_match(type='GLOBAL_POSITION_INT', blocking=True)
        self.fly_guided_move_global_relative_alt(50, 0, 50)
        self.set_parameter('GPS_TYPE', 0)
        self.drain_mav()
        tstart = self.get_sim_time()
        while True:
            if self.get_sim_time_cached() - tstart > 30 and self.mode_is('LAND'):
                self.progress("Bug not reproduced")
                break
            m = self.assert_receive_message('GLOBAL_POSITION_INT', timeout=1, verbose=True)
            pos_delta = self.get_distance_int(old_pos, m)
            self.progress("Distance: %f" % pos_delta)
            if pos_delta < 5:
                raise NotAchievedException("Bug reproduced - returned to near origin")
        self.set_parameter('GPS_TYPE', 1)
        self.do_RTL()

    def GPSForYaw(self):
        '''Moving baseline GPS yaw'''
        self.context_push()
        self.load_default_params_file("copter-gps-for-yaw.parm")
        self.reboot_sitl()
        ex = None
        try:
            self.wait_gps_fix_type_gte(6, message_type="GPS2_RAW", verbose=True)
            m = self.assert_receive_message("GPS2_RAW")
            self.progress(self.dump_message_verbose(m))
            want = 27000
            if abs(m.yaw - want) > 500:
                raise NotAchievedException("Expected to get GPS-from-yaw (want %f got %f)" % (want, m.yaw))
            self.wait_ready_to_arm()
        except Exception as e:
            self.print_exception_caught(e)
            ex = e

        self.context_pop()

        self.reboot_sitl()

        if ex is not None:
            raise ex

    def AP_Avoidance(self):
        '''ADSB-based avoidance'''
        self.set_parameters({
            "AVD_ENABLE": 1,
            "ADSB_TYPE": 1,  # mavlink
            "AVD_F_ACTION": 2,  # climb or descend
        })
        self.reboot_sitl()

        self.wait_ready_to_arm()

        here = self.mav.location()

        self.context_push()

        self.start_subtest("F_ALT_MIN zero - disabled, can't arm in face of threat")
        self.set_parameters({
            "AVD_F_ALT_MIN": 0,
        })
        self.wait_ready_to_arm()
        self.test_adsb_send_threatening_adsb_message(here)
        self.delay_sim_time(1)
        self.try_arm(result=False,
                     expect_msg="ADSB threat detected")

        self.wait_ready_to_arm(timeout=60)

        self.context_pop()

        self.start_subtest("F_ALT_MIN 16m relative - arm in face of threat")
        self.context_push()
        self.set_parameters({
            "AVD_F_ALT_MIN": int(16 + here.alt),
        })
        self.wait_ready_to_arm()
        self.test_adsb_send_threatening_adsb_message(here)
#        self.delay_sim_time(1)
        self.arm_vehicle()
        self.disarm_vehicle()
        self.context_pop()

    def PAUSE_CONTINUE(self):
        '''Test MAV_CMD_DO_PAUSE_CONTINUE in AUTO mode'''
        self.load_mission(filename="copter_mission.txt", strict=False)
        self.set_parameter(name="AUTO_OPTIONS", value=3)
        self.change_mode(mode="AUTO")
        self.wait_ready_to_arm()
        self.arm_vehicle()

        self.wait_current_waypoint(wpnum=3, timeout=500)
        self.send_pause_command()
        self.wait_groundspeed(speed_min=0, speed_max=1, minimum_duration=5)
        self.send_resume_command()

        self.wait_current_waypoint(wpnum=4, timeout=500)
        self.send_pause_command()
        self.wait_groundspeed(speed_min=0, speed_max=1, minimum_duration=5)
        self.send_resume_command()

        # sending a pause, or resume, to the aircraft twice, doesn't result in reporting a failure
        self.wait_current_waypoint(wpnum=5, timeout=500)
        self.send_pause_command()
        self.send_pause_command()
        self.wait_groundspeed(speed_min=0, speed_max=1, minimum_duration=5)
        self.send_resume_command()
        self.send_resume_command()

        self.wait_disarmed(timeout=500)

    def PAUSE_CONTINUE_GUIDED(self):
        '''Test MAV_CMD_DO_PAUSE_CONTINUE in GUIDED mode'''
        self.start_subtest("Started test for Pause/Continue in GUIDED mode with LOCATION!")
        self.change_mode(mode="GUIDED")
        self.wait_ready_to_arm()
        self.arm_vehicle()
        self.set_parameter(name="GUID_TIMEOUT", value=120)
        self.user_takeoff(alt_min=30)

        # send vehicle to global position target
        location = self.home_relative_loc_ne(n=300, e=0)
        target_typemask = MAV_POS_TARGET_TYPE_MASK.POS_ONLY
        self.mav.mav.set_position_target_global_int_send(
            0, # timestamp
            1, # target system_id
            1, # target component id
            mavutil.mavlink.MAV_FRAME_GLOBAL_RELATIVE_ALT_INT, # relative altitude frame
            target_typemask | MAV_POS_TARGET_TYPE_MASK.LAST_BYTE, # target typemask as pos only
            int(location.lat * 1e7), # lat
            int(location.lng * 1e7), # lon
            30, # alt
            0, # vx
            0, # vy
            0, # vz
            0, # afx
            0, # afy
            0, # afz
            0, # yaw
            0) # yawrate

        self.wait_distance_to_home(distance_min=100, distance_max=150, timeout=120)
        self.send_pause_command()
        self.wait_groundspeed(speed_min=0, speed_max=1, minimum_duration=5)
        self.send_resume_command()
        self.wait_location(loc=location, timeout=120)

        self.end_subtest("Ended test for Pause/Continue in GUIDED mode with LOCATION!")
        self.start_subtest("Started test for Pause/Continue in GUIDED mode with DESTINATION!")
        self.guided_achieve_heading(heading=270)

        # move vehicle on x direction
        location = self.offset_location_ne(location=self.mav.location(), metres_north=0, metres_east=-300)
        self.mav.mav.set_position_target_global_int_send(
            0, # system time in milliseconds
            1, # target system
            1, # target component
            mavutil.mavlink.MAV_FRAME_GLOBAL_RELATIVE_ALT_INT, # coordinate frame MAV_FRAME_BODY_NED
            MAV_POS_TARGET_TYPE_MASK.POS_ONLY, # type mask (pos only)
            int(location.lat*1e7), # position x
            int(location.lng*1e7), # position y
            30, # position z
            0, # velocity x
            0, # velocity y
            0, # velocity z
            0, # accel x
            0, # accel y
            0, # accel z
            0, # yaw
            0) # yaw rate

        self.wait_location(loc=location, accuracy=200, timeout=120)
        self.send_pause_command()
        self.wait_groundspeed(speed_min=0, speed_max=1, minimum_duration=5)
        self.send_resume_command()
        self.wait_location(loc=location, timeout=120)

        self.end_subtest("Ended test for Pause/Continue in GUIDED mode with DESTINATION!")
        self.start_subtest("Started test for Pause/Continue in GUIDED mode with VELOCITY!")

        # give velocity command
        vx, vy, vz_up = (5, 5, 0)
        self.test_guided_local_velocity_target(vx=vx, vy=vy, vz_up=vz_up, timeout=10)

        self.wait_for_local_velocity(vx=vx, vy=vy, vz_up=vz_up, timeout=10)
        self.send_pause_command()
        self.wait_for_local_velocity(vx=0, vy=0, vz_up=0, timeout=10)
        self.send_resume_command()
        self.wait_for_local_velocity(vx=vx, vy=vy, vz_up=vz_up, timeout=10)
        self.test_guided_local_velocity_target(vx=0, vy=0, vz_up=0, timeout=10)
        self.wait_for_local_velocity(vx=0, vy=0, vz_up=0, timeout=10)

        self.end_subtest("Ended test for Pause/Continue in GUIDED mode with VELOCITY!")
        self.start_subtest("Started test for Pause/Continue in GUIDED mode with ACCELERATION!")

        # give acceleration command
        ax, ay, az_up = (1, 1, 0)
        target_typemask = (MAV_POS_TARGET_TYPE_MASK.POS_IGNORE | MAV_POS_TARGET_TYPE_MASK.VEL_IGNORE |
                           MAV_POS_TARGET_TYPE_MASK.YAW_IGNORE | MAV_POS_TARGET_TYPE_MASK.YAW_RATE_IGNORE)
        self.mav.mav.set_position_target_local_ned_send(
            0, # timestamp
            1, # target system_id
            1, # target component id
            mavutil.mavlink.MAV_FRAME_LOCAL_NED,
            target_typemask | MAV_POS_TARGET_TYPE_MASK.LAST_BYTE,
            0, # x
            0, # y
            0, # z
            0, # vx
            0, # vy
            0, # vz
            ax, # afx
            ay, # afy
            -az_up, # afz
            0, # yaw
            0, # yawrate
        )

        self.wait_for_local_velocity(vx=5, vy=5, vz_up=0, timeout=10)
        self.send_pause_command()
        self.wait_for_local_velocity(vx=0, vy=0, vz_up=0, timeout=10)
        self.send_resume_command()
        self.wait_for_local_velocity(vx=5, vy=5, vz_up=0, timeout=10)
        self.test_guided_local_velocity_target(vx=0, vy=0, vz_up=0, timeout=10)
        self.wait_for_local_velocity(vx=0, vy=0, vz_up=0, timeout=10)
        self.end_subtest("Ended test for Pause/Continue in GUIDED mode with ACCELERATION!")

        # start pause/continue subtest with posvelaccel
        self.start_subtest("Started test for Pause/Continue in GUIDED mode with POSITION and VELOCITY and ACCELERATION!")
        self.guided_achieve_heading(heading=0)

        # give posvelaccel command
        x, y, z_up = (-300, 0, 30)
        target_typemask = (MAV_POS_TARGET_TYPE_MASK.YAW_IGNORE | MAV_POS_TARGET_TYPE_MASK.YAW_RATE_IGNORE)
        self.mav.mav.set_position_target_local_ned_send(
            0, # timestamp
            1, # target system_id
            1, # target component id
            mavutil.mavlink.MAV_FRAME_LOCAL_NED,
            target_typemask | MAV_POS_TARGET_TYPE_MASK.LAST_BYTE,
            x, # x
            y, # y
            -z_up, # z
            0, # vx
            0, # vy
            0, # vz
            0, # afx
            0, # afy
            0, # afz
            0, # yaw
            0, # yawrate
        )

        self.wait_distance_to_local_position(local_position=(x, y, -z_up), distance_min=400, distance_max=450, timeout=120)
        self.send_pause_command()
        self.wait_for_local_velocity(0, 0, 0, timeout=10)
        self.send_resume_command()
        self.wait_distance_to_local_position(local_position=(x, y, -z_up), distance_min=0, distance_max=10, timeout=120)

        self.end_subtest("Ended test for Pause/Continue in GUIDED mode with POSITION and VELOCITY and ACCELERATION!")
        self.do_RTL(timeout=120)

    def DO_CHANGE_SPEED(self):
        '''Change speed during misison using waypoint items'''
        self.load_mission("mission.txt", strict=False)

        self.set_parameters({
            "AUTO_OPTIONS": 3,
            "ANGLE_MAX": 4500,
        })

        self.change_mode('AUTO')
        self.wait_ready_to_arm()
        self.arm_vehicle()

        self.wait_current_waypoint(1)
        self.wait_groundspeed(
            3.5, 4.5,
            minimum_duration=5,
            timeout=60,
        )

        self.wait_current_waypoint(3)
        self.wait_groundspeed(
            14.5, 15.5,
            minimum_duration=10,
            timeout=60,
        )

        self.wait_current_waypoint(5)
        self.wait_groundspeed(
            9.5, 11.5,
            minimum_duration=10,
            timeout=60,
        )

        self.set_parameter("ANGLE_MAX", 6000)
        self.wait_current_waypoint(7)
        self.wait_groundspeed(
            15.5, 16.5,
            minimum_duration=10,
            timeout=60,
        )

        self.wait_disarmed()

    def AUTO_LAND_TO_BRAKE(self):
        '''ensure terrain altitude is taken into account when braking'''
        self.set_parameters({
            "PLND_ACC_P_NSE": 2.500000,
            "PLND_ALT_MAX": 8.000000,
            "PLND_ALT_MIN": 0.750000,
            "PLND_BUS": -1,
            "PLND_CAM_POS_X": 0.000000,
            "PLND_CAM_POS_Y": 0.000000,
            "PLND_CAM_POS_Z": 0.000000,
            "PLND_ENABLED": 1,
            "PLND_EST_TYPE": 1,
            "PLND_LAG": 0.020000,
            "PLND_LAND_OFS_X": 0.000000,
            "PLND_LAND_OFS_Y": 0.000000,
            "PLND_OPTIONS": 0,
            "PLND_RET_BEHAVE": 0,
            "PLND_RET_MAX": 4,
            "PLND_STRICT": 1,
            "PLND_TIMEOUT": 4.000000,
            "PLND_TYPE": 4,
            "PLND_XY_DIST_MAX": 2.500000,
            "PLND_YAW_ALIGN": 0.000000,

            "SIM_PLD_ALT_LMT": 15.000000,
            "SIM_PLD_DIST_LMT": 10.000000,
            "SIM_PLD_ENABLE": 1,
            "SIM_PLD_HEIGHT": 0,
            "SIM_PLD_LAT": -20.558929,
            "SIM_PLD_LON": -47.415035,
            "SIM_PLD_RATE": 100,
            "SIM_PLD_TYPE": 1,
            "SIM_PLD_YAW": 87,

            "SIM_SONAR_SCALE": 12,
        })

        self.set_analog_rangefinder_parameters()

        self.load_mission('mission.txt')
        self.customise_SITL_commandline([
            "--home", self.sitl_home_string_from_mission("mission.txt"),
        ])

        self.set_parameter('AUTO_OPTIONS', 3)
        self.change_mode('AUTO')
        self.wait_ready_to_arm()
        self.arm_vehicle()

        self.wait_current_waypoint(7)
        self.wait_altitude(10, 15, relative=True, timeout=60)
        self.change_mode('BRAKE')
        # monitor altitude here
        self.wait_altitude(10, 15, relative=True, minimum_duration=20)
        self.change_mode('AUTO')
        self.wait_disarmed()

    def MAVLandedStateTakeoff(self):
        '''check EXTENDED_SYS_STATE message'''
        ex = None
        try:
            self.set_message_rate_hz(id=mavutil.mavlink.MAVLINK_MSG_ID_EXTENDED_SYS_STATE, rate_hz=1)
            self.wait_extended_sys_state(vtol_state=mavutil.mavlink.MAV_VTOL_STATE_MC,
                                         landed_state=mavutil.mavlink.MAV_LANDED_STATE_ON_GROUND, timeout=10)
            self.load_mission(filename="copter_mission.txt")
            self.set_parameter(name="AUTO_OPTIONS", value=3)
            self.change_mode(mode="AUTO")
            self.wait_ready_to_arm()
            self.arm_vehicle()
            self.wait_extended_sys_state(vtol_state=mavutil.mavlink.MAV_VTOL_STATE_MC,
                                         landed_state=mavutil.mavlink.MAV_LANDED_STATE_TAKEOFF, timeout=30)
            self.wait_extended_sys_state(vtol_state=mavutil.mavlink.MAV_VTOL_STATE_MC,
                                         landed_state=mavutil.mavlink.MAV_LANDED_STATE_IN_AIR, timeout=60)
            self.land_and_disarm()
        except Exception as e:
            self.print_exception_caught(e)
            ex = e
        self.set_message_rate_hz(mavutil.mavlink.MAVLINK_MSG_ID_EXTENDED_SYS_STATE, -1)
        if ex is not None:
            raise ex

    def ATTITUDE_FAST(self):
        '''ensure that when ATTITDE_FAST is set we get many messages'''
        self.context_push()
        ex = None
        try:
            old = self.get_parameter('LOG_BITMASK')
            new = int(old) | (1 << 0)  # see defines.h
            self.set_parameters({
                "LOG_BITMASK": new,
                "LOG_DISARMED": 1,
            })
            path = self.generate_rate_sample_log()

        except Exception as e:
            self.print_exception_caught(e)
            ex = e

        self.context_pop()

        self.reboot_sitl()

        if ex is not None:
            raise ex

        self.delay_sim_time(10)  # NFI why this is required

        self.check_dflog_message_rates(path, {
            'ATT': 400,
        })

    def BaseLoggingRates(self):
        '''ensure messages come out at specific rates'''
        path = self.generate_rate_sample_log()
        self.delay_sim_time(10)  # NFI why this is required
        self.check_dflog_message_rates(path, {
            "ATT": 10,
            "IMU": 25,
        })

    def FETtecESC_flight(self):
        '''fly with servo outputs from FETtec ESC'''
        self.start_subtest("FETtec ESC flight")
        num_wp = self.load_mission("copter_mission.txt", strict=False)
        self.fly_loaded_mission(num_wp)

    def FETtecESC_esc_power_checks(self):
        '''Make sure state machine copes with ESCs rebooting'''
        self.start_subtest("FETtec ESC reboot")
        self.wait_ready_to_arm()
        self.context_collect('STATUSTEXT')
        self.progress("Turning off an ESC off ")
        mask = int(self.get_parameter("SIM_FTOWESC_POW"))

        for mot_id_to_kill in 1, 2:
            self.progress("Turning ESC=%u off" % mot_id_to_kill)
            self.set_parameter("SIM_FTOWESC_POW", mask & ~(1 << mot_id_to_kill))
            self.delay_sim_time(1)
            self.assert_prearm_failure("are not running")
            self.progress("Turning it back on")
            self.set_parameter("SIM_FTOWESC_POW", mask)
            self.wait_ready_to_arm()

            self.progress("Turning ESC=%u off (again)" % mot_id_to_kill)
            self.set_parameter("SIM_FTOWESC_POW", mask & ~(1 << mot_id_to_kill))
            self.delay_sim_time(1)
            self.assert_prearm_failure("are not running")
            self.progress("Turning it back on")
            self.set_parameter("SIM_FTOWESC_POW", mask)
            self.wait_ready_to_arm()

        self.progress("Turning all ESCs off")
        self.set_parameter("SIM_FTOWESC_POW", 0)
        self.delay_sim_time(1)
        self.assert_prearm_failure("are not running")
        self.progress("Turning them back on")
        self.set_parameter("SIM_FTOWESC_POW", mask)
        self.wait_ready_to_arm()

    def fettec_assert_bad_mask(self, mask):
        '''assert the mask is bad for fettec driver'''
        self.start_subsubtest("Checking mask (%s) is bad" % (mask,))
        self.context_push()
        self.set_parameter("SERVO_FTW_MASK", mask)
        self.reboot_sitl()
        self.delay_sim_time(12)  # allow accels/gyros to be happy
        tstart = self.get_sim_time()
        while True:
            if self.get_sim_time_cached() - tstart > 20:
                raise NotAchievedException("Expected mask to be only problem within 20 seconds")
            try:
                self.assert_prearm_failure("Invalid motor mask")
                break
            except NotAchievedException:
                self.delay_sim_time(1)
        self.context_pop()
        self.reboot_sitl()

    def fettec_assert_good_mask(self, mask):
        '''assert the mask is bad for fettec driver'''
        self.start_subsubtest("Checking mask (%s) is good" % (mask,))
        self.context_push()
        self.set_parameter("SERVO_FTW_MASK", mask)
        self.reboot_sitl()
        self.wait_ready_to_arm()
        self.context_pop()
        self.reboot_sitl()

    def FETtecESC_safety_switch(self):
        mot = self.find_first_set_bit(int(self.get_parameter("SERVO_FTW_MASK"))) + 1
        self.wait_esc_telem_rpm(mot, 0, 0)
        self.wait_ready_to_arm()
        self.context_push()
        self.set_parameter("DISARM_DELAY", 0)
        self.arm_vehicle()
        # we have to wait for a while for the arming tone to go out
        # before the motors will spin:
        self.wait_esc_telem_rpm(
            esc=mot,
            rpm_min=17640,
            rpm_max=17640,
            minimum_duration=2,
            timeout=5,
        )
        self.set_safetyswitch_on()
        self.wait_esc_telem_rpm(mot, 0, 0)
        self.set_safetyswitch_off()
        self.wait_esc_telem_rpm(
            esc=mot,
            rpm_min=17640,
            rpm_max=17640,
            minimum_duration=2,
            timeout=5,
        )
        self.context_pop()
        self.wait_disarmed()

    def FETtecESC_btw_mask_checks(self):
        '''ensure prearm checks work as expected'''
        for bad_mask in [0b1000000000000000, 0b10100000000000000]:
            self.fettec_assert_bad_mask(bad_mask)
        for good_mask in [0b00001, 0b00101, 0b110000000000]:
            self.fettec_assert_good_mask(good_mask)

    def FETtecESC(self):
        '''Test FETtecESC'''
        self.set_parameters({
            "SERIAL5_PROTOCOL": 38,
            "SERVO_FTW_MASK": 0b11101000,
            "SIM_FTOWESC_ENA": 1,
            "SERVO1_FUNCTION": 0,
            "SERVO2_FUNCTION": 0,
            "SERVO3_FUNCTION": 0,
            "SERVO4_FUNCTION": 33,
            "SERVO5_FUNCTION": 0,
            "SERVO6_FUNCTION": 34,
            "SERVO7_FUNCTION": 35,
            "SERVO8_FUNCTION": 36,
            "SIM_ESC_TELEM": 0,
        })
        self.customise_SITL_commandline(["--serial5=sim:fetteconewireesc"])
        self.FETtecESC_safety_switch()
        self.FETtecESC_esc_power_checks()
        self.FETtecESC_btw_mask_checks()
        self.FETtecESC_flight()

    def PerfInfo(self):
        '''Test Scheduler PerfInfo output'''
        self.set_parameter('SCHED_OPTIONS', 1)  # enable gathering
        # sometimes we need to trigger collection....
        content = self.fetch_file_via_ftp("@SYS/tasks.txt")
        self.delay_sim_time(5)
        content = self.fetch_file_via_ftp("@SYS/tasks.txt")
        self.progress("Got content (%s)" % str(content))

        lines = content.split("\n")

        if not lines[0].startswith("TasksV2"):
            raise NotAchievedException("Expected TasksV2 as first line first not (%s)" % lines[0])
        # last line is empty, so -2 here
        if not lines[-2].startswith("AP_Vehicle::update_arming"):
            raise NotAchievedException("Expected EFI last not (%s)" % lines[-2])

    def RTL_TO_RALLY(self, target_system=1, target_component=1):
        '''Check RTL to rally point'''
        self.wait_ready_to_arm()
        rally_loc = self.home_relative_loc_ne(50, -25)
        rally_alt = 37
        items = [
            self.mav.mav.mission_item_int_encode(
                target_system,
                target_component,
                0, # seq
                mavutil.mavlink.MAV_FRAME_GLOBAL_RELATIVE_ALT,
                mavutil.mavlink.MAV_CMD_NAV_RALLY_POINT,
                0, # current
                0, # autocontinue
                0, # p1
                0, # p2
                0, # p3
                0, # p4
                int(rally_loc.lat * 1e7), # latitude
                int(rally_loc.lng * 1e7), # longitude
                rally_alt, # altitude
                mavutil.mavlink.MAV_MISSION_TYPE_RALLY),
        ]
        self.upload_using_mission_protocol(
            mavutil.mavlink.MAV_MISSION_TYPE_RALLY,
            items
        )
        self.set_parameters({
            'RALLY_INCL_HOME': 0,
        })
        self.takeoff(10)
        self.change_mode('RTL')
        self.wait_location(rally_loc)
        self.assert_altitude(rally_alt, relative=True)
        self.progress("Ensuring we're descending")
        self.wait_altitude(20, 25, relative=True)
        self.change_mode('LOITER')
        self.progress("Flying home")
        self.clear_mission(mavutil.mavlink.MAV_MISSION_TYPE_RALLY)
        self.change_mode('RTL')
        self.wait_disarmed()
        self.assert_at_home()

    def NoRCOnBootPreArmFailure(self):
        '''Ensure we can't arm with no RC on boot if THR_FS_VALUE set'''
        self.context_push()
        for rc_failure_mode in 1, 2:
            self.set_parameters({
                "SIM_RC_FAIL": rc_failure_mode,
            })
            self.reboot_sitl()
            if rc_failure_mode == 1:
                self.assert_prearm_failure("RC not found",
                                           other_prearm_failures_fatal=False)
            elif rc_failure_mode == 2:
                self.assert_prearm_failure("Throttle below failsafe",
                                           other_prearm_failures_fatal=False)
        self.context_pop()
        self.reboot_sitl()

    def IMUConsistency(self):
        '''test IMUs must be consistent with one another'''
        self.wait_ready_to_arm()

        self.start_subsubtest("prearm checks for accel inconsistency")
        self.context_push()
        self.set_parameters({
            "SIM_ACC1_BIAS_X": 5,
        })
        self.assert_prearm_failure("Accels inconsistent")
        self.context_pop()
        tstart = self.get_sim_time()
        self.wait_ready_to_arm()
        if self.get_sim_time() - tstart < 8:
            raise NotAchievedException("Should take 10 seconds to become armableafter IMU upset")

        self.start_subsubtest("prearm checks for gyro inconsistency")
        self.context_push()
        self.set_parameters({
            "SIM_GYR1_BIAS_X": math.radians(10),
        })
        self.assert_prearm_failure("Gyros inconsistent")
        self.context_pop()
        tstart = self.get_sim_time()
        self.wait_ready_to_arm()
        if self.get_sim_time() - tstart < 8:
            raise NotAchievedException("Should take 10 seconds to become armableafter IMU upset")

    def Sprayer(self):
        """Test sprayer functionality."""
        self.context_push()

        rc_ch = 9
        pump_ch = 5
        spinner_ch = 6
        pump_ch_min = 1050
        pump_ch_trim = 1520
        pump_ch_max = 1950
        spinner_ch_min = 975
        spinner_ch_trim = 1510
        spinner_ch_max = 1975

        self.set_parameters({
            "SPRAY_ENABLE": 1,

            "SERVO%u_FUNCTION" % pump_ch: 22,
            "SERVO%u_MIN" % pump_ch: pump_ch_min,
            "SERVO%u_TRIM" % pump_ch: pump_ch_trim,
            "SERVO%u_MAX" % pump_ch: pump_ch_max,

            "SERVO%u_FUNCTION" % spinner_ch: 23,
            "SERVO%u_MIN" % spinner_ch: spinner_ch_min,
            "SERVO%u_TRIM" % spinner_ch: spinner_ch_trim,
            "SERVO%u_MAX" % spinner_ch: spinner_ch_max,

            "SIM_SPR_ENABLE": 1,
            "SIM_SPR_PUMP": pump_ch,
            "SIM_SPR_SPIN": spinner_ch,

            "RC%u_OPTION" % rc_ch: 15,
            "LOG_DISARMED": 1,
        })

        self.reboot_sitl()

        self.wait_ready_to_arm()
        self.arm_vehicle()

        self.progress("test bootup state - it's zero-output!")
        self.wait_servo_channel_value(spinner_ch, 0)
        self.wait_servo_channel_value(pump_ch, 0)

        self.progress("Enable sprayer")
        self.set_rc(rc_ch, 2000)

        self.progress("Testing zero-speed state")
        self.wait_servo_channel_value(spinner_ch, spinner_ch_min)
        self.wait_servo_channel_value(pump_ch, pump_ch_min)

        self.progress("Testing turning it off")
        self.set_rc(rc_ch, 1000)
        self.wait_servo_channel_value(spinner_ch, spinner_ch_min)
        self.wait_servo_channel_value(pump_ch, pump_ch_min)

        self.progress("Testing turning it back on")
        self.set_rc(rc_ch, 2000)
        self.wait_servo_channel_value(spinner_ch, spinner_ch_min)
        self.wait_servo_channel_value(pump_ch, pump_ch_min)

        self.takeoff(30, mode='LOITER')

        self.progress("Testing speed-ramping")
        self.set_rc(1, 1700) # start driving forward

        # this is somewhat empirical...
        self.wait_servo_channel_value(
            pump_ch,
            1458,
            timeout=60,
            comparator=lambda x, y : abs(x-y) < 5
        )

        self.progress("Turning it off again")
        self.set_rc(rc_ch, 1000)
        self.wait_servo_channel_value(spinner_ch, spinner_ch_min)
        self.wait_servo_channel_value(pump_ch, pump_ch_min)

        self.start_subtest("Checking mavlink commands")
        self.progress("Starting Sprayer")
        self.run_cmd_int(mavutil.mavlink.MAV_CMD_DO_SPRAYER, p1=1)

        self.progress("Testing speed-ramping")
        self.wait_servo_channel_value(
            pump_ch,
            1458,
            timeout=60,
            comparator=lambda x, y : abs(x-y) < 5
        )

        self.start_subtest("Stopping Sprayer")
        self.run_cmd(mavutil.mavlink.MAV_CMD_DO_SPRAYER, p1=0)

        self.wait_servo_channel_value(pump_ch, pump_ch_min)

        self.context_pop()

        self.disarm_vehicle(force=True)
        self.reboot_sitl()

        self.progress("Sprayer OK")

    def tests1a(self):
        '''return list of all tests'''
        ret = super(AutoTestCopter, self).tests()  # about 5 mins and ~20 initial tests from autotest/vehicle_test_suite.py
        ret.extend([
             self.NavDelayTakeoffAbsTime,
             self.NavDelayAbsTime,
             self.NavDelay,
             self.GuidedSubModeChange,
             self.MAV_CMD_CONDITION_YAW,
             self.LoiterToAlt,
             self.PayloadPlaceMission,
             self.PrecisionLoiterCompanion,
             self.Landing,
             self.PrecisionLanding,
             self.SetModesViaModeSwitch,
             self.SetModesViaAuxSwitch,
             self.AuxSwitchOptions,
             self.AuxFunctionsInMission,
             self.AutoTune,
             self.AutoTuneYawD,
             self.NoRCOnBootPreArmFailure,
        ])
        return ret

    def tests1b(self):
        '''return list of all tests'''
        ret = ([
             self.ThrowMode,
             self.BrakeMode,
             self.RecordThenPlayMission,
             self.ThrottleFailsafe,
             self.ThrottleFailsafePassthrough,
             self.GCSFailsafe,
             self.CustomController,
        ])
        return ret

    def tests1c(self):
        '''return list of all tests'''
        ret = ([
             self.BatteryFailsafe,
             self.VibrationFailsafe,
             self.EK3AccelBias,
             self.StabilityPatch,
             self.OBSTACLE_DISTANCE_3D,
             self.AC_Avoidance_Proximity,
             self.AC_Avoidance_Proximity_AVOID_ALT_MIN,
             self.AC_Avoidance_Fence,
             self.AC_Avoidance_Beacon,
             self.BaroWindCorrection,
             self.SetpointGlobalPos,
             self.ThrowDoubleDrop,
             self.SetpointGlobalVel,
             self.SetpointBadVel,
             self.SplineTerrain,
             self.TakeoffCheck,
        ])
        return ret

    def tests1d(self):
        '''return list of all tests'''
        ret = ([
             self.HorizontalFence,
             self.HorizontalAvoidFence,
             self.MaxAltFence,
             self.MaxAltFenceAvoid,
             self.MinAltFence,
             self.FenceFloorEnabledLanding,
             self.AutoTuneSwitch,
             self.GPSGlitchLoiter,
             self.GPSGlitchLoiter2,
             self.GPSGlitchAuto,
             self.ModeAltHold,
             self.ModeLoiter,
             self.SimpleMode,
             self.SuperSimpleCircle,
             self.ModeCircle,
             self.MagFail,
             self.OpticalFlow,
             self.OpticalFlowLocation,
             self.OpticalFlowLimits,
             self.OpticalFlowCalibration,
             self.MotorFail,
             self.ModeFlip,
             self.CopterMission,
             self.TakeoffAlt,
             self.SplineLastWaypoint,
             self.Gripper,
             self.TestLocalHomePosition,
             self.TestGripperMission,
             self.VisionPosition,
             self.ATTITUDE_FAST,
             self.BaseLoggingRates,
             self.BodyFrameOdom,
             self.GPSViconSwitching,
        ])
        return ret

    def tests1e(self):
        '''return list of all tests'''
        ret = ([
             self.BeaconPosition,
             self.RTLSpeed,
             self.Mount,
             self.MountYawVehicleForMountROI,
             self.MAV_CMD_DO_MOUNT_CONTROL,
             self.MAV_CMD_DO_GIMBAL_MANAGER_CONFIGURE,
             self.Button,
             self.ShipTakeoff,
             self.RangeFinder,
             self.BaroDrivers,
             self.SurfaceTracking,
             self.Parachute,
             self.ParameterChecks,
             self.ManualThrottleModeChange,
             self.MANUAL_CONTROL,
             self.ModeZigZag,
             self.PosHoldTakeOff,
             self.ModeFollow,
             self.RangeFinderDrivers,
             self.RangeFinderDriversMaxAlt,
             self.MaxBotixI2CXL,
             self.MAVProximity,
             self.ParameterValidation,
             self.AltTypes,
             self.PAUSE_CONTINUE,
             self.PAUSE_CONTINUE_GUIDED,
             self.RichenPower,
             self.IE24,
             self.MAVLandedStateTakeoff,
             self.Weathervane,
             self.MAV_CMD_AIRFRAME_CONFIGURATION,
             self.MAV_CMD_NAV_LOITER_UNLIM,
             self.MAV_CMD_NAV_RETURN_TO_LAUNCH,
             self.MAV_CMD_NAV_VTOL_LAND,
             self.clear_roi,
        ])
        return ret

    def tests2a(self):
        '''return list of all tests'''
        ret = ([
            # something about SITLCompassCalibration appears to fail
            # this one, so we put it first:
            self.FixedYawCalibration,

            # we run this single 8min-and-40s test on its own, apart
            #   from requiring FixedYawCalibration right before it
            #   because without it, it fails to calibrate this
            #   autotest appears to interfere with
            #   FixedYawCalibration, no idea why.
            self.SITLCompassCalibration,
        ])
        return ret

    def ScriptMountPOI(self):
        '''test the MountPOI example script'''
        self.context_push()

        self.install_terrain_handlers_context()
        self.set_parameters({
            "SCR_ENABLE": 1,
            "RC12_OPTION": 300,
        })
        self.setup_servo_mount()
        self.reboot_sitl()
        self.set_rc(6, 1300)
        self.install_applet_script_context('mount-poi.lua')
        self.reboot_sitl()
        self.wait_ready_to_arm()
        self.context_collect('STATUSTEXT')
        self.set_rc(12, 2000)
        self.wait_statustext('POI.*-35.*149', check_context=True, regex=True)
        self.set_rc(12, 1000)

        self.context_pop()
        self.reboot_sitl()

    def AHRSTrimLand(self):
        '''test land detector with significant AHRS trim'''
        self.context_push()
        self.set_parameters({
            "SIM_ACC_TRIM_X": 0.12,
            "AHRS_TRIM_X": 0.12,
        })
        self.reboot_sitl()
        self.wait_ready_to_arm()
        self.takeoff(alt_min=20, mode='LOITER')
        self.do_RTL()
        self.context_pop()
        self.reboot_sitl()

    def turn_safety_x(self, value):
        self.mav.mav.set_mode_send(
            self.mav.target_system,
            mavutil.mavlink.MAV_MODE_FLAG_DECODE_POSITION_SAFETY,
            value)

    def turn_safety_off(self):
        self.turn_safety_x(0)

    def turn_safety_on(self):
        self.turn_safety_x(1)

    def SafetySwitch(self):
        '''test safety switch behaviour'''
        self.wait_ready_to_arm()

        self.turn_safety_on()
        self.assert_prearm_failure("safety switch")

        self.turn_safety_off()
        self.wait_ready_to_arm()

        self.takeoff(2, mode='LOITER')
        self.turn_safety_on()

        self.wait_servo_channel_value(1, 0)
        self.turn_safety_off()

        self.change_mode('LAND')
        self.wait_disarmed()

    def GuidedYawRate(self):
        '''ensuer guided yaw rate is not affected by rate of sewt-attitude messages'''
        self.takeoff(30, mode='GUIDED')
        rates = {}
        for rate in 1, 10:
            # command huge yaw rate for a while
            tstart = self.get_sim_time()
            interval = 1/rate
            yawspeed_rads_sum = 0
            yawspeed_rads_count = 0
            last_sent = 0
            while True:
                self.drain_mav()
                tnow = self.get_sim_time_cached()
                if tnow - last_sent > interval:
                    self.do_yaw_rate(60)  # this is... unlikely
                    last_sent = tnow
                if tnow - tstart < 5:  # let it spin up to speed first
                    continue
                yawspeed_rads_sum += self.mav.messages['ATTITUDE'].yawspeed
                yawspeed_rads_count += 1
                if tnow - tstart > 15:  # 10 seconds of measurements
                    break
            yawspeed_degs = math.degrees(yawspeed_rads_sum / yawspeed_rads_count)
            rates[rate] = yawspeed_degs
            self.progress("Input rate %u hz: average yaw rate %f deg/s" % (rate, yawspeed_degs))

        if rates[10] < rates[1] * 0.95:
            raise NotAchievedException("Guided yaw rate slower for higher rate updates")

        self.do_RTL()

    def test_rplidar(self, sim_device_name, expected_distances):
        '''plonks a Copter with a RPLidarA2 in the middle of a simulated field
        of posts and checks that the measurements are what we expect.'''
        self.set_parameters({
            "SERIAL5_PROTOCOL": 11,
            "PRX1_TYPE": 5,
        })
        self.customise_SITL_commandline([
            "--serial5=sim:%s:" % sim_device_name,
            "--home", "51.8752066,14.6487840,0,0",  # SITL has "posts" here
        ])

        self.wait_ready_to_arm()

        wanting_distances = copy.copy(expected_distances)
        tstart = self.get_sim_time()
        timeout = 60
        while True:
            now = self.get_sim_time_cached()
            if now - tstart > timeout:
                raise NotAchievedException("Did not get all distances")
            m = self.mav.recv_match(type="DISTANCE_SENSOR",
                                    blocking=True,
                                    timeout=1)
            if m is None:
                continue
            self.progress("Got (%s)" % str(m))
            if m.orientation not in wanting_distances:
                continue
            if abs(m.current_distance - wanting_distances[m.orientation]) > 5:
                self.progress("Wrong distance orient=%u want=%u got=%u" %
                              (m.orientation,
                               wanting_distances[m.orientation],
                               m.current_distance))
                continue
            self.progress("Correct distance for orient %u (want=%u got=%u)" %
                          (m.orientation,
                           wanting_distances[m.orientation],
                           m.current_distance))
            del wanting_distances[m.orientation]
            if len(wanting_distances.items()) == 0:
                break

    def RPLidarA2(self):
        '''test Raspberry Pi Lidar A2'''
        expected_distances = {
            mavutil.mavlink.MAV_SENSOR_ROTATION_NONE: 276,
            mavutil.mavlink.MAV_SENSOR_ROTATION_YAW_45: 256,
            mavutil.mavlink.MAV_SENSOR_ROTATION_YAW_90: 1130,
            mavutil.mavlink.MAV_SENSOR_ROTATION_YAW_135: 1286,
            mavutil.mavlink.MAV_SENSOR_ROTATION_YAW_180: 626,
            mavutil.mavlink.MAV_SENSOR_ROTATION_YAW_225: 971,
            mavutil.mavlink.MAV_SENSOR_ROTATION_YAW_270: 762,
            mavutil.mavlink.MAV_SENSOR_ROTATION_YAW_315: 792,
        }

        self.test_rplidar("rplidara2", expected_distances)

    def RPLidarA1(self):
        '''test Raspberry Pi Lidar A1'''
        return  # we don't send distances when too long?
        expected_distances = {
            mavutil.mavlink.MAV_SENSOR_ROTATION_NONE: 276,
            mavutil.mavlink.MAV_SENSOR_ROTATION_YAW_45: 256,
            mavutil.mavlink.MAV_SENSOR_ROTATION_YAW_90: 800,
            mavutil.mavlink.MAV_SENSOR_ROTATION_YAW_135: 800,
            mavutil.mavlink.MAV_SENSOR_ROTATION_YAW_180: 626,
            mavutil.mavlink.MAV_SENSOR_ROTATION_YAW_225: 800,
            mavutil.mavlink.MAV_SENSOR_ROTATION_YAW_270: 762,
            mavutil.mavlink.MAV_SENSOR_ROTATION_YAW_315: 792,
        }

        self.test_rplidar("rplidara1", expected_distances)

    def BrakeZ(self):
        '''check jerk limit correct in Brake mode'''
        self.set_parameter('PSC_JERK_Z', 3)
        self.takeoff(50, mode='GUIDED')
        vx, vy, vz_up = (0, 0, -1)
        self.test_guided_local_velocity_target(vx=vx, vy=vy, vz_up=vz_up, timeout=10)

        self.wait_for_local_velocity(vx=vx, vy=vy, vz_up=vz_up, timeout=10)
        self.change_mode('BRAKE')
        self.wait_for_local_velocity(vx=0, vy=0, vz_up=0, timeout=10)
        self.land_and_disarm()

    def MISSION_START(self):
        '''test mavlink command MAV_CMD_MISSION_START'''
        self.upload_simple_relhome_mission([
            (mavutil.mavlink.MAV_CMD_NAV_TAKEOFF, 0, 0, 200),
            (mavutil.mavlink.MAV_CMD_NAV_RETURN_TO_LAUNCH, 0, 0, 0),
        ])
        for command in self.run_cmd, self.run_cmd_int:
            self.change_mode('LOITER')
            self.set_current_waypoint(1)
            self.wait_ready_to_arm()
            self.arm_vehicle()
            self.change_mode('AUTO')
            command(mavutil.mavlink.MAV_CMD_MISSION_START)
            self.wait_altitude(20, 1000, relative=True)
            self.change_mode('RTL')
            self.wait_disarmed()

    def DO_CHANGE_SPEED_in_guided(self):
        '''test Copter DO_CHANGE_SPEED handling in guided mode'''
        self.takeoff(20, mode='GUIDED')

        new_loc = self.mav.location()
        new_loc_offset_n = 2000
        new_loc_offset_e = 0
        self.location_offset_ne(new_loc, new_loc_offset_n, new_loc_offset_e)

        second_loc_offset_n = -1000
        second_loc_offset_e = 0
        second_loc = self.mav.location()
        self.location_offset_ne(second_loc, second_loc_offset_n, second_loc_offset_e)

        # for run_cmd we fly away from home
        for (tloc, command) in (new_loc, self.run_cmd), (second_loc, self.run_cmd_int):
            self.run_cmd_int(
                mavutil.mavlink.MAV_CMD_DO_REPOSITION,
                p1=-1,  # "default"
                p2=0,   # flags; none supplied here
                p3=0,   # loiter radius for planes, zero ignored
                p4=float("nan"),  # nan means do whatever you want to do
                p5=int(tloc.lat * 1e7),
                p6=int(tloc.lng * 1e7),
                p7=tloc.alt,
                frame=mavutil.mavlink.MAV_FRAME_GLOBAL,
            )
            for speed in [2, 10, 4]:
                command(
                    mavutil.mavlink.MAV_CMD_DO_CHANGE_SPEED,
                    p1=1,  # groundspeed,
                    p2=speed,
                    p3=-1,  # throttle, -1 is no-change
                    p4=0,   # absolute value, not relative
                )
                self.wait_groundspeed(speed-0.2, speed+0.2, minimum_duration=10, timeout=20)

        # we've made random changes to vehicle guided speeds above;
        # reboot vehicle to reset those:
        self.disarm_vehicle(force=True)
        self.reboot_sitl()

    def _MAV_CMD_DO_FLIGHTTERMINATION(self, command):
        self.set_parameters({
            "SYSID_MYGCS": self.mav.source_system,
            "DISARM_DELAY": 0,
        })
        self.wait_ready_to_arm()
        self.arm_vehicle()
        self.context_collect('STATUSTEXT')
        command(mavutil.mavlink.MAV_CMD_DO_FLIGHTTERMINATION, p1=1)
        self.wait_disarmed()
        self.reboot_sitl()

    def MAV_CMD_DO_FLIGHTTERMINATION(self):
        '''test MAV_CMD_DO_FLIGHTTERMINATION works on Copter'''
        self._MAV_CMD_DO_FLIGHTTERMINATION(self.run_cmd)
        self._MAV_CMD_DO_FLIGHTTERMINATION(self.run_cmd_int)

    def MAV_CMD_NAV_LOITER_UNLIM(self):
        '''ensure MAV_CMD_NAV_LOITER_UNLIM via mavlink works'''
        for command in self.run_cmd, self.run_cmd_int:
            self.change_mode('STABILIZE')
            command(mavutil.mavlink.MAV_CMD_NAV_LOITER_UNLIM)
            self.wait_mode('LOITER')

    def MAV_CMD_NAV_RETURN_TO_LAUNCH(self):
        '''ensure MAV_CMD_NAV_RETURN_TO_LAUNCH via mavlink works'''
        for command in self.run_cmd, self.run_cmd_int:
            self.change_mode('STABILIZE')
            command(mavutil.mavlink.MAV_CMD_NAV_RETURN_TO_LAUNCH)
            self.wait_mode('RTL')

    def MAV_CMD_NAV_VTOL_LAND(self):
        '''ensure MAV_CMD_NAV_LAND via mavlink works'''
        for command in self.run_cmd, self.run_cmd_int:
            self.change_mode('STABILIZE')
            command(mavutil.mavlink.MAV_CMD_NAV_VTOL_LAND)
            self.wait_mode('LAND')
            self.change_mode('STABILIZE')
            command(mavutil.mavlink.MAV_CMD_NAV_LAND)
            self.wait_mode('LAND')

    def clear_roi(self):
        '''ensure three commands that clear ROI are equivalent'''

        self.upload_simple_relhome_mission([
            (mavutil.mavlink.MAV_CMD_NAV_TAKEOFF,    0, 0, 20),
            (mavutil.mavlink.MAV_CMD_NAV_WAYPOINT,   0, 0, 20),
            (mavutil.mavlink.MAV_CMD_NAV_WAYPOINT, 200, 0, 20), # directly North, i.e. 0 degrees
            (mavutil.mavlink.MAV_CMD_NAV_WAYPOINT, 400, 0, 20), # directly North, i.e. 0 degrees
        ])

        self.set_parameter("AUTO_OPTIONS", 3)
        self.change_mode('AUTO')
        self.wait_ready_to_arm()
        self.arm_vehicle()
        home_loc = self.mav.location()

        cmd_ids = [
            mavutil.mavlink.MAV_CMD_DO_SET_ROI,
            mavutil.mavlink.MAV_CMD_DO_SET_ROI_LOCATION,
            mavutil.mavlink.MAV_CMD_DO_SET_ROI_NONE,
        ]
        for command in self.run_cmd, self.run_cmd_int:
            for cmd_id in cmd_ids:
                self.wait_waypoint(2, 2)

                # Set an ROI at the Home location, expect to point at Home
                self.run_cmd(mavutil.mavlink.MAV_CMD_DO_SET_ROI_LOCATION, p5=home_loc.lat, p6=home_loc.lng, p7=home_loc.alt)
                self.wait_heading(180)

                # Clear the ROI, expect to point at the next Waypoint
                self.progress("Clear ROI using %s(%d)" % (command.__name__, cmd_id))
                command(cmd_id)
                self.wait_heading(0)

                self.wait_waypoint(4, 4)
                self.set_current_waypoint_using_mav_cmd_do_set_mission_current(seq=2)

        self.land_and_disarm()

    def start_flying_simple_rehome_mission(self, items):
        '''uploads items, changes mode to auto, waits ready to arm and arms
        vehicle.  If the first item it a takeoff you can expect the
        vehicle to fly after this method returns
        '''

        self.upload_simple_relhome_mission(items)

        self.set_parameter("AUTO_OPTIONS", 3)
        self.change_mode('AUTO')
        self.wait_ready_to_arm()

        self.arm_vehicle()

    def _MAV_CMD_DO_LAND_START(self, run_cmd):
        alt = 5
        self.start_flying_simple_rehome_mission([
            (mavutil.mavlink.MAV_CMD_NAV_TAKEOFF, 0, 0, alt),
            (mavutil.mavlink.MAV_CMD_NAV_WAYPOINT, 200, 0, alt),
            (mavutil.mavlink.MAV_CMD_NAV_LAND, 0, 0, 0),
            (mavutil.mavlink.MAV_CMD_DO_LAND_START, 0, 0, alt),
            (mavutil.mavlink.MAV_CMD_NAV_WAYPOINT, 200, 2000, alt),
            (mavutil.mavlink.MAV_CMD_NAV_LAND, 0, 0, 0),
        ])

        self.wait_current_waypoint(2)
        run_cmd(mavutil.mavlink.MAV_CMD_DO_LAND_START)
        self.wait_current_waypoint(5)
        # we pretend to be in RTL mode while doing this:
        self.wait_mode("AUTO_RTL")
        self.do_RTL()

    def MAV_CMD_DO_LAND_START(self):
        '''test handling of mavlink-received MAV_CMD_DO_LAND_START command'''
        self._MAV_CMD_DO_LAND_START(self.run_cmd)
        self.zero_throttle()
        self._MAV_CMD_DO_LAND_START(self.run_cmd_int)

    def _MAV_CMD_SET_EKF_SOURCE_SET(self, run_cmd):
        run_cmd(
            mavutil.mavlink.MAV_CMD_SET_EKF_SOURCE_SET,
            17,
            want_result=mavutil.mavlink.MAV_RESULT_DENIED,
        )

        self.change_mode('LOITER')
        self.wait_ready_to_arm()

        run_cmd(mavutil.mavlink.MAV_CMD_SET_EKF_SOURCE_SET, 2)

        self.assert_prearm_failure('Need Position Estimate')
        run_cmd(mavutil.mavlink.MAV_CMD_SET_EKF_SOURCE_SET, 1)

        self.wait_ready_to_arm()

    def MAV_CMD_SET_EKF_SOURCE_SET(self):
        '''test setting of source sets using mavlink command'''
        self._MAV_CMD_SET_EKF_SOURCE_SET(self.run_cmd)
        self._MAV_CMD_SET_EKF_SOURCE_SET(self.run_cmd_int)

    def MAV_CMD_NAV_TAKEOFF(self):
        '''test issuing takeoff command via mavlink'''
        self.change_mode('GUIDED')
        self.wait_ready_to_arm()

        self.arm_vehicle()
        self.run_cmd(mavutil.mavlink.MAV_CMD_NAV_TAKEOFF, p7=5)
        self.wait_altitude(4.5, 5.5, minimum_duration=5, relative=True)
        self.change_mode('LAND')
        self.wait_disarmed()

        self.start_subtest("Check NAV_TAKEOFF is above home location, not current location")
        # reset home 20 metres above current location
        current_alt_abs = self.get_altitude(relative=False)

        loc = self.mav.location()

        home_z_ofs = 20
        self.run_cmd(
            mavutil.mavlink.MAV_CMD_DO_SET_HOME,
            p5=loc.lat,
            p6=loc.lng,
            p7=current_alt_abs + home_z_ofs,
        )

        self.change_mode('GUIDED')
        self.arm_vehicle()
        takeoff_alt = 5
        self.run_cmd(mavutil.mavlink.MAV_CMD_NAV_TAKEOFF, p7=takeoff_alt)
        self.wait_altitude(
            current_alt_abs + home_z_ofs + takeoff_alt - 0.5,
            current_alt_abs + home_z_ofs + takeoff_alt + 0.5,
            minimum_duration=5,
            relative=False,
        )
        self.change_mode('LAND')
        self.wait_disarmed()

        self.reboot_sitl()  # unlock home position

    def MAV_CMD_NAV_TAKEOFF_command_int(self):
        '''test issuing takeoff command via mavlink and command_int'''
        self.change_mode('GUIDED')
        self.wait_ready_to_arm()

        self.start_subtest("Check NAV_TAKEOFF is above home location, not current location")
        # reset home 20 metres above current location
        current_alt_abs = self.get_altitude(relative=False)

        loc = self.mav.location()

        home_z_ofs = 20
        self.run_cmd(
            mavutil.mavlink.MAV_CMD_DO_SET_HOME,
            p5=loc.lat,
            p6=loc.lng,
            p7=current_alt_abs + home_z_ofs,
        )

        self.change_mode('GUIDED')
        self.arm_vehicle()
        takeoff_alt = 5
        self.run_cmd_int(
            mavutil.mavlink.MAV_CMD_NAV_TAKEOFF,
            p7=takeoff_alt,
            frame=mavutil.mavlink.MAV_FRAME_GLOBAL_RELATIVE_ALT,
        )
        self.wait_altitude(
            current_alt_abs + home_z_ofs + takeoff_alt - 0.5,
            current_alt_abs + home_z_ofs + takeoff_alt + 0.5,
            minimum_duration=5,
            relative=False,
        )
        self.change_mode('LAND')
        self.wait_disarmed()

        self.reboot_sitl()  # unlock home position

    def tests2b(self):  # this block currently around 9.5mins here
        '''return list of all tests'''
        ret = ([
            self.MotorVibration,
            Test(self.DynamicNotches, attempts=4),
            self.PositionWhenGPSIsZero,
            Test(self.DynamicRpmNotches, attempts=4),
            self.PIDNotches,
            self.RefindGPS,
            Test(self.GyroFFT, attempts=1, speedup=8),
            Test(self.GyroFFTHarmonic, attempts=4, speedup=8),
            Test(self.GyroFFTAverage, attempts=1, speedup=8),
            Test(self.GyroFFTContinuousAveraging, attempts=4, speedup=8),
            self.GyroFFTPostFilter,
            self.GyroFFTMotorNoiseCheck,
            self.CompassReordering,
            self.CRSF,
            self.MotorTest,
            self.AltEstimation,
            self.EKFSource,
            self.GSF,
            self.GSF_reset,
            self.AP_Avoidance,
            self.SMART_RTL,
            self.RTL_TO_RALLY,
            self.FlyEachFrame,
            self.GPSBlending,
            self.DataFlash,
            Test(self.DataFlashErase, attempts=8),
            self.Callisto,
            self.PerfInfo,
            self.Replay,
            self.FETtecESC,
            self.ProximitySensors,
            self.GroundEffectCompensation_touchDownExpected,
            self.GroundEffectCompensation_takeOffExpected,
            self.DO_CHANGE_SPEED,
            self.MISSION_START,
            self.AUTO_LAND_TO_BRAKE,
            self.WPNAV_SPEED,
            self.WPNAV_SPEED_UP,
            self.WPNAV_SPEED_DN,
            self.DO_WINCH,
            self.SensorErrorFlags,
            self.GPSForYaw,
            self.DefaultIntervalsFromFiles,
            self.GPSTypes,
            self.MultipleGPS,
            self.WatchAlts,
            self.GuidedEKFLaneChange,
            self.Sprayer,
            self.EK3_RNG_USE_HGT,
            self.TerrainDBPreArm,
            self.ThrottleGainBoost,
            self.ScriptMountPOI,
            self.FlyMissionTwice,
            self.FlyMissionTwiceWithReset,
            self.MissionIndexValidity,
            self.InvalidJumpTags,
            self.IMUConsistency,
            self.AHRSTrimLand,
            self.GuidedYawRate,
            self.NoArmWithoutMissionItems,
            self.DO_CHANGE_SPEED_in_guided,
            self.RPLidarA1,
            self.RPLidarA2,
            self.SafetySwitch,
            self.BrakeZ,
            self.MAV_CMD_DO_FLIGHTTERMINATION,
            self.MAV_CMD_DO_LAND_START,
            self.MAV_CMD_SET_EKF_SOURCE_SET,
            self.MAV_CMD_NAV_TAKEOFF,
            self.MAV_CMD_NAV_TAKEOFF_command_int,
        ])
        return ret

    def testcan(self):
        ret = ([
            self.CANGPSCopterMission,
            self.TestLogDownloadMAVProxyCAN,
        ])
        return ret

    def tests(self):
        ret = []
        ret.extend(self.tests1a())
        ret.extend(self.tests1b())
        ret.extend(self.tests1c())
        ret.extend(self.tests1d())
        ret.extend(self.tests1e())
        ret.extend(self.tests2a())
        ret.extend(self.tests2b())
        return ret

    def disabled_tests(self):
        return {
            "Parachute": "See https://github.com/ArduPilot/ardupilot/issues/4702",
            "HorizontalAvoidFence": "See https://github.com/ArduPilot/ardupilot/issues/11525",
            "AltEstimation": "See https://github.com/ArduPilot/ardupilot/issues/15191",
            "GroundEffectCompensation_takeOffExpected": "Flapping",
            "GroundEffectCompensation_touchDownExpected": "Flapping",
            "FlyMissionTwice": "See https://github.com/ArduPilot/ardupilot/pull/18561",
        }


class AutoTestCopterTests1a(AutoTestCopter):
    def tests(self):
        return self.tests1a()


class AutoTestCopterTests1b(AutoTestCopter):
    def tests(self):
        return self.tests1b()


class AutoTestCopterTests1c(AutoTestCopter):
    def tests(self):
        return self.tests1c()


class AutoTestCopterTests1d(AutoTestCopter):
    def tests(self):
        return self.tests1d()


class AutoTestCopterTests1e(AutoTestCopter):
    def tests(self):
        return self.tests1e()


class AutoTestCopterTests2a(AutoTestCopter):
    def tests(self):
        return self.tests2a()


class AutoTestCopterTests2b(AutoTestCopter):
    def tests(self):
        return self.tests2b()


class AutoTestCAN(AutoTestCopter):

    def tests(self):
        return self.testcan()
>>>>>>> fd81aaee
<|MERGE_RESOLUTION|>--- conflicted
+++ resolved
@@ -1,4 +1,3 @@
-<<<<<<< HEAD
 '''
 Fly Copter in SITL
 
@@ -1603,6 +1602,58 @@
 
         self.zero_throttle()
 
+    # MaxAltFence - fly up and make sure fence action does not trigger
+    # Also check that the vehicle will not try and descend too fast when trying to backup from a max alt fence due to avoidance
+    def MaxAltFenceAvoid(self):
+        '''Test Max Alt Fence Avoidance'''
+        self.takeoff(10, mode="LOITER")
+        """Hold loiter position."""
+
+        # enable fence, only max altitude, defualt is 100m
+        # No action, rely on avoidance to prevent the breach
+        self.set_parameters({
+            "FENCE_ENABLE": 1,
+            "FENCE_TYPE": 1,
+            "FENCE_ACTION": 0,
+        })
+
+        # Try and fly past the fence
+        self.set_rc(3, 1920)
+
+        # Avoid should prevent the vehicle flying past the fence, so the altitude wait should timeouts
+        try:
+            self.wait_altitude(140, 150, timeout=90, relative=True)
+            raise NotAchievedException("Avoid should prevent reaching altitude")
+        except AutoTestTimeoutException:
+            pass
+        except Exception as e:
+            raise e
+
+        # Check descent is not too fast, allow 10% above the configured backup speed
+        max_descent_rate = -self.get_parameter("AVOID_BACKUP_SPD") * 1.1
+
+        def get_climb_rate(mav, m):
+            m_type = m.get_type()
+            if m_type != 'VFR_HUD':
+                return
+            if m.climb < max_descent_rate:
+                raise NotAchievedException("Decending too fast want %f got %f" % (max_descent_rate, m.climb))
+
+        self.context_push()
+        self.install_message_hook_context(get_climb_rate)
+
+        # Reduce fence alt, this will result in a fence breach, but there is no action.
+        # Avoid should then backup the vehicle to be under the new fence alt.
+        self.set_parameters({
+            "FENCE_ALT_MAX": 50,
+        })
+        self.wait_altitude(40, 50, timeout=90, relative=True)
+
+        self.context_pop()
+
+        self.set_rc(3, 1500)
+        self.do_RTL()
+
     # fly_alt_min_fence_test - fly down until you hit the fence floor
     def MinAltFence(self):
         '''Test Min Alt Fence'''
@@ -10125,6 +10176,7 @@
              self.HorizontalFence,
              self.HorizontalAvoidFence,
              self.MaxAltFence,
+             self.MaxAltFenceAvoid,
              self.MinAltFence,
              self.FenceFloorEnabledLanding,
              self.AutoTuneSwitch,
@@ -10820,10881 +10872,4 @@
 class AutoTestCAN(AutoTestCopter):
 
     def tests(self):
-        return self.testcan()
-=======
-'''
-Fly Copter in SITL
-
-AP_FLAKE8_CLEAN
-'''
-
-from __future__ import print_function
-import copy
-import math
-import os
-import shutil
-import time
-import numpy
-
-from pymavlink import quaternion
-from pymavlink import mavutil
-from pymavlink import mavextra
-from pymavlink import rotmat
-
-from pysim import util
-from pysim import vehicleinfo
-
-import vehicle_test_suite
-
-from vehicle_test_suite import NotAchievedException, AutoTestTimeoutException, PreconditionFailedException
-from vehicle_test_suite import Test
-from vehicle_test_suite import MAV_POS_TARGET_TYPE_MASK
-
-from pymavlink.rotmat import Vector3
-
-# get location of scripts
-testdir = os.path.dirname(os.path.realpath(__file__))
-SITL_START_LOCATION = mavutil.location(-35.362938, 149.165085, 584, 270)
-
-# Flight mode switch positions are set-up in arducopter.param to be
-#   switch 1 = Circle
-#   switch 2 = Land
-#   switch 3 = RTL
-#   switch 4 = Auto
-#   switch 5 = Loiter
-#   switch 6 = Stabilize
-
-
-class AutoTestCopter(vehicle_test_suite.TestSuite):
-    @staticmethod
-    def get_not_armable_mode_list():
-        return ["AUTO", "AUTOTUNE", "BRAKE", "CIRCLE", "FLIP", "LAND", "RTL", "SMART_RTL", "AVOID_ADSB", "FOLLOW"]
-
-    @staticmethod
-    def get_not_disarmed_settable_modes_list():
-        return ["FLIP", "AUTOTUNE"]
-
-    @staticmethod
-    def get_no_position_not_settable_modes_list():
-        return []
-
-    @staticmethod
-    def get_position_armable_modes_list():
-        return ["DRIFT", "GUIDED", "LOITER", "POSHOLD", "THROW"]
-
-    @staticmethod
-    def get_normal_armable_modes_list():
-        return ["ACRO", "ALT_HOLD", "STABILIZE", "GUIDED_NOGPS"]
-
-    def log_name(self):
-        return "ArduCopter"
-
-    def test_filepath(self):
-        return os.path.realpath(__file__)
-
-    def default_speedup(self):
-        return 100
-
-    def set_current_test_name(self, name):
-        self.current_test_name_directory = "ArduCopter_Tests/" + name + "/"
-
-    def sitl_start_location(self):
-        return SITL_START_LOCATION
-
-    def mavproxy_options(self):
-        ret = super(AutoTestCopter, self).mavproxy_options()
-        if self.frame != 'heli':
-            ret.append('--quadcopter')
-        return ret
-
-    def sitl_streamrate(self):
-        return 5
-
-    def vehicleinfo_key(self):
-        return 'ArduCopter'
-
-    def default_frame(self):
-        return "+"
-
-    def apply_defaultfile_parameters(self):
-        # Copter passes in a defaults_filepath in place of applying
-        # parameters afterwards.
-        pass
-
-    def defaults_filepath(self):
-        return self.model_defaults_filepath(self.frame)
-
-    def wait_disarmed_default_wait_time(self):
-        return 120
-
-    def close(self):
-        super(AutoTestCopter, self).close()
-
-        # [2014/05/07] FC Because I'm doing a cross machine build
-        # (source is on host, build is on guest VM) I cannot hard link
-        # This flag tells me that I need to copy the data out
-        if self.copy_tlog:
-            shutil.copy(self.logfile, self.buildlog)
-
-    def is_copter(self):
-        return True
-
-    def get_stick_arming_channel(self):
-        return int(self.get_parameter("RCMAP_YAW"))
-
-    def get_disarm_delay(self):
-        return int(self.get_parameter("DISARM_DELAY"))
-
-    def set_autodisarm_delay(self, delay):
-        self.set_parameter("DISARM_DELAY", delay)
-
-    def takeoff(self,
-                alt_min=30,
-                takeoff_throttle=1700,
-                require_absolute=True,
-                mode="STABILIZE",
-                timeout=120,
-                max_err=5):
-        """Takeoff get to 30m altitude."""
-        self.progress("TAKEOFF")
-        self.change_mode(mode)
-        if not self.armed():
-            self.wait_ready_to_arm(require_absolute=require_absolute, timeout=timeout)
-            self.zero_throttle()
-            self.arm_vehicle()
-        if mode == 'GUIDED':
-            self.user_takeoff(alt_min=alt_min, timeout=timeout, max_err=max_err)
-        else:
-            self.set_rc(3, takeoff_throttle)
-        self.wait_altitude(alt_min-1, alt_min+max_err, relative=True, timeout=timeout)
-        self.hover()
-        self.progress("TAKEOFF COMPLETE")
-
-    def land_and_disarm(self, timeout=60):
-        """Land the quad."""
-        self.progress("STARTING LANDING")
-        self.change_mode("LAND")
-        self.wait_landed_and_disarmed(timeout=timeout)
-
-    def wait_landed_and_disarmed(self, min_alt=6, timeout=60):
-        """Wait to be landed and disarmed"""
-        m = self.mav.recv_match(type='GLOBAL_POSITION_INT', blocking=True)
-        alt = m.relative_alt / 1000.0 # mm -> m
-        if alt > min_alt:
-            self.wait_altitude(min_alt-1, min_alt+5, relative=True, timeout=timeout)
-#        self.wait_statustext("SIM Hit ground", timeout=timeout)
-        self.wait_disarmed()
-
-    def hover(self, hover_throttle=1500):
-        self.set_rc(3, hover_throttle)
-
-    # Climb/descend to a given altitude
-    def setAlt(self, desiredAlt=50):
-        pos = self.mav.location(relative_alt=True)
-        if pos.alt > desiredAlt:
-            self.set_rc(3, 1300)
-            self.wait_altitude((desiredAlt-5), desiredAlt, relative=True)
-        if pos.alt < (desiredAlt-5):
-            self.set_rc(3, 1800)
-            self.wait_altitude((desiredAlt-5), desiredAlt, relative=True)
-        self.hover()
-
-    # Takeoff, climb to given altitude, and fly east for 10 seconds
-    def takeoffAndMoveAway(self, dAlt=50, dDist=50):
-        self.progress("Centering sticks")
-        self.set_rc_from_map({
-            1: 1500,
-            2: 1500,
-            3: 1000,
-            4: 1500,
-        })
-        self.takeoff(alt_min=dAlt, mode='GUIDED')
-        self.change_mode("ALT_HOLD")
-
-        self.progress("Yaw to east")
-        self.set_rc(4, 1580)
-        self.wait_heading(90)
-        self.set_rc(4, 1500)
-
-        self.progress("Fly eastbound away from home")
-        self.set_rc(2, 1800)
-        self.delay_sim_time(10)
-        self.set_rc(2, 1500)
-        self.hover()
-        self.progress("Copter staging 50 meters east of home at 50 meters altitude In mode Alt Hold")
-
-    # loiter - fly south west, then loiter within 5m position and altitude
-    def ModeLoiter(self, holdtime=10, maxaltchange=5, maxdistchange=5):
-        """Hold loiter position."""
-        self.takeoff(10, mode="LOITER")
-
-        # first aim south east
-        self.progress("turn south east")
-        self.set_rc(4, 1580)
-        self.wait_heading(170)
-        self.set_rc(4, 1500)
-
-        # fly south east 50m
-        self.set_rc(2, 1100)
-        self.wait_distance(50)
-        self.set_rc(2, 1500)
-
-        # wait for copter to slow moving
-        self.wait_groundspeed(0, 2)
-
-        m = self.mav.recv_match(type='VFR_HUD', blocking=True)
-        start_altitude = m.alt
-        start = self.mav.location()
-        tstart = self.get_sim_time()
-        self.progress("Holding loiter at %u meters for %u seconds" %
-                      (start_altitude, holdtime))
-        while self.get_sim_time_cached() < tstart + holdtime:
-            m = self.mav.recv_match(type='VFR_HUD', blocking=True)
-            pos = self.mav.location()
-            delta = self.get_distance(start, pos)
-            alt_delta = math.fabs(m.alt - start_altitude)
-            self.progress("Loiter Dist: %.2fm, alt:%u" % (delta, m.alt))
-            if alt_delta > maxaltchange:
-                raise NotAchievedException(
-                    "Loiter alt shifted %u meters (> limit %u)" %
-                    (alt_delta, maxaltchange))
-            if delta > maxdistchange:
-                raise NotAchievedException(
-                    "Loiter shifted %u meters (> limit of %u)" %
-                    (delta, maxdistchange))
-        self.progress("Loiter OK for %u seconds" % holdtime)
-
-        self.progress("Climb to 30m")
-        self.change_alt(30)
-
-        self.progress("Descend to 20m")
-        self.change_alt(20)
-
-        self.do_RTL()
-
-    def ModeAltHold(self):
-        '''Test AltHold Mode'''
-        self.takeoff(10, mode="ALT_HOLD")
-        self.watch_altitude_maintained(altitude_min=9, altitude_max=11)
-        # feed in full elevator and aileron input and make sure we
-        # retain altitude:
-        self.set_rc_from_map({
-            1: 1000,
-            2: 1000,
-        })
-        self.watch_altitude_maintained(altitude_min=9, altitude_max=11)
-        self.set_rc_from_map({
-            1: 1500,
-            2: 1500,
-        })
-        self.do_RTL()
-
-    def fly_to_origin(self, final_alt=10):
-        origin = self.poll_message("GPS_GLOBAL_ORIGIN")
-        self.change_mode("GUIDED")
-        self.guided_move_global_relative_alt(origin.latitude,
-                                             origin.longitude,
-                                             final_alt)
-
-    def change_alt(self, alt_min, climb_throttle=1920, descend_throttle=1080):
-        """Change altitude."""
-        def adjust_altitude(current_alt, target_alt, accuracy):
-            if math.fabs(current_alt - target_alt) <= accuracy:
-                self.hover()
-            elif current_alt < target_alt:
-                self.set_rc(3, climb_throttle)
-            else:
-                self.set_rc(3, descend_throttle)
-        self.wait_altitude(
-            (alt_min - 5),
-            alt_min,
-            relative=True,
-            called_function=lambda current_alt, target_alt: adjust_altitude(current_alt, target_alt, 1)
-        )
-        self.hover()
-
-    def RecordThenPlayMission(self, side=50, timeout=300):
-        '''Use switches to toggle in mission, then fly it'''
-        self.takeoff(20, mode="ALT_HOLD")
-
-        """Fly a square, flying N then E ."""
-        tstart = self.get_sim_time()
-
-        # ensure all sticks in the middle
-        self.set_rc_from_map({
-            1: 1500,
-            2: 1500,
-            3: 1500,
-            4: 1500,
-        })
-
-        # switch to loiter mode temporarily to stop us from rising
-        self.change_mode('LOITER')
-
-        # first aim north
-        self.progress("turn right towards north")
-        self.set_rc(4, 1580)
-        self.wait_heading(10)
-        self.set_rc(4, 1500)
-
-        # save bottom left corner of box as waypoint
-        self.progress("Save WP 1 & 2")
-        self.save_wp()
-
-        # switch back to ALT_HOLD mode
-        self.change_mode('ALT_HOLD')
-
-        # pitch forward to fly north
-        self.progress("Going north %u meters" % side)
-        self.set_rc(2, 1300)
-        self.wait_distance(side)
-        self.set_rc(2, 1500)
-
-        # save top left corner of square as waypoint
-        self.progress("Save WP 3")
-        self.save_wp()
-
-        # roll right to fly east
-        self.progress("Going east %u meters" % side)
-        self.set_rc(1, 1700)
-        self.wait_distance(side)
-        self.set_rc(1, 1500)
-
-        # save top right corner of square as waypoint
-        self.progress("Save WP 4")
-        self.save_wp()
-
-        # pitch back to fly south
-        self.progress("Going south %u meters" % side)
-        self.set_rc(2, 1700)
-        self.wait_distance(side)
-        self.set_rc(2, 1500)
-
-        # save bottom right corner of square as waypoint
-        self.progress("Save WP 5")
-        self.save_wp()
-
-        # roll left to fly west
-        self.progress("Going west %u meters" % side)
-        self.set_rc(1, 1300)
-        self.wait_distance(side)
-        self.set_rc(1, 1500)
-
-        # save bottom left corner of square (should be near home) as waypoint
-        self.progress("Save WP 6")
-        self.save_wp()
-
-        # reduce throttle again
-        self.set_rc(3, 1500)
-
-        # descend to 10m
-        self.progress("Descend to 10m in Loiter")
-        self.change_mode('LOITER')
-        self.set_rc(3, 1200)
-        time_left = timeout - (self.get_sim_time() - tstart)
-        self.progress("timeleft = %u" % time_left)
-        if time_left < 20:
-            time_left = 20
-        self.wait_altitude(-10, 10, timeout=time_left, relative=True)
-        self.set_rc(3, 1500)
-        self.save_wp()
-
-        # save the stored mission to file
-        mavproxy = self.start_mavproxy()
-        num_wp = self.save_mission_to_file_using_mavproxy(
-            mavproxy,
-            os.path.join(testdir, "ch7_mission.txt"))
-        self.stop_mavproxy(mavproxy)
-        if not num_wp:
-            raise NotAchievedException("save_mission_to_file failed")
-
-        self.progress("test: Fly a mission from 1 to %u" % num_wp)
-        self.change_mode('AUTO')
-        self.set_current_waypoint(1)
-        self.wait_waypoint(0, num_wp-1, timeout=500)
-        self.progress("test: MISSION COMPLETE: passed!")
-        self.land_and_disarm()
-
-    # enter RTL mode and wait for the vehicle to disarm
-    def do_RTL(self, distance_min=None, check_alt=True, distance_max=10, timeout=250, quiet=False):
-        """Enter RTL mode and wait for the vehicle to disarm at Home."""
-        self.change_mode("RTL")
-        self.hover()
-        self.wait_rtl_complete(check_alt=check_alt, distance_max=distance_max, timeout=timeout, quiet=True)
-
-    def wait_rtl_complete(self, check_alt=True, distance_max=10, timeout=250, quiet=False):
-        """Wait for RTL to reach home and disarm"""
-        self.progress("Waiting RTL to reach Home and disarm")
-        tstart = self.get_sim_time()
-        while self.get_sim_time_cached() < tstart + timeout:
-            m = self.mav.recv_match(type='GLOBAL_POSITION_INT', blocking=True)
-            alt = m.relative_alt / 1000.0 # mm -> m
-            home_distance = self.distance_to_home(use_cached_home=True)
-            home = ""
-            alt_valid = alt <= 1
-            distance_valid = home_distance < distance_max
-            if check_alt:
-                if alt_valid and distance_valid:
-                    home = "HOME"
-            else:
-                if distance_valid:
-                    home = "HOME"
-            if not quiet:
-                self.progress("Alt: %.02f  HomeDist: %.02f %s" %
-                              (alt, home_distance, home))
-
-            # our post-condition is that we are disarmed:
-            if not self.armed():
-                if home == "":
-                    raise NotAchievedException("Did not get home")
-                # success!
-                return
-
-        raise AutoTestTimeoutException("Did not get home and disarm")
-
-    def LoiterToAlt(self):
-        """Loiter-To-Alt"""
-
-        self.context_push()
-
-        ex = None
-        try:
-
-            self.set_parameters({
-                "PLND_ENABLED": 1,
-                "PLND_TYPE": 4,
-            })
-
-            self.set_analog_rangefinder_parameters()
-
-            self.reboot_sitl()
-
-            num_wp = self.load_mission("copter_loiter_to_alt.txt")
-
-            self.change_mode('LOITER')
-
-            self.install_terrain_handlers_context()
-            self.wait_ready_to_arm()
-
-            self.arm_vehicle()
-
-            self.change_mode('AUTO')
-
-            self.set_rc(3, 1550)
-
-            self.wait_current_waypoint(2)
-
-            self.set_rc(3, 1500)
-
-            self.wait_waypoint(0, num_wp-1, timeout=500)
-
-            self.wait_disarmed()
-        except Exception as e:
-            self.print_exception_caught(e)
-            ex = e
-
-        self.context_pop()
-        self.reboot_sitl()
-
-        if ex is not None:
-            raise ex
-
-    # Tests all actions and logic behind the radio failsafe
-    def ThrottleFailsafe(self, side=60, timeout=360):
-        '''Test Throttle Failsafe'''
-        self.start_subtest("If you haven't taken off yet RC failure should be instant disarm")
-        self.change_mode("STABILIZE")
-        self.set_parameter("DISARM_DELAY", 0)
-        self.arm_vehicle()
-        self.set_parameter("SIM_RC_FAIL", 1)
-        self.disarm_wait(timeout=1)
-        self.set_parameter("SIM_RC_FAIL", 0)
-        self.set_parameter("DISARM_DELAY", 10)
-
-        # Trigger an RC failure with the failsafe disabled. Verify no action taken.
-        self.start_subtest("Radio failsafe disabled test: FS_THR_ENABLE=0 should take no failsafe action")
-        self.set_parameter('FS_THR_ENABLE', 0)
-        self.set_parameter('FS_OPTIONS', 0)
-        self.takeoffAndMoveAway()
-        self.set_parameter("SIM_RC_FAIL", 1)
-        self.delay_sim_time(5)
-        self.wait_mode("ALT_HOLD")
-        self.set_parameter("SIM_RC_FAIL", 0)
-        self.delay_sim_time(5)
-        self.wait_mode("ALT_HOLD")
-        self.end_subtest("Completed Radio failsafe disabled test")
-
-        # Trigger an RC failure, verify radio failsafe triggers,
-        # restore radio, verify RC function by changing modes to cicle
-        # and stabilize.
-        self.start_subtest("Radio failsafe recovery test")
-        self.set_parameter('FS_THR_ENABLE', 1)
-        self.set_parameter("SIM_RC_FAIL", 1)
-        self.wait_mode("RTL")
-        self.delay_sim_time(5)
-        self.set_parameter("SIM_RC_FAIL", 0)
-        self.delay_sim_time(5)
-        self.set_rc(5, 1050)
-        self.wait_mode("CIRCLE")
-        self.set_rc(5, 1950)
-        self.wait_mode("STABILIZE")
-        self.end_subtest("Completed Radio failsafe recovery test")
-
-        # Trigger and RC failure, verify failsafe triggers and RTL completes
-        self.start_subtest("Radio failsafe RTL with no options test: FS_THR_ENABLE=1 & FS_OPTIONS=0")
-        self.set_parameter("SIM_RC_FAIL", 1)
-        self.wait_mode("RTL")
-        self.wait_rtl_complete()
-        self.set_parameter("SIM_RC_FAIL", 0)
-        self.end_subtest("Completed Radio failsafe RTL with no options test")
-
-        # Trigger and RC failure, verify failsafe triggers and land completes
-        self.start_subtest("Radio failsafe LAND with no options test: FS_THR_ENABLE=3 & FS_OPTIONS=0")
-        self.set_parameter('FS_THR_ENABLE', 3)
-        self.takeoffAndMoveAway()
-        self.set_parameter("SIM_RC_FAIL", 1)
-        self.wait_mode("LAND")
-        self.wait_landed_and_disarmed()
-        self.set_parameter("SIM_RC_FAIL", 0)
-        self.end_subtest("Completed Radio failsafe LAND with no options test")
-
-        # Trigger and RC failure, verify failsafe triggers and SmartRTL completes
-        self.start_subtest("Radio failsafe SmartRTL->RTL with no options test: FS_THR_ENABLE=4 & FS_OPTIONS=0")
-        self.set_parameter('FS_THR_ENABLE', 4)
-        self.takeoffAndMoveAway()
-        self.set_parameter("SIM_RC_FAIL", 1)
-        self.wait_mode("SMART_RTL")
-        self.wait_disarmed()
-        self.set_parameter("SIM_RC_FAIL", 0)
-        self.end_subtest("Completed Radio failsafe SmartRTL->RTL with no options test")
-
-        # Trigger and RC failure, verify failsafe triggers and SmartRTL completes
-        self.start_subtest("Radio failsafe SmartRTL->Land with no options test: FS_THR_ENABLE=5 & FS_OPTIONS=0")
-        self.set_parameter('FS_THR_ENABLE', 5)
-        self.takeoffAndMoveAway()
-        self.set_parameter("SIM_RC_FAIL", 1)
-        self.wait_mode("SMART_RTL")
-        self.wait_disarmed()
-        self.set_parameter("SIM_RC_FAIL", 0)
-        self.end_subtest("Completed Radio failsafe SmartRTL_Land with no options test")
-
-        # Trigger a GPS failure and RC failure, verify RTL fails into
-        # land mode and completes
-        self.start_subtest("Radio failsafe RTL fails into land mode due to bad position.")
-        self.set_parameter('FS_THR_ENABLE', 1)
-        self.takeoffAndMoveAway()
-        self.set_parameter('SIM_GPS_DISABLE', 1)
-        self.delay_sim_time(5)
-        self.set_parameter("SIM_RC_FAIL", 1)
-        self.wait_mode("LAND")
-        self.wait_landed_and_disarmed()
-        self.set_parameter("SIM_RC_FAIL", 0)
-        self.set_parameter('SIM_GPS_DISABLE', 0)
-        self.wait_ekf_happy()
-        self.end_subtest("Completed Radio failsafe RTL fails into land mode due to bad position.")
-
-        # Trigger a GPS failure and RC failure, verify SmartRTL fails
-        # into land mode and completes
-        self.start_subtest("Radio failsafe SmartRTL->RTL fails into land mode due to bad position.")
-        self.set_parameter('FS_THR_ENABLE', 4)
-        self.takeoffAndMoveAway()
-        self.set_parameter('SIM_GPS_DISABLE', 1)
-        self.delay_sim_time(5)
-        self.set_parameter("SIM_RC_FAIL", 1)
-        self.wait_mode("LAND")
-        self.wait_landed_and_disarmed()
-        self.set_parameter("SIM_RC_FAIL", 0)
-        self.set_parameter('SIM_GPS_DISABLE', 0)
-        self.wait_ekf_happy()
-        self.end_subtest("Completed Radio failsafe SmartRTL->RTL fails into land mode due to bad position.")
-
-        # Trigger a GPS failure and RC failure, verify SmartRTL fails
-        # into land mode and completes
-        self.start_subtest("Radio failsafe SmartRTL->LAND fails into land mode due to bad position.")
-        self.set_parameter('FS_THR_ENABLE', 5)
-        self.takeoffAndMoveAway()
-        self.set_parameter('SIM_GPS_DISABLE', 1)
-        self.delay_sim_time(5)
-        self.set_parameter("SIM_RC_FAIL", 1)
-        self.wait_mode("LAND")
-        self.wait_landed_and_disarmed()
-        self.set_parameter("SIM_RC_FAIL", 0)
-        self.set_parameter('SIM_GPS_DISABLE', 0)
-        self.wait_ekf_happy()
-        self.end_subtest("Completed Radio failsafe SmartRTL->LAND fails into land mode due to bad position.")
-
-        # Trigger a GPS failure, then restore the GPS. Trigger an RC
-        # failure, verify SmartRTL fails into RTL and completes
-        self.start_subtest("Radio failsafe SmartRTL->RTL fails into RTL mode due to no path.")
-        self.set_parameter('FS_THR_ENABLE', 4)
-        self.takeoffAndMoveAway()
-        self.set_parameter('SIM_GPS_DISABLE', 1)
-        self.wait_statustext("SmartRTL deactivated: bad position", timeout=60)
-        self.set_parameter('SIM_GPS_DISABLE', 0)
-        self.wait_ekf_happy()
-        self.delay_sim_time(5)
-        self.set_parameter("SIM_RC_FAIL", 1)
-        self.wait_mode("RTL")
-        self.wait_rtl_complete()
-        self.set_parameter("SIM_RC_FAIL", 0)
-        self.end_subtest("Completed Radio failsafe SmartRTL->RTL fails into RTL mode due to no path.")
-
-        # Trigger a GPS failure, then restore the GPS. Trigger an RC
-        # failure, verify SmartRTL fails into Land and completes
-        self.start_subtest("Radio failsafe SmartRTL->LAND fails into land mode due to no path.")
-        self.set_parameter('FS_THR_ENABLE', 5)
-        self.takeoffAndMoveAway()
-        self.set_parameter('SIM_GPS_DISABLE', 1)
-        self.wait_statustext("SmartRTL deactivated: bad position", timeout=60)
-        self.set_parameter('SIM_GPS_DISABLE', 0)
-        self.wait_ekf_happy()
-        self.delay_sim_time(5)
-        self.set_parameter("SIM_RC_FAIL", 1)
-        self.wait_mode("LAND")
-        self.wait_landed_and_disarmed()
-        self.set_parameter("SIM_RC_FAIL", 0)
-        self.end_subtest("Completed Radio failsafe SmartRTL->LAND fails into land mode due to no path.")
-
-        # Trigger an RC failure in guided mode with the option enabled
-        # to continue in guided. Verify no failsafe action takes place
-        self.start_subtest("Radio failsafe with option to continue in guided mode: FS_THR_ENABLE=1 & FS_OPTIONS=4")
-        self.set_parameter("SYSID_MYGCS", self.mav.source_system)
-        self.setGCSfailsafe(1)
-        self.set_parameter('FS_THR_ENABLE', 1)
-        self.set_parameter('FS_OPTIONS', 4)
-        self.takeoffAndMoveAway()
-        self.change_mode("GUIDED")
-        self.set_parameter("SIM_RC_FAIL", 1)
-        self.delay_sim_time(5)
-        self.wait_mode("GUIDED")
-        self.set_parameter("SIM_RC_FAIL", 0)
-        self.delay_sim_time(5)
-        self.change_mode("ALT_HOLD")
-        self.setGCSfailsafe(0)
-        # self.change_mode("RTL")
-        # self.wait_disarmed()
-        self.end_subtest("Completed Radio failsafe with option to continue in guided mode")
-
-        # Trigger an RC failure in AUTO mode with the option enabled
-        # to continue the mission. Verify no failsafe action takes
-        # place
-        self.start_subtest("Radio failsafe RTL with option to continue mission: FS_THR_ENABLE=1 & FS_OPTIONS=1")
-        self.set_parameter('FS_OPTIONS', 1)
-        self.progress("# Load copter_mission")
-        num_wp = self.load_mission("copter_mission.txt", strict=False)
-        if not num_wp:
-            raise NotAchievedException("load copter_mission failed")
-#        self.takeoffAndMoveAway()
-        self.change_mode("AUTO")
-        self.set_parameter("SIM_RC_FAIL", 1)
-        self.delay_sim_time(5)
-        self.wait_mode("AUTO")
-        self.set_parameter("SIM_RC_FAIL", 0)
-        self.delay_sim_time(5)
-        self.wait_mode("AUTO")
-        # self.change_mode("RTL")
-        # self.wait_disarmed()
-        self.end_subtest("Completed Radio failsafe RTL with option to continue mission")
-
-        # Trigger an RC failure in AUTO mode without the option
-        # enabled to continue. Verify failsafe triggers and RTL
-        # completes
-        self.start_subtest("Radio failsafe RTL in mission without "
-                           "option to continue should RTL: FS_THR_ENABLE=1 & FS_OPTIONS=0")
-        self.set_parameter('FS_OPTIONS', 0)
-        self.set_parameter("SIM_RC_FAIL", 1)
-        self.wait_mode("RTL")
-        self.wait_rtl_complete()
-        self.clear_mission(mavutil.mavlink.MAV_MISSION_TYPE_MISSION)
-        self.set_parameter("SIM_RC_FAIL", 0)
-        self.end_subtest("Completed Radio failsafe RTL in mission without option to continue")
-
-        self.progress("All radio failsafe tests complete")
-        self.set_parameter('FS_THR_ENABLE', 0)
-        self.reboot_sitl()
-
-    def ThrottleFailsafePassthrough(self):
-        '''check servo passthrough on RC failsafe.  Make sure it doesn't glitch to the bad RC input value'''
-        channel = 7
-        trim_value = 1450
-        self.set_parameters({
-            'RC%u_MIN' % channel: 1000,
-            'RC%u_MAX' % channel: 2000,
-            'SERVO%u_MIN' % channel: 1000,
-            'SERVO%u_MAX' % channel: 2000,
-            'SERVO%u_TRIM' % channel: trim_value,
-            'SERVO%u_FUNCTION' % channel: 146,  # scaled passthrough for channel 7
-            'FS_THR_ENABLE': 1,
-            'RC_FS_TIMEOUT': 10,
-            'SERVO_RC_FS_MSK': 1 << (channel-1),
-        })
-
-        self.reboot_sitl()
-
-        self.context_set_message_rate_hz('SERVO_OUTPUT_RAW', 200)
-
-        self.set_rc(channel, 1799)
-        expected_servo_output_value = 1778  # 1778 because of weird trim
-        self.wait_servo_channel_value(channel, expected_servo_output_value)
-        # receiver goes into failsafe with wild override values:
-
-        def ensure_SERVO_values_never_input(mav, m):
-            if m.get_type() != "SERVO_OUTPUT_RAW":
-                return
-            value = getattr(m, "servo%u_raw" % channel)
-            if value != expected_servo_output_value and value != trim_value:
-                raise NotAchievedException("Bad servo value %u received" % value)
-
-        self.install_message_hook_context(ensure_SERVO_values_never_input)
-        self.progress("Forcing receiver into failsafe")
-        self.set_rc_from_map({
-            3: 800,
-            channel: 1300,
-        })
-        self.wait_servo_channel_value(channel, trim_value)
-        self.delay_sim_time(10)
-
-    # Tests all actions and logic behind the GCS failsafe
-    def GCSFailsafe(self, side=60, timeout=360):
-        '''Test GCS Failsafe'''
-        try:
-            self.test_gcs_failsafe(side=side, timeout=timeout)
-        except Exception as ex:
-            self.setGCSfailsafe(0)
-            self.set_parameter('FS_OPTIONS', 0)
-            self.disarm_vehicle(force=True)
-            self.reboot_sitl()
-            raise ex
-
-    def test_gcs_failsafe(self, side=60, timeout=360):
-        # Test double-SmartRTL; ensure we do SmarRTL twice rather than
-        # landing (tests fix for actual bug)
-        self.set_parameter("SYSID_MYGCS", self.mav.source_system)
-        self.context_push()
-        self.start_subtest("GCS failsafe SmartRTL twice")
-        self.setGCSfailsafe(3)
-        self.set_parameter('FS_OPTIONS', 8)
-        self.takeoffAndMoveAway()
-        self.set_heartbeat_rate(0)
-        self.wait_mode("SMART_RTL")
-        self.wait_disarmed()
-        self.set_heartbeat_rate(self.speedup)
-        self.wait_statustext("GCS Failsafe Cleared", timeout=60)
-
-        self.takeoffAndMoveAway()
-        self.set_heartbeat_rate(0)
-        self.wait_statustext("GCS Failsafe")
-
-        def ensure_smartrtl(mav, m):
-            if m.get_type() != "HEARTBEAT":
-                return
-            # can't use mode_is here because we're in the message hook
-            print("Mode: %s" % self.mav.flightmode)
-            if self.mav.flightmode != "SMART_RTL":
-                raise NotAchievedException("Not in SMART_RTL")
-        self.install_message_hook_context(ensure_smartrtl)
-
-        self.set_heartbeat_rate(self.speedup)
-        self.wait_statustext("GCS Failsafe Cleared", timeout=60)
-        self.set_heartbeat_rate(0)
-        self.wait_statustext("GCS Failsafe")
-
-        self.wait_disarmed()
-
-        self.end_subtest("GCS failsafe SmartRTL twice")
-        self.set_heartbeat_rate(self.speedup)
-        self.wait_statustext("GCS Failsafe Cleared", timeout=60)
-        self.context_pop()
-
-        # Trigger telemetry loss with failsafe disabled. Verify no action taken.
-        self.start_subtest("GCS failsafe disabled test: FS_GCS_ENABLE=0 should take no failsafe action")
-        self.setGCSfailsafe(0)
-        self.takeoffAndMoveAway()
-        self.set_heartbeat_rate(0)
-        self.delay_sim_time(5)
-        self.wait_mode("ALT_HOLD")
-        self.set_heartbeat_rate(self.speedup)
-        self.delay_sim_time(5)
-        self.wait_mode("ALT_HOLD")
-        self.end_subtest("Completed GCS failsafe disabled test")
-
-        # Trigger telemetry loss with failsafe enabled. Verify
-        # failsafe triggers to RTL. Restore telemetry, verify failsafe
-        # clears, and change modes.
-        self.start_subtest("GCS failsafe recovery test: FS_GCS_ENABLE=1 & FS_OPTIONS=0")
-        self.setGCSfailsafe(1)
-        self.set_parameter('FS_OPTIONS', 0)
-        self.set_heartbeat_rate(0)
-        self.wait_mode("RTL")
-        self.set_heartbeat_rate(self.speedup)
-        self.wait_statustext("GCS Failsafe Cleared", timeout=60)
-        self.change_mode("LOITER")
-        self.end_subtest("Completed GCS failsafe recovery test")
-
-        # Trigger telemetry loss with failsafe enabled. Verify
-        # failsafe triggers to RTL. Restore telemetry, verify failsafe
-        # clears, and change modes.
-        self.start_subtest("GCS failsafe recovery test: FS_GCS_ENABLE=1 & FS_OPTIONS=0 & FS_GCS_TIMEOUT=10")
-        self.setGCSfailsafe(1)
-        self.set_parameter('FS_OPTIONS', 0)
-        old_gcs_timeout = self.get_parameter("FS_GCS_TIMEOUT")
-        new_gcs_timeout = old_gcs_timeout * 2
-        self.set_parameter("FS_GCS_TIMEOUT", new_gcs_timeout)
-        self.set_heartbeat_rate(0)
-        self.delay_sim_time(old_gcs_timeout + (new_gcs_timeout - old_gcs_timeout) / 2)
-        self.assert_mode("LOITER")
-        self.wait_mode("RTL")
-        self.set_heartbeat_rate(self.speedup)
-        self.wait_statustext("GCS Failsafe Cleared", timeout=60)
-        self.change_mode("LOITER")
-        self.set_parameter('FS_GCS_TIMEOUT', old_gcs_timeout)
-        self.end_subtest("Completed GCS failsafe recovery test")
-
-        # Trigger telemetry loss with failsafe enabled. Verify failsafe triggers and RTL completes
-        self.start_subtest("GCS failsafe RTL with no options test: FS_GCS_ENABLE=1 & FS_OPTIONS=0")
-        self.setGCSfailsafe(1)
-        self.set_parameter('FS_OPTIONS', 0)
-        self.set_heartbeat_rate(0)
-        self.wait_mode("RTL")
-        self.wait_rtl_complete()
-        self.set_heartbeat_rate(self.speedup)
-        self.wait_statustext("GCS Failsafe Cleared", timeout=60)
-        self.end_subtest("Completed GCS failsafe RTL with no options test")
-
-        # Trigger telemetry loss with failsafe enabled. Verify failsafe triggers and land completes
-        self.start_subtest("GCS failsafe LAND with no options test: FS_GCS_ENABLE=5 & FS_OPTIONS=0")
-        self.setGCSfailsafe(5)
-        self.takeoffAndMoveAway()
-        self.set_heartbeat_rate(0)
-        self.wait_mode("LAND")
-        self.wait_landed_and_disarmed()
-        self.set_heartbeat_rate(self.speedup)
-        self.wait_statustext("GCS Failsafe Cleared", timeout=60)
-        self.end_subtest("Completed GCS failsafe land with no options test")
-
-        # Trigger telemetry loss with failsafe enabled. Verify failsafe triggers and SmartRTL completes
-        self.start_subtest("GCS failsafe SmartRTL->RTL with no options test: FS_GCS_ENABLE=3 & FS_OPTIONS=0")
-        self.setGCSfailsafe(3)
-        self.takeoffAndMoveAway()
-        self.set_heartbeat_rate(0)
-        self.wait_mode("SMART_RTL")
-        self.wait_disarmed()
-        self.set_heartbeat_rate(self.speedup)
-        self.wait_statustext("GCS Failsafe Cleared", timeout=60)
-        self.end_subtest("Completed GCS failsafe SmartRTL->RTL with no options test")
-
-        # Trigger telemetry loss with failsafe enabled. Verify failsafe triggers and SmartRTL completes
-        self.start_subtest("GCS failsafe SmartRTL->Land with no options test: FS_GCS_ENABLE=4 & FS_OPTIONS=0")
-        self.setGCSfailsafe(4)
-        self.takeoffAndMoveAway()
-        self.set_heartbeat_rate(0)
-        self.wait_mode("SMART_RTL")
-        self.wait_disarmed()
-        self.set_heartbeat_rate(self.speedup)
-        self.wait_statustext("GCS Failsafe Cleared", timeout=60)
-        self.end_subtest("Completed GCS failsafe SmartRTL->Land with no options test")
-
-        # Trigger telemetry loss with an invalid failsafe value. Verify failsafe triggers and RTL completes
-        self.start_subtest("GCS failsafe invalid value with no options test: FS_GCS_ENABLE=99 & FS_OPTIONS=0")
-        self.setGCSfailsafe(99)
-        self.takeoffAndMoveAway()
-        self.set_heartbeat_rate(0)
-        self.wait_mode("RTL")
-        self.wait_rtl_complete()
-        self.set_heartbeat_rate(self.speedup)
-        self.wait_statustext("GCS Failsafe Cleared", timeout=60)
-        self.end_subtest("Completed GCS failsafe invalid value with no options test")
-
-        # Trigger telemetry loss with failsafe enabled to test FS_OPTIONS settings
-        self.start_subtest("GCS failsafe with option bit tests: FS_GCS_ENABLE=1 & FS_OPTIONS=64/2/16")
-        num_wp = self.load_mission("copter_mission.txt", strict=False)
-        if not num_wp:
-            raise NotAchievedException("load copter_mission failed")
-        self.setGCSfailsafe(1)
-        self.set_parameter('FS_OPTIONS', 16)
-        self.takeoffAndMoveAway()
-        self.progress("Testing continue in pilot controlled modes")
-        self.set_heartbeat_rate(0)
-        self.wait_statustext("GCS Failsafe - Continuing Pilot Control", timeout=60)
-        self.delay_sim_time(5)
-        self.wait_mode("ALT_HOLD")
-        self.set_heartbeat_rate(self.speedup)
-        self.wait_statustext("GCS Failsafe Cleared", timeout=60)
-
-        self.progress("Testing continue in auto mission")
-        self.set_parameter('FS_OPTIONS', 2)
-        self.change_mode("AUTO")
-        self.delay_sim_time(5)
-        self.set_heartbeat_rate(0)
-        self.wait_statustext("GCS Failsafe - Continuing Auto Mode", timeout=60)
-        self.delay_sim_time(5)
-        self.wait_mode("AUTO")
-        self.set_heartbeat_rate(self.speedup)
-        self.wait_statustext("GCS Failsafe Cleared", timeout=60)
-
-        self.progress("Testing continue landing in land mode")
-        self.set_parameter('FS_OPTIONS', 8)
-        self.change_mode("LAND")
-        self.delay_sim_time(5)
-        self.set_heartbeat_rate(0)
-        self.wait_statustext("GCS Failsafe - Continuing Landing", timeout=60)
-        self.delay_sim_time(5)
-        self.wait_mode("LAND")
-        self.wait_landed_and_disarmed()
-        self.set_heartbeat_rate(self.speedup)
-        self.wait_statustext("GCS Failsafe Cleared", timeout=60)
-        self.end_subtest("Completed GCS failsafe with option bits")
-
-        self.setGCSfailsafe(0)
-        self.set_parameter('FS_OPTIONS', 0)
-        self.progress("All GCS failsafe tests complete")
-
-    def CustomController(self, timeout=300):
-        '''Test Custom Controller'''
-        self.progress("Configure custom controller parameters")
-        self.set_parameters({
-            'CC_TYPE': 2,
-            'CC_AXIS_MASK': 7,
-            'RC6_OPTION': 109,
-        })
-        self.set_rc(6, 1000)
-        self.reboot_sitl()
-
-        if self.get_parameter("CC_TYPE") != 2 :
-            raise NotAchievedException("Custom controller is not switched to PID backend.")
-
-        # check if we can retrive any param inside PID backend
-        self.get_parameter("CC2_RAT_YAW_P")
-
-        # takeoff in GPS mode and switch to CIRCLE
-        self.takeoff(10, mode="LOITER", takeoff_throttle=2000)
-        self.change_mode("CIRCLE")
-
-        self.context_push()
-        self.context_collect('STATUSTEXT')
-
-        # switch custom controller on
-        self.set_rc(6, 2000)
-        self.wait_statustext("Custom controller is ON", check_context=True)
-
-        # wait 20 second to see if the custom controller destabilize the aircraft
-        if self.wait_altitude(7, 13, relative=True, minimum_duration=20) :
-            raise NotAchievedException("Custom controller is not stable.")
-
-        # switch custom controller off
-        self.set_rc(6, 1000)
-        self.wait_statustext("Custom controller is OFF", check_context=True)
-
-        self.context_pop()
-        self.do_RTL()
-        self.progress("Custom controller test complete")
-
-    # Tests all actions and logic behind the battery failsafe
-    def BatteryFailsafe(self, timeout=300):
-        '''Fly Battery Failsafe'''
-        self.context_push()
-        ex = None
-        try:
-            self.test_battery_failsafe(timeout=timeout)
-        except Exception as e:
-            self.print_exception_caught(e)
-            self.disarm_vehicle(force=True)
-            ex = e
-        self.context_pop()
-        self.reboot_sitl()
-
-        if ex is not None:
-            raise ex
-
-    def test_battery_failsafe(self, timeout=300):
-        self.progress("Configure battery failsafe parameters")
-        self.set_parameters({
-            'SIM_SPEEDUP': 4,
-            'BATT_LOW_VOLT': 11.5,
-            'BATT_CRT_VOLT': 10.1,
-            'BATT_FS_LOW_ACT': 0,
-            'BATT_FS_CRT_ACT': 0,
-            'FS_OPTIONS': 0,
-            'SIM_BATT_VOLTAGE': 12.5,
-        })
-
-        # Trigger low battery condition with failsafe disabled. Verify
-        # no action taken.
-        self.start_subtest("Batt failsafe disabled test")
-        self.takeoffAndMoveAway()
-        m = self.mav.recv_match(type='BATTERY_STATUS', blocking=True, timeout=1)
-        if m.charge_state != mavutil.mavlink.MAV_BATTERY_CHARGE_STATE_OK:
-            raise NotAchievedException("Expected state ok")
-        self.set_parameter('SIM_BATT_VOLTAGE', 11.4)
-        self.wait_statustext("Battery 1 is low", timeout=60)
-        m = self.mav.recv_match(type='BATTERY_STATUS', blocking=True, timeout=1)
-        if m.charge_state != mavutil.mavlink.MAV_BATTERY_CHARGE_STATE_LOW:
-            raise NotAchievedException("Expected state low")
-        self.delay_sim_time(5)
-        self.wait_mode("ALT_HOLD")
-        self.set_parameter('SIM_BATT_VOLTAGE', 10.0)
-        self.wait_statustext("Battery 1 is critical", timeout=60)
-        m = self.mav.recv_match(type='BATTERY_STATUS', blocking=True, timeout=1)
-        if m.charge_state != mavutil.mavlink.MAV_BATTERY_CHARGE_STATE_CRITICAL:
-            raise NotAchievedException("Expected state critical")
-        self.delay_sim_time(5)
-        self.wait_mode("ALT_HOLD")
-        self.change_mode("RTL")
-        self.wait_rtl_complete()
-        self.set_parameter('SIM_BATT_VOLTAGE', 12.5)
-        self.reboot_sitl()
-        self.end_subtest("Completed Batt failsafe disabled test")
-
-        # TWO STAGE BATTERY FAILSAFE: Trigger low battery condition,
-        # then critical battery condition. Verify RTL and Land actions
-        # complete.
-        self.start_subtest("Two stage battery failsafe test with RTL and Land")
-        self.takeoffAndMoveAway()
-        self.delay_sim_time(3)
-        self.set_parameters({
-            'BATT_FS_LOW_ACT': 2,
-            'BATT_FS_CRT_ACT': 1,
-            'SIM_BATT_VOLTAGE': 11.4,
-        })
-        self.wait_statustext("Battery 1 is low", timeout=60)
-        self.delay_sim_time(5)
-        self.wait_mode("RTL")
-        self.delay_sim_time(10)
-        self.set_parameter('SIM_BATT_VOLTAGE', 10.0)
-        self.wait_statustext("Battery 1 is critical", timeout=60)
-        self.delay_sim_time(5)
-        self.wait_mode("LAND")
-        self.wait_landed_and_disarmed()
-        self.set_parameter('SIM_BATT_VOLTAGE', 12.5)
-        self.reboot_sitl()
-        self.end_subtest("Completed two stage battery failsafe test with RTL and Land")
-
-        # TWO STAGE BATTERY FAILSAFE: Trigger low battery condition,
-        # then critical battery condition. Verify both SmartRTL
-        # actions complete
-        self.start_subtest("Two stage battery failsafe test with SmartRTL")
-        self.takeoffAndMoveAway()
-        self.set_parameter('BATT_FS_LOW_ACT', 3)
-        self.set_parameter('BATT_FS_CRT_ACT', 4)
-        self.delay_sim_time(10)
-        self.set_parameter('SIM_BATT_VOLTAGE', 11.4)
-        self.wait_statustext("Battery 1 is low", timeout=60)
-        self.delay_sim_time(5)
-        self.wait_mode("SMART_RTL")
-        self.change_mode("LOITER")
-        self.delay_sim_time(10)
-        self.set_parameter('SIM_BATT_VOLTAGE', 10.0)
-        self.wait_statustext("Battery 1 is critical", timeout=60)
-        self.delay_sim_time(5)
-        self.wait_mode("SMART_RTL")
-        self.wait_disarmed()
-        self.set_parameter('SIM_BATT_VOLTAGE', 12.5)
-        self.reboot_sitl()
-        self.end_subtest("Completed two stage battery failsafe test with SmartRTL")
-
-        # Trigger low battery condition in land mode with FS_OPTIONS
-        # set to allow land mode to continue. Verify landing completes
-        # uninterrupted.
-        self.start_subtest("Battery failsafe with FS_OPTIONS set to continue landing")
-        self.takeoffAndMoveAway()
-        self.set_parameter('FS_OPTIONS', 8)
-        self.change_mode("LAND")
-        self.delay_sim_time(5)
-        self.set_parameter('SIM_BATT_VOLTAGE', 11.4)
-        self.wait_statustext("Battery 1 is low", timeout=60)
-        self.delay_sim_time(5)
-        self.wait_mode("LAND")
-        self.wait_landed_and_disarmed()
-        self.set_parameter('SIM_BATT_VOLTAGE', 12.5)
-        self.reboot_sitl()
-        self.end_subtest("Completed battery failsafe with FS_OPTIONS set to continue landing")
-
-        # Trigger a critical battery condition, which triggers a land
-        # mode failsafe. Trigger an RC failure. Verify the RC failsafe
-        # is prevented from stopping the low battery landing.
-        self.start_subtest("Battery failsafe critical landing")
-        self.takeoffAndMoveAway(100, 50)
-        self.set_parameters({
-            'FS_OPTIONS': 0,
-            'BATT_FS_LOW_ACT': 1,
-            'BATT_FS_CRT_ACT': 1,
-            'FS_THR_ENABLE': 1,
-        })
-        self.delay_sim_time(5)
-        self.set_parameter('SIM_BATT_VOLTAGE', 10.0)
-        self.wait_statustext("Battery 1 is critical", timeout=60)
-        self.wait_mode("LAND")
-        self.delay_sim_time(10)
-        self.set_parameter("SIM_RC_FAIL", 1)
-        self.delay_sim_time(10)
-        self.wait_mode("LAND")
-        self.wait_landed_and_disarmed()
-        self.set_parameter('SIM_BATT_VOLTAGE', 12.5)
-        self.set_parameter("SIM_RC_FAIL", 0)
-        self.reboot_sitl()
-        self.end_subtest("Completed battery failsafe critical landing")
-
-        # Trigger low battery condition with failsafe set to terminate. Copter will disarm and crash.
-        self.start_subtest("Battery failsafe terminate")
-        self.takeoffAndMoveAway()
-        self.set_parameter('BATT_FS_LOW_ACT', 5)
-        self.delay_sim_time(10)
-        self.set_parameter('SIM_BATT_VOLTAGE', 11.4)
-        self.wait_statustext("Battery 1 is low", timeout=60)
-        self.wait_disarmed()
-        self.end_subtest("Completed terminate failsafe test")
-
-        self.progress("All Battery failsafe tests complete")
-
-    def VibrationFailsafe(self):
-        '''Test Vibration Failsafe'''
-        self.context_push()
-
-        # takeoff in Loiter to 20m
-        self.takeoff(20, mode="LOITER")
-
-        # simulate accel bias caused by high vibration
-        self.set_parameters({
-            'SIM_ACC1_BIAS_Z': 2,
-            'SIM_ACC2_BIAS_Z': 2,
-            'SIM_ACC3_BIAS_Z': 2,
-        })
-
-        # wait for Vibration compensation warning and change to LAND mode
-        self.wait_statustext("Vibration compensation ON", timeout=30)
-        self.change_mode("LAND")
-
-        # check vehicle descends to 2m or less within 40 seconds
-        self.wait_altitude(-5, 2, timeout=50, relative=True)
-
-        # force disarm of vehicle (it will likely not automatically disarm)
-        self.disarm_vehicle(force=True)
-
-        # revert simulated accel bias and reboot to restore EKF health
-        self.context_pop()
-        self.reboot_sitl()
-
-    def test_takeoff_check_mode(self, mode, user_takeoff=False):
-        # stabilize check
-        self.progress("Motor takeoff check in %s" % mode)
-        self.change_mode(mode)
-        self.zero_throttle()
-        self.wait_ready_to_arm()
-        self.context_push()
-        self.context_collect('STATUSTEXT')
-        self.arm_vehicle()
-        if user_takeoff:
-            self.run_cmd(
-                mavutil.mavlink.MAV_CMD_NAV_TAKEOFF,
-                p7=10,
-            )
-        else:
-            self.set_rc(3, 1700)
-        # we may never see ourselves as armed in a heartbeat
-        self.wait_statustext("Takeoff blocked: ESC RPM out of range", check_context=True)
-        self.context_pop()
-        self.zero_throttle()
-        self.disarm_vehicle()
-        self.wait_disarmed()
-
-    # Tests the motor failsafe
-    def TakeoffCheck(self):
-        '''Test takeoff check'''
-        self.set_parameters({
-            "AHRS_EKF_TYPE": 10,
-            'SIM_ESC_TELEM': 1,
-            'SIM_ESC_ARM_RPM': 500,
-            'TKOFF_RPM_MIN': 1000,
-        })
-
-        self.test_takeoff_check_mode("STABILIZE")
-        self.test_takeoff_check_mode("ACRO")
-        self.test_takeoff_check_mode("LOITER")
-        self.test_takeoff_check_mode("ALT_HOLD")
-        # self.test_takeoff_check_mode("FLOWHOLD")
-        self.test_takeoff_check_mode("GUIDED", True)
-        self.test_takeoff_check_mode("POSHOLD")
-        # self.test_takeoff_check_mode("SPORT")
-
-        self.set_parameters({
-            "AHRS_EKF_TYPE": 10,
-            'SIM_ESC_TELEM': 1,
-            'TKOFF_RPM_MIN': 1,
-            'TKOFF_RPM_MAX': 3,
-        })
-        self.test_takeoff_check_mode("STABILIZE")
-        self.test_takeoff_check_mode("ACRO")
-        self.test_takeoff_check_mode("LOITER")
-        self.test_takeoff_check_mode("ALT_HOLD")
-        # self.test_takeoff_check_mode("FLOWHOLD")
-        self.test_takeoff_check_mode("GUIDED", True)
-        self.test_takeoff_check_mode("POSHOLD")
-        # self.test_takeoff_check_mode("SPORT")
-
-    def assert_dataflash_message_field_level_at(self,
-                                                mtype,
-                                                field,
-                                                level,
-                                                maintain=1,
-                                                tolerance=0.05,
-                                                timeout=30,
-                                                condition=None,
-                                                dfreader_start_timestamp=None,
-                                                verbose=False):
-        '''wait for EKF's accel bias to reach a level and maintain it'''
-
-        if verbose:
-            self.progress("current onboard log filepath: %s" % self.current_onboard_log_filepath())
-        dfreader = self.dfreader_for_current_onboard_log()
-
-        achieve_start = None
-        current_value = None
-        while True:
-            m = dfreader.recv_match(type=mtype, condition=condition)
-            if m is None:
-                raise NotAchievedException("%s.%s did not maintain %f" %
-                                           (mtype, field, level))
-            if dfreader_start_timestamp is not None:
-                if m.TimeUS < dfreader_start_timestamp:
-                    continue
-            if verbose:
-                print("m=%s" % str(m))
-            current_value = getattr(m, field)
-
-            if abs(current_value - level) > tolerance:
-                if achieve_start is not None:
-                    self.progress("Achieve stop at %u" % m.TimeUS)
-                    achieve_start = None
-                continue
-
-            dfreader_now = m.TimeUS
-            if achieve_start is None:
-                self.progress("Achieve start at %u (got=%f want=%f)" %
-                              (dfreader_now, current_value, level))
-                if maintain is None:
-                    return
-                achieve_start = m.TimeUS
-                continue
-
-            # we're achieving....
-            if dfreader_now - achieve_start > maintain*1e6:
-                return dfreader_now
-
-    # Tests any EK3 accel bias is subtracted from the correct IMU data
-    def EK3AccelBias(self):
-        '''Test EK3 Accel Bias data'''
-        self.context_push()
-
-        self.start_test("Test zero bias")
-        dfreader_tstart = self.assert_dataflash_message_field_level_at(
-            "XKF2",
-            "AZ",
-            0.0,
-            condition="XKF2.C==1",
-        )
-
-        # Add 2m/s/s bias to the second IMU
-        self.set_parameters({
-            'SIM_ACC2_BIAS_Z': 0.7,
-        })
-
-        self.start_subtest("Ensuring second core has bias")
-        self.delay_sim_time(30)
-        dfreader_tstart = self.assert_dataflash_message_field_level_at(
-            "XKF2", "AZ", 0.7,
-            condition="XKF2.C==1",
-        )
-
-        self.start_subtest("Ensuring earth frame is compensated")
-        self.assert_dataflash_message_field_level_at(
-            "RATE", "A", 0,
-            maintain=1,
-            tolerance=2,    # RATE.A is in cm/s/s
-            dfreader_start_timestamp=dfreader_tstart,
-        )
-
-        # now switch the EKF to only using the second core:
-        self.set_parameters({
-            'SIM_ACC2_BIAS_Z': 0.0,
-            "EK3_IMU_MASK": 0b10,
-        })
-        self.reboot_sitl()
-
-        self.delay_sim_time(30)
-        dfreader_tstart = self.assert_dataflash_message_field_level_at(
-            "XKF2", "AZ", 0.0,
-            condition="XKF2.C==0",
-        )
-
-        # Add 2m/s/s bias to the second IMU
-        self.set_parameters({
-            'SIM_ACC2_BIAS_Z': 0.7,
-        })
-
-        self.start_subtest("Ensuring first core now has bias")
-        self.delay_sim_time(30)
-        dfreader_tstart = self.assert_dataflash_message_field_level_at(
-            "XKF2", "AZ", 0.7,
-            condition="XKF2.C==0",
-        )
-
-        self.start_subtest("Ensuring earth frame is compensated")
-        self.assert_dataflash_message_field_level_at(
-            "RATE", "A", 0,
-            maintain=1,
-            tolerance=2,  # RATE.A is in cm/s/s
-            dfreader_start_timestamp=dfreader_tstart,
-            verbose=True,
-        )
-
-        # revert simulated accel bias and reboot to restore EKF health
-        self.context_pop()
-        self.reboot_sitl()
-
-    # StabilityPatch - fly south, then hold loiter within 5m
-    # position and altitude and reduce 1 motor to 60% efficiency
-    def StabilityPatch(self,
-                       holdtime=30,
-                       maxaltchange=5,
-                       maxdistchange=10):
-        '''Fly stability patch'''
-        self.takeoff(10, mode="LOITER")
-
-        # first south
-        self.progress("turn south")
-        self.set_rc(4, 1580)
-        self.wait_heading(180)
-        self.set_rc(4, 1500)
-
-        # fly west 80m
-        self.set_rc(2, 1100)
-        self.wait_distance(80)
-        self.set_rc(2, 1500)
-
-        # wait for copter to slow moving
-        self.wait_groundspeed(0, 2)
-
-        m = self.mav.recv_match(type='VFR_HUD', blocking=True)
-        start_altitude = m.alt
-        start = self.mav.location()
-        tstart = self.get_sim_time()
-        self.progress("Holding loiter at %u meters for %u seconds" %
-                      (start_altitude, holdtime))
-
-        # cut motor 1's to efficiency
-        self.progress("Cutting motor 1 to 65% efficiency")
-        self.set_parameter("SIM_ENGINE_MUL", 0.65)
-
-        while self.get_sim_time_cached() < tstart + holdtime:
-            m = self.mav.recv_match(type='VFR_HUD', blocking=True)
-            pos = self.mav.location()
-            delta = self.get_distance(start, pos)
-            alt_delta = math.fabs(m.alt - start_altitude)
-            self.progress("Loiter Dist: %.2fm, alt:%u" % (delta, m.alt))
-            if alt_delta > maxaltchange:
-                raise NotAchievedException(
-                    "Loiter alt shifted %u meters (> limit %u)" %
-                    (alt_delta, maxaltchange))
-            if delta > maxdistchange:
-                raise NotAchievedException(
-                    ("Loiter shifted %u meters (> limit of %u)" %
-                     (delta, maxdistchange)))
-
-        # restore motor 1 to 100% efficiency
-        self.set_parameter("SIM_ENGINE_MUL", 1.0)
-
-        self.progress("Stability patch and Loiter OK for %us" % holdtime)
-
-        self.progress("RTL after stab patch")
-        self.do_RTL()
-
-    def debug_arming_issue(self):
-        while True:
-            self.send_mavlink_arm_command()
-            m = self.mav.recv_match(blocking=True, timeout=1)
-            if m is None:
-                continue
-            if m.get_type() in ["STATUSTEXT", "COMMAND_ACK"]:
-                print("Got: %s" % str(m))
-            if self.mav.motors_armed():
-                self.progress("Armed")
-                return
-
-    # fly_fence_test - fly east until you hit the horizontal circular fence
-    avoid_behave_slide = 0
-
-    def fly_fence_avoid_test_radius_check(self, timeout=180, avoid_behave=avoid_behave_slide):
-        using_mode = "LOITER" # must be something which adjusts velocity!
-        self.change_mode(using_mode)
-        fence_radius = 15
-        fence_margin = 3
-        self.set_parameters({
-            "FENCE_ENABLE": 1, # fence
-            "FENCE_TYPE": 2, # circle
-            "FENCE_RADIUS": fence_radius,
-            "FENCE_MARGIN": fence_margin,
-            "AVOID_ENABLE": 1,
-            "AVOID_BEHAVE": avoid_behave,
-            "RC10_OPTION": 40, # avoid-enable
-        })
-        self.wait_ready_to_arm()
-        self.set_rc(10, 2000)
-        home_distance = self.distance_to_home(use_cached_home=True)
-        if home_distance > 5:
-            raise PreconditionFailedException("Expected to be within 5m of home")
-        self.zero_throttle()
-        self.arm_vehicle()
-        self.set_rc(3, 1700)
-        self.wait_altitude(10, 100, relative=True)
-        self.set_rc(3, 1500)
-        self.set_rc(2, 1400)
-        self.wait_distance_to_home(12, 20)
-        tstart = self.get_sim_time()
-        push_time = 70 # push against barrier for 60 seconds
-        failed_max = False
-        failed_min = False
-        while True:
-            if self.get_sim_time() - tstart > push_time:
-                self.progress("Push time up")
-                break
-            # make sure we don't RTL:
-            if not self.mode_is(using_mode):
-                raise NotAchievedException("Changed mode away from %s" % using_mode)
-            distance = self.distance_to_home(use_cached_home=True)
-            inner_radius = fence_radius - fence_margin
-            want_min = inner_radius - 1 # allow 1m either way
-            want_max = inner_radius + 1 # allow 1m either way
-            self.progress("Push: distance=%f %f<want<%f" %
-                          (distance, want_min, want_max))
-            if distance < want_min:
-                if failed_min is False:
-                    self.progress("Failed min")
-                    failed_min = True
-            if distance > want_max:
-                if failed_max is False:
-                    self.progress("Failed max")
-                    failed_max = True
-        if failed_min and failed_max:
-            raise NotAchievedException("Failed both min and max checks.  Clever")
-        if failed_min:
-            raise NotAchievedException("Failed min")
-        if failed_max:
-            raise NotAchievedException("Failed max")
-        self.set_rc(2, 1500)
-        self.do_RTL()
-
-    def HorizontalAvoidFence(self, timeout=180):
-        '''Test horizontal Avoidance fence'''
-        self.fly_fence_avoid_test_radius_check(avoid_behave=1, timeout=timeout)
-        self.fly_fence_avoid_test_radius_check(avoid_behave=0, timeout=timeout)
-
-    # fly_fence_test - fly east until you hit the horizontal circular fence
-    def HorizontalFence(self, timeout=180):
-        '''Test horizontal fence'''
-        # enable fence, disable avoidance
-        self.set_parameters({
-            "FENCE_ENABLE": 1,
-            "AVOID_ENABLE": 0,
-        })
-
-        self.change_mode("LOITER")
-        self.wait_ready_to_arm()
-
-        # fence requires home to be set:
-        m = self.poll_home_position(quiet=False)
-
-        self.start_subtest("ensure we can't arm if outside fence")
-        self.load_fence("fence-in-middle-of-nowhere.txt")
-
-        self.delay_sim_time(5) # let fence check run so it loads-from-eeprom
-        self.assert_prearm_failure("vehicle outside fence")
-        self.progress("Failed to arm outside fence (good!)")
-        self.clear_fence()
-        self.delay_sim_time(5) # let fence breach clear
-        self.drain_mav()
-        self.end_subtest("ensure we can't arm if outside fence")
-
-        self.start_subtest("ensure we can't arm with bad radius")
-        self.context_push()
-        self.set_parameter("FENCE_RADIUS", -1)
-        self.assert_prearm_failure("Invalid FENCE_RADIUS value")
-        self.context_pop()
-        self.progress("Failed to arm with bad radius")
-        self.drain_mav()
-        self.end_subtest("ensure we can't arm with bad radius")
-
-        self.start_subtest("ensure we can't arm with bad alt")
-        self.context_push()
-        self.set_parameter("FENCE_ALT_MAX", -1)
-        self.assert_prearm_failure("Invalid FENCE_ALT_MAX value")
-        self.context_pop()
-        self.progress("Failed to arm with bad altitude")
-        self.end_subtest("ensure we can't arm with bad radius")
-
-        self.start_subtest("Check breach-fence behaviour")
-        self.set_parameter("FENCE_TYPE", 2)
-        self.takeoff(10, mode="LOITER")
-
-        # first east
-        self.progress("turn east")
-        self.set_rc(4, 1580)
-        self.wait_heading(160, timeout=60)
-        self.set_rc(4, 1500)
-
-        fence_radius = self.get_parameter("FENCE_RADIUS")
-
-        self.progress("flying forward (east) until we hit fence")
-        pitching_forward = True
-        self.set_rc(2, 1100)
-
-        self.progress("Waiting for fence breach")
-        tstart = self.get_sim_time()
-        while not self.mode_is("RTL"):
-            if self.get_sim_time_cached() - tstart > 30:
-                raise NotAchievedException("Did not breach fence")
-
-            m = self.mav.recv_match(type='GLOBAL_POSITION_INT', blocking=True)
-            alt = m.relative_alt / 1000.0 # mm -> m
-            home_distance = self.distance_to_home(use_cached_home=True)
-            self.progress("Alt: %.02f  HomeDistance: %.02f (fence radius=%f)" %
-                          (alt, home_distance, fence_radius))
-
-        self.progress("Waiting until we get home and disarm")
-        tstart = self.get_sim_time()
-        while self.get_sim_time_cached() < tstart + timeout:
-            m = self.mav.recv_match(type='GLOBAL_POSITION_INT', blocking=True)
-            alt = m.relative_alt / 1000.0 # mm -> m
-            home_distance = self.distance_to_home(use_cached_home=True)
-            self.progress("Alt: %.02f  HomeDistance: %.02f" %
-                          (alt, home_distance))
-            # recenter pitch sticks once we're home so we don't fly off again
-            if pitching_forward and home_distance < 50:
-                pitching_forward = False
-                self.set_rc(2, 1475)
-                # disable fence
-                self.set_parameter("FENCE_ENABLE", 0)
-            if (alt <= 1 and home_distance < 10) or (not self.armed() and home_distance < 10):
-                # reduce throttle
-                self.zero_throttle()
-                self.change_mode("LAND")
-                self.wait_landed_and_disarmed()
-                self.progress("Reached home OK")
-                self.zero_throttle()
-                return
-
-        # give we're testing RTL, doing one here probably doesn't make sense
-        home_distance = self.distance_to_home(use_cached_home=True)
-        raise AutoTestTimeoutException(
-            "Fence test failed to reach home (%fm distance) - "
-            "timed out after %u seconds" % (home_distance, timeout,))
-
-    # MaxAltFence - fly up until you hit the fence ceiling
-    def MaxAltFence(self):
-        '''Test Max Alt Fence'''
-        self.takeoff(10, mode="LOITER")
-        """Hold loiter position."""
-
-        # enable fence, disable avoidance
-        self.set_parameters({
-            "FENCE_ENABLE": 1,
-            "AVOID_ENABLE": 0,
-            "FENCE_TYPE": 1,
-        })
-
-        self.change_alt(10)
-
-        # first east
-        self.progress("turning east")
-        self.set_rc(4, 1580)
-        self.wait_heading(160, timeout=60)
-        self.set_rc(4, 1500)
-
-        self.progress("flying east 20m")
-        self.set_rc(2, 1100)
-        self.wait_distance(20)
-
-        self.progress("flying up")
-        self.set_rc_from_map({
-            2: 1500,
-            3: 1800,
-        })
-
-        # wait for fence to trigger
-        self.wait_mode('RTL', timeout=120)
-
-        self.wait_rtl_complete()
-
-        self.zero_throttle()
-
-    # MaxAltFence - fly up and make sure fence action does not trigger
-    # Also check that the vehicle will not try and descend too fast when trying to backup from a max alt fence due to avoidance
-    def MaxAltFenceAvoid(self):
-        '''Test Max Alt Fence Avoidance'''
-        self.takeoff(10, mode="LOITER")
-        """Hold loiter position."""
-
-        # enable fence, only max altitude, defualt is 100m
-        # No action, rely on avoidance to prevent the breach
-        self.set_parameters({
-            "FENCE_ENABLE": 1,
-            "FENCE_TYPE": 1,
-            "FENCE_ACTION": 0,
-        })
-
-        # Try and fly past the fence
-        self.set_rc(3, 1920)
-
-        # Avoid should prevent the vehicle flying past the fence, so the altitude wait should timeouts
-        try:
-            self.wait_altitude(140, 150, timeout=90, relative=True)
-            raise NotAchievedException("Avoid should prevent reaching altitude")
-        except AutoTestTimeoutException:
-            pass
-        except Exception as e:
-            raise e
-
-        # Check descent is not too fast, allow 10% above the configured backup speed
-        max_descent_rate = -self.get_parameter("AVOID_BACKUP_SPD") * 1.1
-
-        def get_climb_rate(mav, m):
-            m_type = m.get_type()
-            if m_type != 'VFR_HUD':
-                return
-            if m.climb < max_descent_rate:
-                raise NotAchievedException("Decending too fast want %f got %f" % (max_descent_rate, m.climb))
-
-        self.context_push()
-        self.install_message_hook_context(get_climb_rate)
-
-        # Reduce fence alt, this will result in a fence breach, but there is no action.
-        # Avoid should then backup the vehicle to be under the new fence alt.
-        self.set_parameters({
-            "FENCE_ALT_MAX": 50,
-        })
-        self.wait_altitude(40, 50, timeout=90, relative=True)
-
-        self.context_pop()
-
-        self.set_rc(3, 1500)
-        self.do_RTL()
-
-    # fly_alt_min_fence_test - fly down until you hit the fence floor
-    def MinAltFence(self):
-        '''Test Min Alt Fence'''
-        self.takeoff(30, mode="LOITER", timeout=60)
-
-        # enable fence, disable avoidance
-        self.set_parameters({
-            "AVOID_ENABLE": 0,
-            "FENCE_TYPE": 8,
-            "FENCE_ALT_MIN": 20,
-        })
-
-        self.change_alt(30)
-
-        # Activate the floor fence
-        # TODO this test should run without requiring this
-        self.do_fence_enable()
-
-        # first east
-        self.progress("turn east")
-        self.set_rc(4, 1580)
-        self.wait_heading(160, timeout=60)
-        self.set_rc(4, 1500)
-
-        # fly forward (east) at least 20m
-        self.set_rc(2, 1100)
-        self.wait_distance(20)
-
-        # stop flying forward and start flying down:
-        self.set_rc_from_map({
-            2: 1500,
-            3: 1200,
-        })
-
-        # wait for fence to trigger
-        self.wait_mode('RTL', timeout=120)
-
-        self.wait_rtl_complete()
-
-        # Disable the fence using mavlink command to ensure cleaned up SITL state
-        self.do_fence_disable()
-
-        self.zero_throttle()
-
-    def FenceFloorEnabledLanding(self):
-        """Ensures we can initiate and complete an RTL while the fence is
-        enabled.
-        """
-        fence_bit = mavutil.mavlink.MAV_SYS_STATUS_GEOFENCE
-
-        self.progress("Test Landing while fence floor enabled")
-        self.set_parameters({
-            "AVOID_ENABLE": 0,
-            "FENCE_TYPE": 15,
-            "FENCE_ALT_MIN": 10,
-            "FENCE_ALT_MAX": 20,
-        })
-
-        self.change_mode("GUIDED")
-        self.wait_ready_to_arm()
-        self.arm_vehicle()
-        self.user_takeoff(alt_min=15)
-
-        # Check fence is enabled
-        self.do_fence_enable()
-        self.assert_fence_enabled()
-
-        # Change to RC controlled mode
-        self.change_mode('LOITER')
-
-        self.set_rc(3, 1800)
-
-        self.wait_mode('RTL', timeout=120)
-        self.wait_landed_and_disarmed()
-        self.assert_fence_enabled()
-
-        # Assert fence is not healthy
-        self.assert_sensor_state(fence_bit, healthy=False)
-
-        # Disable the fence using mavlink command to ensure cleaned up SITL state
-        self.do_fence_disable()
-        self.assert_fence_disabled()
-
-    def GPSGlitchLoiter(self, timeout=30, max_distance=20):
-        """fly_gps_glitch_loiter_test. Fly south east in loiter and test
-        reaction to gps glitch."""
-        self.takeoff(10, mode="LOITER")
-
-        # turn on simulator display of gps and actual position
-        if self.use_map:
-            self.show_gps_and_sim_positions(True)
-
-        # set-up gps glitch array
-        glitch_lat = [0.0002996,
-                      0.0006958,
-                      0.0009431,
-                      0.0009991,
-                      0.0009444,
-                      0.0007716,
-                      0.0006221]
-        glitch_lon = [0.0000717,
-                      0.0000912,
-                      0.0002761,
-                      0.0002626,
-                      0.0002807,
-                      0.0002049,
-                      0.0001304]
-        glitch_num = len(glitch_lat)
-        self.progress("GPS Glitches:")
-        for i in range(1, glitch_num):
-            self.progress("glitch %d %.7f %.7f" %
-                          (i, glitch_lat[i], glitch_lon[i]))
-
-        # turn south east
-        self.progress("turn south east")
-        self.set_rc(4, 1580)
-        try:
-            self.wait_heading(150)
-            self.set_rc(4, 1500)
-            # fly forward (south east) at least 60m
-            self.set_rc(2, 1100)
-            self.wait_distance(60)
-            self.set_rc(2, 1500)
-            # wait for copter to slow down
-        except Exception as e:
-            if self.use_map:
-                self.show_gps_and_sim_positions(False)
-            raise e
-
-        # record time and position
-        tstart = self.get_sim_time()
-        tnow = tstart
-        start_pos = self.sim_location()
-
-        # initialise current glitch
-        glitch_current = 0
-        self.progress("Apply first glitch")
-        self.set_parameters({
-            "SIM_GPS_GLITCH_X": glitch_lat[glitch_current],
-            "SIM_GPS_GLITCH_Y": glitch_lon[glitch_current],
-        })
-
-        # record position for 30 seconds
-        while tnow < tstart + timeout:
-            tnow = self.get_sim_time_cached()
-            desired_glitch_num = int((tnow - tstart) * 2.2)
-            if desired_glitch_num > glitch_current and glitch_current != -1:
-                glitch_current = desired_glitch_num
-                # turn off glitching if we've reached the end of glitch list
-                if glitch_current >= glitch_num:
-                    glitch_current = -1
-                    self.progress("Completed Glitches")
-                    self.set_parameters({
-                        "SIM_GPS_GLITCH_X": 0,
-                        "SIM_GPS_GLITCH_Y": 0,
-                    })
-                else:
-                    self.progress("Applying glitch %u" % glitch_current)
-                    # move onto the next glitch
-                    self.set_parameters({
-                        "SIM_GPS_GLITCH_X": glitch_lat[glitch_current],
-                        "SIM_GPS_GLITCH_Y": glitch_lon[glitch_current],
-                    })
-
-            # start displaying distance moved after all glitches applied
-            if glitch_current == -1:
-                m = self.mav.recv_match(type='GLOBAL_POSITION_INT',
-                                        blocking=True)
-                alt = m.alt/1000.0 # mm -> m
-                curr_pos = self.sim_location()
-                moved_distance = self.get_distance(curr_pos, start_pos)
-                self.progress("Alt: %.02f  Moved: %.0f" %
-                              (alt, moved_distance))
-                if moved_distance > max_distance:
-                    raise NotAchievedException(
-                        "Moved over %u meters, Failed!" % max_distance)
-            else:
-                self.drain_mav()
-
-        # disable gps glitch
-        if glitch_current != -1:
-            self.set_parameters({
-                "SIM_GPS_GLITCH_X": 0,
-                "SIM_GPS_GLITCH_Y": 0,
-            })
-        if self.use_map:
-            self.show_gps_and_sim_positions(False)
-
-        self.progress("GPS glitch test passed!"
-                      "  stayed within %u meters for %u seconds" %
-                      (max_distance, timeout))
-        self.do_RTL()
-        # re-arming is problematic because the GPS is glitching!
-        self.reboot_sitl()
-
-    def GPSGlitchLoiter2(self):
-        """test vehicle handles GPS glitch (aka EKF Reset) without twitching"""
-        self.context_push()
-        self.takeoff(10, mode="LOITER")
-
-        # wait for vehicle to level
-        self.wait_attitude(desroll=0, despitch=0, timeout=10, tolerance=1)
-
-        # apply glitch
-        self.set_parameter("SIM_GPS_GLITCH_X", 0.001)
-
-        # check lean angles remain stable for 20 seconds
-        tstart = self.get_sim_time()
-        while self.get_sim_time_cached() - tstart < 20:
-            m = self.mav.recv_match(type='ATTITUDE', blocking=True)
-            roll_deg = math.degrees(m.roll)
-            pitch_deg = math.degrees(m.pitch)
-            self.progress("checking att: roll=%f pitch=%f " % (roll_deg, pitch_deg))
-            if abs(roll_deg) > 2 or abs(pitch_deg) > 2:
-                raise NotAchievedException("fly_gps_glitch_loiter_test2 failed, roll or pitch moved during GPS glitch")
-
-        # RTL, remove glitch and reboot sitl
-        self.do_RTL()
-        self.context_pop()
-        self.reboot_sitl()
-
-    def GPSGlitchAuto(self, timeout=180):
-        '''fly mission and test reaction to gps glitch'''
-        # set-up gps glitch array
-        glitch_lat = [0.0002996,
-                      0.0006958,
-                      0.0009431,
-                      0.0009991,
-                      0.0009444,
-                      0.0007716,
-                      0.0006221]
-        glitch_lon = [0.0000717,
-                      0.0000912,
-                      0.0002761,
-                      0.0002626,
-                      0.0002807,
-                      0.0002049,
-                      0.0001304]
-        glitch_num = len(glitch_lat)
-        self.progress("GPS Glitches:")
-        for i in range(1, glitch_num):
-            self.progress("glitch %d %.7f %.7f" %
-                          (i, glitch_lat[i], glitch_lon[i]))
-
-        # Fly mission #1
-        self.progress("# Load copter_glitch_mission")
-        # load the waypoint count
-        num_wp = self.load_mission("copter_glitch_mission.txt", strict=False)
-        if not num_wp:
-            raise NotAchievedException("load copter_glitch_mission failed")
-
-        # turn on simulator display of gps and actual position
-        if self.use_map:
-            self.show_gps_and_sim_positions(True)
-
-        self.progress("test: Fly a mission from 1 to %u" % num_wp)
-        self.set_current_waypoint(1)
-
-        self.change_mode("STABILIZE")
-        self.wait_ready_to_arm()
-        self.zero_throttle()
-        self.arm_vehicle()
-
-        # switch into AUTO mode and raise throttle
-        self.change_mode('AUTO')
-        self.set_rc(3, 1500)
-
-        # wait until 100m from home
-        try:
-            self.wait_distance(100, 5, 90)
-        except Exception as e:
-            if self.use_map:
-                self.show_gps_and_sim_positions(False)
-            raise e
-
-        # record time and position
-        tstart = self.get_sim_time()
-
-        # initialise current glitch
-        glitch_current = 0
-        self.progress("Apply first glitch")
-        self.set_parameters({
-            "SIM_GPS_GLITCH_X": glitch_lat[glitch_current],
-            "SIM_GPS_GLITCH_Y": glitch_lon[glitch_current],
-        })
-
-        # record position for 30 seconds
-        while glitch_current < glitch_num:
-            tnow = self.get_sim_time()
-            desired_glitch_num = int((tnow - tstart) * 2.2)
-            if desired_glitch_num > glitch_current and glitch_current != -1:
-                glitch_current = desired_glitch_num
-                # apply next glitch
-                if glitch_current < glitch_num:
-                    self.progress("Applying glitch %u" % glitch_current)
-                    self.set_parameters({
-                        "SIM_GPS_GLITCH_X": glitch_lat[glitch_current],
-                        "SIM_GPS_GLITCH_Y": glitch_lon[glitch_current],
-                    })
-
-        # turn off glitching
-        self.progress("Completed Glitches")
-        self.set_parameters({
-            "SIM_GPS_GLITCH_X": 0,
-            "SIM_GPS_GLITCH_Y": 0,
-        })
-
-        # continue with the mission
-        self.wait_waypoint(0, num_wp-1, timeout=500)
-
-        # wait for arrival back home
-        self.wait_distance_to_home(0, 10, timeout=timeout)
-
-        # turn off simulator display of gps and actual position
-        if self.use_map:
-            self.show_gps_and_sim_positions(False)
-
-        self.progress("GPS Glitch test Auto completed: passed!")
-        self.wait_disarmed()
-        # re-arming is problematic because the GPS is glitching!
-        self.reboot_sitl()
-
-    #   fly_simple - assumes the simple bearing is initialised to be
-    #   directly north flies a box with 100m west, 15 seconds north,
-    #   50 seconds east, 15 seconds south
-    def SimpleMode(self, side=50):
-        '''Fly in SIMPLE mode'''
-        self.takeoff(10, mode="LOITER")
-
-        # set SIMPLE mode for all flight modes
-        self.set_parameter("SIMPLE", 63)
-
-        # switch to stabilize mode
-        self.change_mode('STABILIZE')
-        self.set_rc(3, 1545)
-
-        # fly south 50m
-        self.progress("# Flying south %u meters" % side)
-        self.set_rc(1, 1300)
-        self.wait_distance(side, 5, 60)
-        self.set_rc(1, 1500)
-
-        # fly west 8 seconds
-        self.progress("# Flying west for 8 seconds")
-        self.set_rc(2, 1300)
-        tstart = self.get_sim_time()
-        while self.get_sim_time_cached() < (tstart + 8):
-            self.mav.recv_match(type='VFR_HUD', blocking=True)
-        self.set_rc(2, 1500)
-
-        # fly north 25 meters
-        self.progress("# Flying north %u meters" % (side/2.0))
-        self.set_rc(1, 1700)
-        self.wait_distance(side/2, 5, 60)
-        self.set_rc(1, 1500)
-
-        # fly east 8 seconds
-        self.progress("# Flying east for 8 seconds")
-        self.set_rc(2, 1700)
-        tstart = self.get_sim_time()
-        while self.get_sim_time_cached() < (tstart + 8):
-            self.mav.recv_match(type='VFR_HUD', blocking=True)
-        self.set_rc(2, 1500)
-
-        # hover in place
-        self.hover()
-
-        self.do_RTL(timeout=500)
-
-    # fly_super_simple - flies a circle around home for 45 seconds
-    def SuperSimpleCircle(self, timeout=45):
-        '''Fly a circle in SUPER SIMPLE mode'''
-        self.takeoff(10, mode="LOITER")
-
-        # fly forward 20m
-        self.progress("# Flying forward 20 meters")
-        self.set_rc(2, 1300)
-        self.wait_distance(20, 5, 60)
-        self.set_rc(2, 1500)
-
-        # set SUPER SIMPLE mode for all flight modes
-        self.set_parameter("SUPER_SIMPLE", 63)
-
-        # switch to stabilize mode
-        self.change_mode("ALT_HOLD")
-        self.set_rc(3, 1500)
-
-        # start copter yawing slowly
-        self.set_rc(4, 1550)
-
-        # roll left for timeout seconds
-        self.progress("# rolling left from pilot's POV for %u seconds"
-                      % timeout)
-        self.set_rc(1, 1300)
-        tstart = self.get_sim_time()
-        while self.get_sim_time_cached() < (tstart + timeout):
-            self.mav.recv_match(type='VFR_HUD', blocking=True)
-
-        # stop rolling and yawing
-        self.set_rc(1, 1500)
-        self.set_rc(4, 1500)
-
-        # restore simple mode parameters to default
-        self.set_parameter("SUPER_SIMPLE", 0)
-
-        # hover in place
-        self.hover()
-
-        self.do_RTL()
-
-    # fly_circle - flies a circle with 20m radius
-    def ModeCircle(self, holdtime=36):
-        '''Fly CIRCLE mode'''
-        # the following should not be required.  But there appears to
-        # be a physics failure in the simulation which is causing CI
-        # to fall over a lot.  -pb 202007021209
-        self.reboot_sitl()
-
-        self.takeoff(10, mode="LOITER")
-
-        # face west
-        self.progress("turn west")
-        self.set_rc(4, 1580)
-        self.wait_heading(270)
-        self.set_rc(4, 1500)
-
-        # set CIRCLE radius
-        self.set_parameter("CIRCLE_RADIUS", 3000)
-
-        # fly forward (east) at least 100m
-        self.set_rc(2, 1100)
-        self.wait_distance(100)
-        # return pitch stick back to middle
-        self.set_rc(2, 1500)
-
-        # set CIRCLE mode
-        self.change_mode('CIRCLE')
-
-        # wait
-        m = self.mav.recv_match(type='VFR_HUD', blocking=True)
-        start_altitude = m.alt
-        tstart = self.get_sim_time()
-        self.progress("Circle at %u meters for %u seconds" %
-                      (start_altitude, holdtime))
-        while self.get_sim_time_cached() < tstart + holdtime:
-            m = self.mav.recv_match(type='VFR_HUD', blocking=True)
-            self.progress("heading %d" % m.heading)
-
-        self.progress("CIRCLE OK for %u seconds" % holdtime)
-
-        self.do_RTL()
-
-    def MagFail(self):
-        '''test failover of compass in EKF'''
-        # we want both EK2 and EK3
-        self.set_parameters({
-            "EK2_ENABLE": 1,
-            "EK3_ENABLE": 1,
-        })
-
-        self.takeoff(10, mode="LOITER")
-
-        self.change_mode('CIRCLE')
-
-        self.delay_sim_time(20)
-
-        self.context_collect("STATUSTEXT")
-
-        self.progress("Failing first compass")
-        self.set_parameter("SIM_MAG1_FAIL", 1)
-
-        # we want for the message twice, one for EK2 and again for EK3
-        self.wait_statustext("EKF2 IMU0 switching to compass 1", check_context=True)
-        self.wait_statustext("EKF3 IMU0 switching to compass 1", check_context=True)
-        self.progress("compass switch 1 OK")
-
-        self.delay_sim_time(2)
-
-        self.context_clear_collection("STATUSTEXT")
-
-        self.progress("Failing 2nd compass")
-        self.set_parameter("SIM_MAG2_FAIL", 1)
-
-        self.wait_statustext("EKF2 IMU0 switching to compass 2", check_context=True)
-        self.wait_statustext("EKF3 IMU0 switching to compass 2", check_context=True)
-
-        self.progress("compass switch 2 OK")
-
-        self.delay_sim_time(2)
-
-        self.context_clear_collection("STATUSTEXT")
-
-        self.progress("Failing 3rd compass")
-        self.set_parameter("SIM_MAG3_FAIL", 1)
-        self.delay_sim_time(2)
-        self.set_parameter("SIM_MAG1_FAIL", 0)
-
-        self.wait_statustext("EKF2 IMU0 switching to compass 0", check_context=True)
-        self.wait_statustext("EKF3 IMU0 switching to compass 0", check_context=True)
-        self.progress("compass switch 0 OK")
-
-        self.do_RTL()
-
-    def ModeFlip(self):
-        '''Fly Flip Mode'''
-        ex = None
-        try:
-            self.set_message_rate_hz(mavutil.mavlink.MAVLINK_MSG_ID_ATTITUDE, 100)
-
-            self.takeoff(20)
-            self.hover()
-            old_speedup = self.get_parameter("SIM_SPEEDUP")
-            self.set_parameter('SIM_SPEEDUP', 1)
-            self.progress("Flipping in roll")
-            self.set_rc(1, 1700)
-            self.send_cmd_do_set_mode('FLIP') # don't wait for success
-            self.wait_attitude(despitch=0, desroll=45, tolerance=30)
-            self.wait_attitude(despitch=0, desroll=90, tolerance=30)
-            self.wait_attitude(despitch=0, desroll=-45, tolerance=30)
-            self.progress("Waiting for level")
-            self.set_rc(1, 1500) # can't change quickly enough!
-            self.wait_attitude(despitch=0, desroll=0, tolerance=5)
-
-            self.progress("Regaining altitude")
-            self.change_mode('ALT_HOLD')
-            self.wait_altitude(19, 60, relative=True)
-
-            self.progress("Flipping in pitch")
-            self.set_rc(2, 1700)
-            self.send_cmd_do_set_mode('FLIP') # don't wait for success
-            self.wait_attitude(despitch=45, desroll=0, tolerance=30)
-            # can't check roll here as it flips from 0 to -180..
-            self.wait_attitude(despitch=90, tolerance=30)
-            self.wait_attitude(despitch=-45, tolerance=30)
-            self.progress("Waiting for level")
-            self.set_rc(2, 1500) # can't change quickly enough!
-            self.wait_attitude(despitch=0, desroll=0, tolerance=5)
-            self.set_parameter('SIM_SPEEDUP', old_speedup)
-            self.do_RTL()
-        except Exception as e:
-            self.print_exception_caught(e)
-            ex = e
-        self.set_message_rate_hz(mavutil.mavlink.MAVLINK_MSG_ID_ATTITUDE, 0)
-        if ex is not None:
-            raise ex
-
-    def configure_EKFs_to_use_optical_flow_instead_of_GPS(self):
-        '''configure EKF to use optical flow instead of GPS'''
-        ahrs_ekf_type = self.get_parameter("AHRS_EKF_TYPE")
-        if ahrs_ekf_type == 2:
-            self.set_parameter("EK2_GPS_TYPE", 3)
-        if ahrs_ekf_type == 3:
-            self.set_parameters({
-                "EK3_SRC1_POSXY": 0,
-                "EK3_SRC1_VELXY": 5,
-                "EK3_SRC1_VELZ": 0,
-            })
-
-    def OpticalFlowLocation(self):
-        '''test optical flow doesn't supply location'''
-
-        self.context_push()
-
-        self.assert_sensor_state(mavutil.mavlink.MAV_SYS_STATUS_SENSOR_OPTICAL_FLOW, False, False, False, verbose=True)
-
-        self.start_subtest("Make sure no crash if no rangefinder")
-        self.set_parameter("SIM_FLOW_ENABLE", 1)
-        self.set_parameter("FLOW_TYPE", 10)
-
-        self.configure_EKFs_to_use_optical_flow_instead_of_GPS()
-
-        self.reboot_sitl()
-
-        self.wait_sensor_state(mavutil.mavlink.MAV_SYS_STATUS_SENSOR_OPTICAL_FLOW, True, True, True, verbose=True)
-
-        self.change_mode('LOITER')
-        self.delay_sim_time(5)
-        self.wait_statustext("Need Position Estimate", timeout=300)
-
-        self.context_pop()
-
-        self.reboot_sitl()
-
-    def OpticalFlow(self):
-        '''test OpticalFlow in flight'''
-        self.start_subtest("Make sure no crash if no rangefinder")
-
-        self.context_push()
-
-        self.set_parameter("SIM_FLOW_ENABLE", 1)
-        self.set_parameter("FLOW_TYPE", 10)
-
-        self.set_analog_rangefinder_parameters()
-
-        self.reboot_sitl()
-
-        self.change_mode('LOITER')
-
-        # ensure OPTICAL_FLOW message is reasonable:
-        global flow_rate_rads
-        global rangefinder_distance
-        global gps_speed
-        global last_debug_time
-        flow_rate_rads = 0
-        rangefinder_distance = 0
-        gps_speed = 0
-        last_debug_time = 0
-
-        def check_optical_flow(mav, m):
-            global flow_rate_rads
-            global rangefinder_distance
-            global gps_speed
-            global last_debug_time
-            m_type = m.get_type()
-            if m_type == "OPTICAL_FLOW":
-                flow_rate_rads = math.sqrt(m.flow_comp_m_x**2+m.flow_comp_m_y**2)
-            elif m_type == "RANGEFINDER":
-                rangefinder_distance = m.distance
-            elif m_type == "GPS_RAW_INT":
-                gps_speed = m.vel/100.0  # cm/s -> m/s
-            of_speed = flow_rate_rads * rangefinder_distance
-            if abs(of_speed - gps_speed) > 3:
-                raise NotAchievedException("gps=%f vs of=%f mismatch" %
-                                           (gps_speed, of_speed))
-
-            now = self.get_sim_time_cached()
-            if now - last_debug_time > 5:
-                last_debug_time = now
-                self.progress("gps=%f of=%f" % (gps_speed, of_speed))
-
-        self.install_message_hook_context(check_optical_flow)
-
-        self.fly_generic_mission("CMAC-copter-navtest.txt")
-
-        self.context_pop()
-
-        self.reboot_sitl()
-
-    def OpticalFlowLimits(self):
-        '''test EKF navigation limiting'''
-        ex = None
-        self.context_push()
-        try:
-
-            self.set_parameter("SIM_FLOW_ENABLE", 1)
-            self.set_parameter("FLOW_TYPE", 10)
-
-            self.configure_EKFs_to_use_optical_flow_instead_of_GPS()
-
-            self.set_analog_rangefinder_parameters()
-
-            self.set_parameter("SIM_GPS_DISABLE", 1)
-            self.set_parameter("SIM_TERRAIN", 0)
-
-            self.reboot_sitl()
-
-            # we can't takeoff in loiter as we need flow healthy
-            self.takeoff(alt_min=5, mode='ALT_HOLD', require_absolute=False, takeoff_throttle=1800)
-            self.change_mode('LOITER')
-
-            # speed should be limited to <10m/s
-            self.set_rc(2, 1000)
-
-            tstart = self.get_sim_time()
-            timeout = 60
-            started_climb = False
-            while self.get_sim_time_cached() - tstart < timeout:
-                m = self.mav.recv_match(type='GLOBAL_POSITION_INT', blocking=True)
-                spd = math.sqrt(m.vx**2 + m.vy**2) * 0.01
-                alt = m.relative_alt*0.001
-
-                # calculate max speed from altitude above the ground
-                margin = 2.0
-                max_speed = alt * 1.5 + margin
-                self.progress("%0.1f: Low Speed: %f (want <= %u) alt=%.1f" %
-                              (self.get_sim_time_cached() - tstart,
-                               spd,
-                               max_speed, alt))
-                if spd > max_speed:
-                    raise NotAchievedException(("Speed should be limited by"
-                                                "EKF optical flow limits"))
-
-                # after 30 seconds start climbing
-                if not started_climb and self.get_sim_time_cached() - tstart > 30:
-                    started_climb = True
-                    self.set_rc(3, 1900)
-                    self.progress("Moving higher")
-
-                # check altitude is not climbing above 35m
-                if alt > 35:
-                    raise NotAchievedException("Alt should be limited by EKF optical flow limits")
-
-        except Exception as e:
-            self.print_exception_caught(e)
-            ex = e
-
-        self.set_rc(2, 1500)
-        self.context_pop()
-        self.reboot_sitl(force=True)
-
-        if ex is not None:
-            raise ex
-
-    def OpticalFlowCalibration(self):
-        '''test optical flow calibration'''
-        ex = None
-        self.context_push()
-        try:
-
-            self.set_parameter("SIM_FLOW_ENABLE", 1)
-            self.set_parameter("FLOW_TYPE", 10)
-            self.set_analog_rangefinder_parameters()
-
-            # RC9 starts/stops calibration
-            self.set_parameter("RC9_OPTION", 158)
-
-            # initialise flow scaling parameters to incorrect values
-            self.set_parameter("FLOW_FXSCALER", -200)
-            self.set_parameter("FLOW_FYSCALER", 200)
-
-            self.reboot_sitl()
-
-            # ensure calibration is off
-            self.set_rc(9, 1000)
-
-            # takeoff to 10m in loiter
-            self.takeoff(10, mode="LOITER", require_absolute=True, timeout=720)
-
-            # start calibration
-            self.set_rc(9, 2000)
-
-            tstart = self.get_sim_time()
-            timeout = 90
-            veh_dir_tstart = self.get_sim_time()
-            veh_dir = 0
-            while self.get_sim_time_cached() - tstart < timeout:
-                # roll and pitch vehicle until samples collected
-                # change direction of movement every 2 seconds
-                if self.get_sim_time_cached() - veh_dir_tstart > 2:
-                    veh_dir_tstart = self.get_sim_time()
-                    veh_dir = veh_dir + 1
-                    if veh_dir > 3:
-                        veh_dir = 0
-                if veh_dir == 0:
-                    # move right
-                    self.set_rc(1, 1800)
-                    self.set_rc(2, 1500)
-                if veh_dir == 1:
-                    # move left
-                    self.set_rc(1, 1200)
-                    self.set_rc(2, 1500)
-                if veh_dir == 2:
-                    # move forward
-                    self.set_rc(1, 1500)
-                    self.set_rc(2, 1200)
-                if veh_dir == 3:
-                    # move back
-                    self.set_rc(1, 1500)
-                    self.set_rc(2, 1800)
-
-            # return sticks to center
-            self.set_rc(1, 1500)
-            self.set_rc(2, 1500)
-
-            # stop calibration (not actually necessary)
-            self.set_rc(9, 1000)
-
-            # check scaling parameters have been restored to values near zero
-            flow_scalar_x = self.get_parameter("FLOW_FXSCALER")
-            flow_scalar_y = self.get_parameter("FLOW_FYSCALER")
-            if ((flow_scalar_x > 30) or (flow_scalar_x < -30)):
-                raise NotAchievedException("FlowCal failed to set FLOW_FXSCALER correctly")
-            if ((flow_scalar_y > 30) or (flow_scalar_y < -30)):
-                raise NotAchievedException("FlowCal failed to set FLOW_FYSCALER correctly")
-
-        except Exception as e:
-            self.print_exception_caught(e)
-            ex = e
-
-        self.context_pop()
-        self.disarm_vehicle(force=True)
-        self.reboot_sitl()
-
-        if ex is not None:
-            raise ex
-
-    def AutoTune(self):
-        """Test autotune mode"""
-
-        rlld = self.get_parameter("ATC_RAT_RLL_D")
-        rlli = self.get_parameter("ATC_RAT_RLL_I")
-        rllp = self.get_parameter("ATC_RAT_RLL_P")
-        self.set_parameter("ATC_RAT_RLL_SMAX", 1)
-        self.takeoff(10)
-
-        # hold position in loiter
-        self.change_mode('AUTOTUNE')
-
-        tstart = self.get_sim_time()
-        sim_time_expected = 5000
-        deadline = tstart + sim_time_expected
-        while self.get_sim_time_cached() < deadline:
-            now = self.get_sim_time_cached()
-            m = self.mav.recv_match(type='STATUSTEXT',
-                                    blocking=True,
-                                    timeout=1)
-            if m is None:
-                continue
-            self.progress("STATUSTEXT (%u<%u): %s" % (now, deadline, m.text))
-            if "AutoTune: Success" in m.text:
-                self.progress("AUTOTUNE OK (%u seconds)" % (now - tstart))
-                # near enough for now:
-                self.change_mode('LAND')
-                self.wait_landed_and_disarmed()
-                # check the original gains have been re-instated
-                if (rlld != self.get_parameter("ATC_RAT_RLL_D") or
-                        rlli != self.get_parameter("ATC_RAT_RLL_I") or
-                        rllp != self.get_parameter("ATC_RAT_RLL_P")):
-                    raise NotAchievedException("AUTOTUNE gains still present")
-                return
-
-        raise NotAchievedException("AUTOTUNE failed (%u seconds)" %
-                                   (self.get_sim_time() - tstart))
-
-    def AutoTuneYawD(self):
-        """Test autotune mode"""
-
-        rlld = self.get_parameter("ATC_RAT_RLL_D")
-        rlli = self.get_parameter("ATC_RAT_RLL_I")
-        rllp = self.get_parameter("ATC_RAT_RLL_P")
-        self.set_parameter("ATC_RAT_RLL_SMAX", 1)
-        self.set_parameter("AUTOTUNE_AXES", 15)
-        self.takeoff(10)
-
-        # hold position in loiter
-        self.change_mode('AUTOTUNE')
-
-        tstart = self.get_sim_time()
-        sim_time_expected = 5000
-        deadline = tstart + sim_time_expected
-        while self.get_sim_time_cached() < deadline:
-            now = self.get_sim_time_cached()
-            m = self.mav.recv_match(type='STATUSTEXT',
-                                    blocking=True,
-                                    timeout=1)
-            if m is None:
-                continue
-            self.progress("STATUSTEXT (%u<%u): %s" % (now, deadline, m.text))
-            if "AutoTune: Success" in m.text:
-                self.progress("AUTOTUNE OK (%u seconds)" % (now - tstart))
-                # near enough for now:
-                self.change_mode('LAND')
-                self.wait_landed_and_disarmed()
-                # check the original gains have been re-instated
-                if (rlld != self.get_parameter("ATC_RAT_RLL_D") or
-                        rlli != self.get_parameter("ATC_RAT_RLL_I") or
-                        rllp != self.get_parameter("ATC_RAT_RLL_P")):
-                    raise NotAchievedException("AUTOTUNE gains still present")
-                return
-
-        raise NotAchievedException("AUTOTUNE failed (%u seconds)" %
-                                   (self.get_sim_time() - tstart))
-
-    def AutoTuneSwitch(self):
-        """Test autotune on a switch with gains being saved"""
-
-        # autotune changes a set of parameters on the vehicle which
-        # are not in our context.  That changes the flight
-        # characterstics, which we can't afford between runs.  So
-        # completely reset the simulated vehicle after the run is
-        # complete by "customising" the commandline here:
-        self.customise_SITL_commandline([])
-
-        self.set_parameters({
-            "RC8_OPTION": 17,
-            "ATC_RAT_RLL_FLTT": 20,
-        })
-        rlld = self.get_parameter("ATC_RAT_RLL_D")
-        rlli = self.get_parameter("ATC_RAT_RLL_I")
-        rllp = self.get_parameter("ATC_RAT_RLL_P")
-        rllt = self.get_parameter("ATC_RAT_RLL_FLTT")
-        self.progress("AUTOTUNE pre-gains are P:%f I:%f D:%f" %
-                      (self.get_parameter("ATC_RAT_RLL_P"),
-                       self.get_parameter("ATC_RAT_RLL_I"),
-                       self.get_parameter("ATC_RAT_RLL_D")))
-        self.takeoff(10, mode='LOITER')
-
-        # hold position in loiter and run autotune
-        self.set_rc(8, 1850)
-        self.wait_mode('AUTOTUNE')
-
-        tstart = self.get_sim_time()
-        sim_time_expected = 5000
-        deadline = tstart + sim_time_expected
-        while self.get_sim_time_cached() < deadline:
-            now = self.get_sim_time_cached()
-            m = self.mav.recv_match(type='STATUSTEXT',
-                                    blocking=True,
-                                    timeout=1)
-            if m is None:
-                continue
-            self.progress("STATUSTEXT (%u<%u): %s" % (now, deadline, m.text))
-            if "AutoTune: Success" in m.text:
-                self.progress("AUTOTUNE OK (%u seconds)" % (now - tstart))
-                # Check original gains are re-instated
-                self.set_rc(8, 1100)
-                self.delay_sim_time(1)
-                self.progress("AUTOTUNE original gains are P:%f I:%f D:%f" %
-                              (self.get_parameter("ATC_RAT_RLL_P"), self.get_parameter("ATC_RAT_RLL_I"),
-                               self.get_parameter("ATC_RAT_RLL_D")))
-                if (rlld != self.get_parameter("ATC_RAT_RLL_D") or
-                        rlli != self.get_parameter("ATC_RAT_RLL_I") or
-                        rllp != self.get_parameter("ATC_RAT_RLL_P")):
-                    raise NotAchievedException("AUTOTUNE gains still present")
-                # Use autotuned gains
-                self.set_rc(8, 1850)
-                self.delay_sim_time(1)
-                self.progress("AUTOTUNE testing gains are P:%f I:%f D:%f" %
-                              (self.get_parameter("ATC_RAT_RLL_P"), self.get_parameter("ATC_RAT_RLL_I"),
-                               self.get_parameter("ATC_RAT_RLL_D")))
-                if (rlld == self.get_parameter("ATC_RAT_RLL_D") or
-                        rlli == self.get_parameter("ATC_RAT_RLL_I") or
-                        rllp == self.get_parameter("ATC_RAT_RLL_P")):
-                    raise NotAchievedException("AUTOTUNE gains not present in pilot testing")
-                # land without changing mode
-                self.set_rc(3, 1000)
-                self.wait_altitude(-1, 5, relative=True)
-                self.wait_disarmed()
-                # Check gains are still there after disarm
-                if (rlld == self.get_parameter("ATC_RAT_RLL_D") or
-                        rlli == self.get_parameter("ATC_RAT_RLL_I") or
-                        rllp == self.get_parameter("ATC_RAT_RLL_P")):
-                    raise NotAchievedException("AUTOTUNE gains not present on disarm")
-
-                self.reboot_sitl()
-                # Check gains are still there after reboot
-                if (rlld == self.get_parameter("ATC_RAT_RLL_D") or
-                        rlli == self.get_parameter("ATC_RAT_RLL_I") or
-                        rllp == self.get_parameter("ATC_RAT_RLL_P")):
-                    raise NotAchievedException("AUTOTUNE gains not present on reboot")
-                # Check FLTT is unchanged
-                if rllt != self.get_parameter("ATC_RAT_RLL_FLTT"):
-                    raise NotAchievedException("AUTOTUNE FLTT was modified")
-                return
-
-        raise NotAchievedException("AUTOTUNE failed (%u seconds)" %
-                                   (self.get_sim_time() - tstart))
-
-    def EK3_RNG_USE_HGT(self):
-        '''basic tests for using rangefinder when speed and height below thresholds'''
-        # this takes advantage of some code in send_status_report
-        # which only reports terrain variance when using switch-height
-        # and using the rangefinder
-        self.context_push()
-
-        self.set_analog_rangefinder_parameters()
-        # set use-height to 20m (the parameter is a percentage of max range)
-        self.set_parameters({
-            'EK3_RNG_USE_HGT': 200000 / self.get_parameter('RNGFND1_MAX_CM'),
-        })
-        self.reboot_sitl()
-
-        # add a listener that verifies rangefinder innovations look good
-        global alt
-        alt = None
-
-        def verify_innov(mav, m):
-            global alt
-            if m.get_type() == 'GLOBAL_POSITION_INT':
-                alt = m.relative_alt * 0.001  # mm -> m
-                return
-            if m.get_type() != 'EKF_STATUS_REPORT':
-                return
-            if alt is None:
-                return
-            if alt > 1 and alt < 8:  # 8 is very low, but it takes a long time to start to use the rangefinder again
-                zero_variance_wanted = False
-            elif alt > 20:
-                zero_variance_wanted = True
-            else:
-                return
-            variance = m.terrain_alt_variance
-            if zero_variance_wanted and variance > 0.00001:
-                raise NotAchievedException("Wanted zero variance at height %f, got %f" % (alt, variance))
-            elif not zero_variance_wanted and variance == 0:
-                raise NotAchievedException("Wanted non-zero variance at alt=%f, got zero" % alt)
-
-        self.install_message_hook_context(verify_innov)
-
-        self.takeoff(50, mode='GUIDED')
-        current_alt = self.mav.location().alt
-        target_position = mavutil.location(
-            -35.362938,
-            149.165185,
-            current_alt,
-            0
-        )
-
-        self.fly_guided_move_to(target_position, timeout=300)
-
-        self.change_mode('LAND')
-        self.wait_disarmed()
-
-        self.context_pop()
-
-        self.reboot_sitl()
-
-    def TerrainDBPreArm(self):
-        '''test that pre-arm checks are working corrctly for terrain database'''
-        self.context_push()
-
-        self.progress("# Load msission with terrain alt")
-        # load the waypoint
-        num_wp = self.load_mission("terrain_wp.txt", strict=False)
-        if not num_wp:
-            raise NotAchievedException("load terrain_wp failed")
-
-        self.set_analog_rangefinder_parameters()
-        self.set_parameters({
-            "WPNAV_RFND_USE": 1,
-            "TERRAIN_ENABLE": 1,
-        })
-        self.reboot_sitl()
-        self.wait_ready_to_arm()
-
-        # make sure we can still arm with valid rangefinder and terrain db disabled
-        self.set_parameter("TERRAIN_ENABLE", 0)
-        self.wait_ready_to_arm()
-        self.progress("# Vehicle armed with terrain db disabled")
-
-        # make sure we can't arm with terrain db enabled and no rangefinder in us
-        self.set_parameter("WPNAV_RFND_USE", 0)
-        self.assert_prearm_failure("terrain disabled")
-
-        self.context_pop()
-
-        self.reboot_sitl()
-
-    def CopterMission(self):
-        '''fly mission which tests a significant number of commands'''
-        # Fly mission #1
-        self.progress("# Load copter_mission")
-        # load the waypoint count
-        num_wp = self.load_mission("copter_mission.txt", strict=False)
-        if not num_wp:
-            raise NotAchievedException("load copter_mission failed")
-
-        self.fly_loaded_mission(num_wp)
-
-        self.progress("Auto mission completed: passed!")
-
-    def fly_loaded_mission(self, num_wp):
-        '''fly mission loaded on vehicle.  FIXME: get num_wp from vehicle'''
-        self.progress("test: Fly a mission from 1 to %u" % num_wp)
-        self.set_current_waypoint(1)
-
-        self.change_mode("LOITER")
-        self.wait_ready_to_arm()
-        self.arm_vehicle()
-
-        # switch into AUTO mode and raise throttle
-        self.change_mode("AUTO")
-        self.set_rc(3, 1500)
-
-        # fly the mission
-        self.wait_waypoint(0, num_wp-1, timeout=500)
-
-        # set throttle to minimum
-        self.zero_throttle()
-
-        # wait for disarm
-        self.wait_disarmed()
-        self.progress("MOTORS DISARMED OK")
-
-    def CANGPSCopterMission(self):
-        '''fly mission which tests normal operation alongside CAN GPS'''
-        self.set_parameters({
-            "CAN_P1_DRIVER": 1,
-            "GPS_TYPE": 9,
-            "GPS_TYPE2": 9,
-            # disable simulated GPS, so only via DroneCAN
-            "SIM_GPS_DISABLE": 1,
-            "SIM_GPS2_DISABLE": 1,
-            # this ensures we use DroneCAN baro and compass
-            "SIM_BARO_COUNT" : 0,
-            "SIM_MAG1_DEVID" : 0,
-            "SIM_MAG2_DEVID" : 0,
-            "SIM_MAG3_DEVID" : 0,
-            "COMPASS_USE2"   : 0,
-            "COMPASS_USE3"   : 0,
-            # use DroneCAN rangefinder
-            "RNGFND1_TYPE" : 24,
-            "RNGFND1_MAX_CM" : 11000,
-            # use DroneCAN battery monitoring, and enforce with a arming voltage
-            "BATT_MONITOR" : 8,
-            "BATT_ARM_VOLT" : 12.0,
-            "SIM_SPEEDUP": 2,
-        })
-
-        self.context_push()
-        self.set_parameter("ARMING_CHECK", 1 << 3)
-        self.context_collect('STATUSTEXT')
-
-        self.reboot_sitl()
-        # Test UAVCAN GPS ordering working
-        gps1_det_text = self.wait_text("GPS 1: specified as DroneCAN.*", regex=True, check_context=True)
-        gps2_det_text = self.wait_text("GPS 2: specified as DroneCAN.*", regex=True, check_context=True)
-        gps1_nodeid = int(gps1_det_text.split('-')[1])
-        gps2_nodeid = int(gps2_det_text.split('-')[1])
-        if gps1_nodeid is None or gps2_nodeid is None:
-            raise NotAchievedException("GPS not ordered per the order of Node IDs")
-
-        self.context_stop_collecting('STATUSTEXT')
-
-        GPS_Order_Tests = [[gps2_nodeid, gps2_nodeid, gps2_nodeid, 0,
-                            "PreArm: Same Node Id {} set for multiple GPS".format(gps2_nodeid)],
-                           [gps1_nodeid, int(gps2_nodeid/2), gps1_nodeid, 0,
-                            "Selected GPS Node {} not set as instance {}".format(int(gps2_nodeid/2), 2)],
-                           [int(gps1_nodeid/2), gps2_nodeid, 0, gps2_nodeid,
-                            "Selected GPS Node {} not set as instance {}".format(int(gps1_nodeid/2), 1)],
-                           [gps1_nodeid, gps2_nodeid, gps1_nodeid, gps2_nodeid, ""],
-                           [gps2_nodeid, gps1_nodeid, gps2_nodeid, gps1_nodeid, ""],
-                           [gps1_nodeid, 0, gps1_nodeid, gps2_nodeid, ""],
-                           [0, gps2_nodeid, gps1_nodeid, gps2_nodeid, ""]]
-        for case in GPS_Order_Tests:
-            self.progress("############################### Trying Case: " + str(case))
-            self.set_parameters({
-                "GPS1_CAN_OVRIDE": case[0],
-                "GPS2_CAN_OVRIDE": case[1],
-            })
-            self.drain_mav()
-            self.context_collect('STATUSTEXT')
-            self.reboot_sitl()
-            gps1_det_text = None
-            gps2_det_text = None
-            try:
-                gps1_det_text = self.wait_text("GPS 1: specified as DroneCAN.*", regex=True, check_context=True)
-            except AutoTestTimeoutException:
-                pass
-            try:
-                gps2_det_text = self.wait_text("GPS 2: specified as DroneCAN.*", regex=True, check_context=True)
-            except AutoTestTimeoutException:
-                pass
-
-            self.context_stop_collecting('STATUSTEXT')
-            self.change_mode('LOITER')
-            if case[2] == 0 and case[3] == 0:
-                if gps1_det_text or gps2_det_text:
-                    raise NotAchievedException("Failed ordering for requested CASE:", case)
-
-            if case[2] == 0 or case[3] == 0:
-                if bool(gps1_det_text is not None) == bool(gps2_det_text is not None):
-                    print(gps1_det_text)
-                    print(gps2_det_text)
-                    raise NotAchievedException("Failed ordering for requested CASE:", case)
-
-            if gps1_det_text:
-                if case[2] != int(gps1_det_text.split('-')[1]):
-                    raise NotAchievedException("Failed ordering for requested CASE:", case)
-            if gps2_det_text:
-                if case[3] != int(gps2_det_text.split('-')[1]):
-                    raise NotAchievedException("Failed ordering for requested CASE:", case)
-            if len(case[4]):
-                self.context_collect('STATUSTEXT')
-                self.run_cmd(
-                    mavutil.mavlink.MAV_CMD_COMPONENT_ARM_DISARM,
-                    p1=1,  # ARM
-                    timeout=10,
-                    want_result=mavutil.mavlink.MAV_RESULT_FAILED,
-                )
-                self.wait_statustext(case[4], check_context=True)
-                self.context_stop_collecting('STATUSTEXT')
-        self.progress("############################### All GPS Order Cases Tests Passed")
-        self.progress("############################### Test Healthy Prearm check")
-        self.set_parameter("ARMING_CHECK", 1)
-        self.stop_sup_program(instance=0)
-        self.start_sup_program(instance=0, args="-M")
-        self.stop_sup_program(instance=1)
-        self.start_sup_program(instance=1, args="-M")
-        self.delay_sim_time(2)
-        self.context_collect('STATUSTEXT')
-        self.run_cmd(
-            mavutil.mavlink.MAV_CMD_COMPONENT_ARM_DISARM,
-            p1=1,  # ARM
-            timeout=10,
-            want_result=mavutil.mavlink.MAV_RESULT_FAILED,
-        )
-        self.wait_statustext(".*Node .* unhealthy", check_context=True, regex=True)
-        self.stop_sup_program(instance=0)
-        self.start_sup_program(instance=0)
-        self.stop_sup_program(instance=1)
-        self.start_sup_program(instance=1)
-        self.context_stop_collecting('STATUSTEXT')
-        self.context_pop()
-
-        self.set_parameters({
-            # use DroneCAN ESCs for flight
-            "CAN_D1_UC_ESC_BM" : 0x0f,
-            # this stops us using local servo output, guaranteeing we are
-            # flying on DroneCAN ESCs
-            "SIM_CAN_SRV_MSK" : 0xFF,
-            # we can do the flight faster
-            "SIM_SPEEDUP" : 5,
-        })
-
-        self.CopterMission()
-
-    def TakeoffAlt(self):
-        '''Test Takeoff command altitude'''
-        # Test case #1 (set target altitude to relative -10m from the ground, -10m is invalid, so it is set to 1m)
-        self.progress("Testing relative alt from the ground")
-        self.do_takeoff_alt("copter_takeoff.txt", 1, False)
-        # Test case #2 (set target altitude to relative -10m during flight, -10m is invalid, so keeps current altitude)
-        self.progress("Testing relative alt during flight")
-        self.do_takeoff_alt("copter_takeoff.txt", 10, True)
-
-        self.progress("Takeoff mission completed: passed!")
-
-    def do_takeoff_alt(self, mission_file, target_alt, during_flight=False):
-        self.progress("# Load %s" % mission_file)
-        # load the waypoint count
-        num_wp = self.load_mission(mission_file, strict=False)
-        if not num_wp:
-            raise NotAchievedException("load %s failed" % mission_file)
-
-        self.set_current_waypoint(1)
-
-        self.change_mode("GUIDED")
-        self.wait_ready_to_arm()
-        self.arm_vehicle()
-
-        if during_flight:
-            self.user_takeoff(alt_min=target_alt)
-
-        # switch into AUTO mode and raise throttle
-        self.change_mode("AUTO")
-        self.set_rc(3, 1500)
-
-        # fly the mission
-        self.wait_waypoint(0, num_wp-1, timeout=500)
-
-        # altitude check
-        self.wait_altitude(target_alt - 1 , target_alt + 1, relative=True)
-
-        self.change_mode('LAND')
-
-        # set throttle to minimum
-        self.zero_throttle()
-
-        # wait for disarm
-        self.wait_disarmed()
-        self.progress("MOTORS DISARMED OK")
-
-    def GuidedEKFLaneChange(self):
-        '''test lane change with GPS diff on startup'''
-        self.set_parameters({
-            "EK3_SRC1_POSZ": 3,
-            "EK3_AFFINITY" : 1,
-            "GPS_TYPE2" : 1,
-            "SIM_GPS2_DISABLE" : 0,
-            "SIM_GPS2_GLTCH_Z" : -30
-            })
-        self.reboot_sitl()
-
-        self.change_mode("GUIDED")
-        self.wait_ready_to_arm()
-
-        self.delay_sim_time(10, reason='"both EKF lanes to init"')
-
-        self.set_parameters({
-            "SIM_GPS2_GLTCH_Z" : 0
-            })
-
-        self.delay_sim_time(20, reason="EKF to do a position Z reset")
-
-        self.arm_vehicle()
-        self.user_takeoff(alt_min=20)
-        gps_alt = self.get_altitude(altitude_source='GPS_RAW_INT.alt')
-        self.progress("Initial guided alt=%.1fm" % gps_alt)
-
-        self.context_collect('STATUSTEXT')
-        self.progress("force a lane change")
-        self.set_parameters({
-            "INS_ACCOFFS_X" : 5
-            })
-        self.wait_statustext("EKF3 lane switch 1", timeout=10, check_context=True)
-
-        self.watch_altitude_maintained(
-            altitude_min=gps_alt-2,
-            altitude_max=gps_alt+2,
-            altitude_source='GPS_RAW_INT.alt',
-            minimum_duration=10,
-        )
-
-        self.disarm_vehicle(force=True)
-        self.reboot_sitl()
-
-    def MotorFail(self, fail_servo=0, fail_mul=0.0, holdtime=30):
-        """Test flight with reduced motor efficiency"""
-
-        # we only expect an octocopter to survive ATM:
-        servo_counts = {
-            # 2: 6, # hexa
-            3: 8,  # octa
-            # 5: 6, # Y6
-        }
-        frame_class = int(self.get_parameter("FRAME_CLASS"))
-        if frame_class not in servo_counts:
-            self.progress("Test not relevant for frame_class %u" % frame_class)
-            return
-
-        servo_count = servo_counts[frame_class]
-
-        if fail_servo < 0 or fail_servo > servo_count:
-            raise ValueError('fail_servo outside range for frame class')
-
-        self.takeoff(10, mode="LOITER")
-
-        self.change_alt(alt_min=50)
-
-        # Get initial values
-        start_hud = self.mav.recv_match(type='VFR_HUD', blocking=True)
-        start_attitude = self.mav.recv_match(type='ATTITUDE', blocking=True)
-
-        hover_time = 5
-        try:
-            tstart = self.get_sim_time()
-            int_error_alt = 0
-            int_error_yaw_rate = 0
-            int_error_yaw = 0
-            self.progress("Hovering for %u seconds" % hover_time)
-            failed = False
-            while True:
-                now = self.get_sim_time_cached()
-                if now - tstart > holdtime + hover_time:
-                    break
-
-                servo = self.mav.recv_match(type='SERVO_OUTPUT_RAW',
-                                            blocking=True)
-                hud = self.mav.recv_match(type='VFR_HUD', blocking=True)
-                attitude = self.mav.recv_match(type='ATTITUDE', blocking=True)
-
-                if not failed and now - tstart > hover_time:
-                    self.progress("Killing motor %u (%u%%)" %
-                                  (fail_servo+1, fail_mul))
-                    self.set_parameters({
-                        "SIM_ENGINE_FAIL": fail_servo,
-                        "SIM_ENGINE_MUL": fail_mul,
-                    })
-                    failed = True
-
-                if failed:
-                    self.progress("Hold Time: %f/%f" % (now-tstart, holdtime))
-
-                servo_pwm = [servo.servo1_raw,
-                             servo.servo2_raw,
-                             servo.servo3_raw,
-                             servo.servo4_raw,
-                             servo.servo5_raw,
-                             servo.servo6_raw,
-                             servo.servo7_raw,
-                             servo.servo8_raw]
-
-                self.progress("PWM output per motor")
-                for i, pwm in enumerate(servo_pwm[0:servo_count]):
-                    if pwm > 1900:
-                        state = "oversaturated"
-                    elif pwm < 1200:
-                        state = "undersaturated"
-                    else:
-                        state = "OK"
-
-                    if failed and i == fail_servo:
-                        state += " (failed)"
-
-                    self.progress("servo %u [pwm=%u] [%s]" % (i+1, pwm, state))
-
-                alt_delta = hud.alt - start_hud.alt
-                yawrate_delta = attitude.yawspeed - start_attitude.yawspeed
-                yaw_delta = attitude.yaw - start_attitude.yaw
-
-                self.progress("Alt=%fm (delta=%fm)" % (hud.alt, alt_delta))
-                self.progress("Yaw rate=%f (delta=%f) (rad/s)" %
-                              (attitude.yawspeed, yawrate_delta))
-                self.progress("Yaw=%f (delta=%f) (deg)" %
-                              (attitude.yaw, yaw_delta))
-
-                dt = self.get_sim_time() - now
-                int_error_alt += abs(alt_delta/dt)
-                int_error_yaw_rate += abs(yawrate_delta/dt)
-                int_error_yaw += abs(yaw_delta/dt)
-                self.progress("## Error Integration ##")
-                self.progress("  Altitude: %fm" % int_error_alt)
-                self.progress("  Yaw rate: %f rad/s" % int_error_yaw_rate)
-                self.progress("  Yaw: %f deg" % int_error_yaw)
-                self.progress("----")
-
-                if int_error_yaw_rate > 0.1:
-                    raise NotAchievedException("Vehicle is spinning")
-
-                if alt_delta < -20:
-                    raise NotAchievedException("Vehicle is descending")
-
-            self.set_parameters({
-                "SIM_ENGINE_FAIL": 0,
-                "SIM_ENGINE_MUL": 1.0,
-            })
-        except Exception as e:
-            self.set_parameters({
-                "SIM_ENGINE_FAIL": 0,
-                "SIM_ENGINE_MUL": 1.0,
-            })
-            raise e
-
-        self.do_RTL()
-
-    def hover_for_interval(self, hover_time):
-        '''hovers for an interval of hover_time seconds.  Returns the bookend
-        times for that interval (in time-since-boot frame), and the
-        output throttle level at the end of the period.
-        '''
-        self.progress("Hovering for %u seconds" % hover_time)
-        tstart = self.get_sim_time()
-        self.delay_sim_time(hover_time, reason='data collection')
-        vfr_hud = self.poll_message('VFR_HUD')
-        tend = self.get_sim_time()
-        return tstart, tend, vfr_hud.throttle
-
-    def MotorVibration(self):
-        """Test flight with motor vibration"""
-        self.context_push()
-
-        ex = None
-        try:
-            self.set_rc_default()
-            # magic tridge EKF type that dramatically speeds up the test
-            self.set_parameters({
-                "AHRS_EKF_TYPE": 10,
-                "INS_LOG_BAT_MASK": 3,
-                "INS_LOG_BAT_OPT": 0,
-                "LOG_BITMASK": 958,
-                "LOG_DISARMED": 0,
-                "SIM_VIB_MOT_MAX": 350,
-                # these are real values taken from a 180mm Quad:
-                "SIM_GYR1_RND": 20,
-                "SIM_ACC1_RND": 5,
-                "SIM_ACC2_RND": 5,
-                "SIM_INS_THR_MIN": 0.1,
-            })
-            self.reboot_sitl()
-
-            # do a simple up-and-down flight to gather data:
-            self.takeoff(15, mode="ALT_HOLD")
-            tstart, tend, hover_throttle = self.hover_for_interval(15)
-            # if we don't reduce vibes here then the landing detector
-            # may not trigger
-            self.set_parameter("SIM_VIB_MOT_MAX", 0)
-            self.do_RTL()
-
-            psd = self.mavfft_fttd(1, 0, tstart * 1.0e6, tend * 1.0e6)
-            # ignore the first 20Hz and look for a peak at -15dB or more
-            ignore_bins = 20
-            freq = psd["F"][numpy.argmax(psd["X"][ignore_bins:]) + ignore_bins]
-            if numpy.amax(psd["X"][ignore_bins:]) < -15 or freq < 180 or freq > 300:
-                raise NotAchievedException(
-                    "Did not detect a motor peak, found %f at %f dB" %
-                    (freq, numpy.amax(psd["X"][ignore_bins:])))
-            else:
-                self.progress("Detected motor peak at %fHz" % freq)
-
-            # now add a notch and check that post-filter the peak is squashed below 40dB
-            self.set_parameters({
-                "INS_LOG_BAT_OPT": 2,
-                "INS_HNTC2_ENABLE": 1,
-                "INS_HNTC2_FREQ": freq,
-                "INS_HNTC2_ATT": 50,
-                "INS_HNTC2_BW": freq/2,
-                "INS_HNTC2_MODE": 0,
-                "SIM_VIB_MOT_MAX": 350,
-            })
-            self.reboot_sitl()
-
-            # do a simple up-and-down flight to gather data:
-            self.takeoff(15, mode="ALT_HOLD")
-            tstart, tend, hover_throttle = self.hover_for_interval(15)
-            self.set_parameter("SIM_VIB_MOT_MAX", 0)
-            self.do_RTL()
-
-            psd = self.mavfft_fttd(1, 0, tstart * 1.0e6, tend * 1.0e6)
-            freq = psd["F"][numpy.argmax(psd["X"][ignore_bins:]) + ignore_bins]
-            peakdB = numpy.amax(psd["X"][ignore_bins:])
-            if peakdB < -23:
-                self.progress("Did not detect a motor peak, found %f at %f dB" % (freq, peakdB))
-            else:
-                raise NotAchievedException("Detected peak %.1f Hz %.2f dB" % (freq, peakdB))
-        except Exception as e:
-            self.print_exception_caught(e)
-            ex = e
-            self.disarm_vehicle(force=True)
-
-        self.context_pop()
-
-        self.reboot_sitl()
-
-        if ex is not None:
-            raise ex
-
-    def VisionPosition(self):
-        """Disable GPS navigation, enable Vicon input."""
-        # scribble down a location we can set origin to:
-
-        self.customise_SITL_commandline(["--serial5=sim:vicon:"])
-        self.progress("Waiting for location")
-        self.change_mode('LOITER')
-        self.wait_ready_to_arm()
-
-        old_pos = self.mav.recv_match(type='GLOBAL_POSITION_INT', blocking=True)
-        print("old_pos=%s" % str(old_pos))
-
-        self.context_push()
-
-        ex = None
-        try:
-            # configure EKF to use external nav instead of GPS
-            ahrs_ekf_type = self.get_parameter("AHRS_EKF_TYPE")
-            if ahrs_ekf_type == 2:
-                self.set_parameter("EK2_GPS_TYPE", 3)
-            if ahrs_ekf_type == 3:
-                self.set_parameters({
-                    "EK3_SRC1_POSXY": 6,
-                    "EK3_SRC1_VELXY": 6,
-                    "EK3_SRC1_POSZ": 6,
-                    "EK3_SRC1_VELZ": 6,
-                })
-            self.set_parameters({
-                "GPS_TYPE": 0,
-                "VISO_TYPE": 1,
-                "SERIAL5_PROTOCOL": 1,
-            })
-            self.reboot_sitl()
-            # without a GPS or some sort of external prompting, AP
-            # doesn't send system_time messages.  So prompt it:
-            self.mav.mav.system_time_send(int(time.time() * 1000000), 0)
-            self.progress("Waiting for non-zero-lat")
-            tstart = self.get_sim_time()
-            while True:
-                self.mav.mav.set_gps_global_origin_send(1,
-                                                        old_pos.lat,
-                                                        old_pos.lon,
-                                                        old_pos.alt)
-                gpi = self.mav.recv_match(type='GLOBAL_POSITION_INT',
-                                          blocking=True)
-                self.progress("gpi=%s" % str(gpi))
-                if gpi.lat != 0:
-                    break
-
-                if self.get_sim_time_cached() - tstart > 60:
-                    raise AutoTestTimeoutException("Did not get non-zero lat")
-
-            self.takeoff()
-            self.set_rc(1, 1600)
-            tstart = self.get_sim_time()
-            while True:
-                vicon_pos = self.mav.recv_match(type='VISION_POSITION_ESTIMATE',
-                                                blocking=True)
-                # print("vpe=%s" % str(vicon_pos))
-                self.mav.recv_match(type='GLOBAL_POSITION_INT',
-                                    blocking=True)
-                # self.progress("gpi=%s" % str(gpi))
-                if vicon_pos.x > 40:
-                    break
-
-                if self.get_sim_time_cached() - tstart > 100:
-                    raise AutoTestTimeoutException("Vicon showed no movement")
-
-            # recenter controls:
-            self.set_rc(1, 1500)
-            self.progress("# Enter RTL")
-            self.change_mode('RTL')
-            self.set_rc(3, 1500)
-            tstart = self.get_sim_time()
-            while True:
-                if self.get_sim_time_cached() - tstart > 200:
-                    raise NotAchievedException("Did not disarm")
-                self.mav.recv_match(type='GLOBAL_POSITION_INT',
-                                    blocking=True)
-                # print("gpi=%s" % str(gpi))
-                self.mav.recv_match(type='SIMSTATE',
-                                    blocking=True)
-                # print("ss=%s" % str(ss))
-                # wait for RTL disarm:
-                if not self.armed():
-                    break
-
-        except Exception as e:
-            self.print_exception_caught(e)
-            ex = e
-
-        self.context_pop()
-        self.zero_throttle()
-        self.reboot_sitl()
-
-        if ex is not None:
-            raise ex
-
-    def BodyFrameOdom(self):
-        """Disable GPS navigation, enable input of VISION_POSITION_DELTA."""
-
-        if self.get_parameter("AHRS_EKF_TYPE") != 3:
-            # only tested on this EKF
-            return
-
-        self.customise_SITL_commandline(["--serial5=sim:vicon:"])
-
-        if self.current_onboard_log_contains_message("XKFD"):
-            raise NotAchievedException("Found unexpected XKFD message")
-
-        # scribble down a location we can set origin to:
-        self.progress("Waiting for location")
-        self.change_mode('LOITER')
-        self.wait_ready_to_arm()
-
-        old_pos = self.mav.recv_match(type='GLOBAL_POSITION_INT', blocking=True)
-        print("old_pos=%s" % str(old_pos))
-
-        # configure EKF to use external nav instead of GPS
-        self.set_parameters({
-            "EK3_SRC1_POSXY": 6,
-            "EK3_SRC1_VELXY": 6,
-            "EK3_SRC1_POSZ": 6,
-            "EK3_SRC1_VELZ": 6,
-            "GPS_TYPE": 0,
-            "VISO_TYPE": 1,
-            "SERIAL5_PROTOCOL": 1,
-            "SIM_VICON_TMASK": 8,  # send VISION_POSITION_DELTA
-        })
-        self.reboot_sitl()
-        # without a GPS or some sort of external prompting, AP
-        # doesn't send system_time messages.  So prompt it:
-        self.mav.mav.system_time_send(int(time.time() * 1000000), 0)
-        self.progress("Waiting for non-zero-lat")
-        tstart = self.get_sim_time()
-        while True:
-            self.mav.mav.set_gps_global_origin_send(1,
-                                                    old_pos.lat,
-                                                    old_pos.lon,
-                                                    old_pos.alt)
-            gpi = self.mav.recv_match(type='GLOBAL_POSITION_INT',
-                                      blocking=True)
-            self.progress("gpi=%s" % str(gpi))
-            if gpi.lat != 0:
-                break
-
-            if self.get_sim_time_cached() - tstart > 60:
-                raise AutoTestTimeoutException("Did not get non-zero lat")
-
-        self.takeoff(alt_min=5, mode='ALT_HOLD', require_absolute=False, takeoff_throttle=1800)
-        self.change_mode('LAND')
-        # TODO: something more elaborate here - EKF will only aid
-        # relative position
-        self.wait_disarmed()
-        if not self.current_onboard_log_contains_message("XKFD"):
-            raise NotAchievedException("Did not find expected XKFD message")
-
-    def FlyMissionTwice(self):
-        '''fly a mission twice in a row without changing modes in between.
-        Seeks to show bugs in mission state machine'''
-
-        self.upload_simple_relhome_mission([
-            (mavutil.mavlink.MAV_CMD_NAV_TAKEOFF, 0, 0, 20),
-            (mavutil.mavlink.MAV_CMD_NAV_WAYPOINT, 20, 0, 20),
-            (mavutil.mavlink.MAV_CMD_NAV_RETURN_TO_LAUNCH, 0, 0, 0),
-        ])
-
-        num_wp = self.get_mission_count()
-        self.set_parameter("AUTO_OPTIONS", 3)
-        self.change_mode('AUTO')
-        self.wait_ready_to_arm()
-        for i in 1, 2:
-            self.progress("run %u" % i)
-            self.arm_vehicle()
-            self.wait_waypoint(num_wp-1, num_wp-1)
-            self.wait_disarmed()
-            self.delay_sim_time(20)
-
-    def FlyMissionTwiceWithReset(self):
-        '''Fly a mission twice in a row without changing modes in between.
-        Allow the mission to complete, then reset the mission state machine and restart the mission.'''
-
-        self.upload_simple_relhome_mission([
-            (mavutil.mavlink.MAV_CMD_NAV_TAKEOFF, 0, 0, 20),
-            (mavutil.mavlink.MAV_CMD_NAV_WAYPOINT, 20, 0, 20),
-            (mavutil.mavlink.MAV_CMD_NAV_RETURN_TO_LAUNCH, 0, 0, 0),
-        ])
-
-        num_wp = self.get_mission_count()
-        self.set_parameter("AUTO_OPTIONS", 3)
-        self.change_mode('AUTO')
-        self.wait_ready_to_arm()
-
-        for i in 1, 2:
-            self.progress("run %u" % i)
-            # Use the "Reset Mission" param of DO_SET_MISSION_CURRENT to reset mission state machine
-            self.set_current_waypoint_using_mav_cmd_do_set_mission_current(seq=0, reset=1)
-            self.arm_vehicle()
-            self.wait_waypoint(num_wp-1, num_wp-1)
-            self.wait_disarmed()
-            self.delay_sim_time(20)
-
-    def MissionIndexValidity(self):
-        '''Confirm that attempting to select an invalid mission item is rejected.'''
-
-        self.upload_simple_relhome_mission([
-            (mavutil.mavlink.MAV_CMD_NAV_TAKEOFF, 0, 0, 20),
-            (mavutil.mavlink.MAV_CMD_NAV_WAYPOINT, 20, 0, 20),
-            (mavutil.mavlink.MAV_CMD_NAV_RETURN_TO_LAUNCH, 0, 0, 0),
-        ])
-
-        num_wp = self.get_mission_count()
-        accepted_indices = [0, 1, num_wp-1]
-        denied_indices = [-1, num_wp]
-
-        for seq in accepted_indices:
-            self.run_cmd(mavutil.mavlink.MAV_CMD_DO_SET_MISSION_CURRENT,
-                         p1=seq,
-                         timeout=1,
-                         want_result=mavutil.mavlink.MAV_RESULT_ACCEPTED)
-
-        for seq in denied_indices:
-            self.run_cmd(mavutil.mavlink.MAV_CMD_DO_SET_MISSION_CURRENT,
-                         p1=seq,
-                         timeout=1,
-                         want_result=mavutil.mavlink.MAV_RESULT_DENIED)
-
-    def InvalidJumpTags(self):
-        '''Verify the behaviour when selecting invalid jump tags.'''
-
-        MAX_TAG_NUM = 65535
-        # Jump tag is not present, so expect FAILED
-        self.run_cmd(mavutil.mavlink.MAV_CMD_DO_JUMP_TAG,
-                     p1=MAX_TAG_NUM,
-                     timeout=1,
-                     want_result=mavutil.mavlink.MAV_RESULT_FAILED)
-
-        # Jump tag is too big, so expect DENIED
-        self.run_cmd(mavutil.mavlink.MAV_CMD_DO_JUMP_TAG,
-                     p1=MAX_TAG_NUM+1,
-                     timeout=1,
-                     want_result=mavutil.mavlink.MAV_RESULT_DENIED)
-
-    def GPSViconSwitching(self):
-        """Fly GPS and Vicon switching test"""
-        self.customise_SITL_commandline(["--serial5=sim:vicon:"])
-
-        """Setup parameters including switching to EKF3"""
-        self.context_push()
-        ex = None
-        try:
-            self.set_parameters({
-                "VISO_TYPE": 2,      # enable vicon
-                "SERIAL5_PROTOCOL": 2,
-                "EK3_ENABLE": 1,
-                "EK3_SRC2_POSXY": 6, # External Nav
-                "EK3_SRC2_POSZ": 6,  # External Nav
-                "EK3_SRC2_VELXY": 6, # External Nav
-                "EK3_SRC2_VELZ": 6,  # External Nav
-                "EK3_SRC2_YAW": 6,   # External Nav
-                "RC7_OPTION": 80,    # RC aux switch 7 set to Viso Align
-                "RC8_OPTION": 90,    # RC aux switch 8 set to EKF source selector
-                "EK2_ENABLE": 0,
-                "AHRS_EKF_TYPE": 3,
-            })
-            self.reboot_sitl()
-
-            # switch to use GPS
-            self.set_rc(8, 1000)
-
-            # ensure we can get a global position:
-            self.poll_home_position(timeout=120)
-
-            # record starting position
-            old_pos = self.get_global_position_int()
-            print("old_pos=%s" % str(old_pos))
-
-            # align vicon yaw with ahrs heading
-            self.set_rc(7, 2000)
-
-            # takeoff to 10m in Loiter
-            self.progress("Moving to ensure location is tracked")
-            self.takeoff(10, mode="LOITER", require_absolute=True, timeout=720)
-
-            # fly forward in Loiter
-            self.set_rc(2, 1300)
-
-            # disable vicon
-            self.set_parameter("SIM_VICON_FAIL", 1)
-
-            # ensure vehicle remain in Loiter for 15 seconds
-            tstart = self.get_sim_time()
-            while self.get_sim_time() - tstart < 15:
-                if not self.mode_is('LOITER'):
-                    raise NotAchievedException("Expected to stay in loiter for >15 seconds")
-
-            # re-enable vicon
-            self.set_parameter("SIM_VICON_FAIL", 0)
-
-            # switch to vicon, disable GPS and wait 10sec to ensure vehicle remains in Loiter
-            self.set_rc(8, 1500)
-            self.set_parameter("GPS_TYPE", 0)
-
-            # ensure vehicle remain in Loiter for 15 seconds
-            tstart = self.get_sim_time()
-            while self.get_sim_time() - tstart < 15:
-                if not self.mode_is('LOITER'):
-                    raise NotAchievedException("Expected to stay in loiter for >15 seconds")
-
-            # RTL and check vehicle arrives within 10m of home
-            self.set_rc(2, 1500)
-            self.do_RTL()
-
-        except Exception as e:
-            self.print_exception_caught(e)
-            ex = e
-        self.context_pop()
-        self.disarm_vehicle(force=True)
-        self.reboot_sitl()
-        if ex is not None:
-            raise ex
-
-    def RTLSpeed(self):
-        """Test RTL Speed parameters"""
-        rtl_speed_ms = 7
-        wpnav_speed_ms = 4
-        wpnav_accel_mss = 3
-        tolerance = 0.5
-        self.load_mission("copter_rtl_speed.txt")
-        self.set_parameters({
-            'WPNAV_ACCEL': wpnav_accel_mss * 100,
-            'RTL_SPEED': rtl_speed_ms * 100,
-            'WPNAV_SPEED': wpnav_speed_ms * 100,
-        })
-        self.change_mode('LOITER')
-        self.wait_ready_to_arm()
-        self.arm_vehicle()
-        self.change_mode('AUTO')
-        self.set_rc(3, 1600)
-        self.wait_altitude(19, 25, relative=True)
-        self.wait_groundspeed(wpnav_speed_ms-tolerance, wpnav_speed_ms+tolerance)
-        self.monitor_groundspeed(wpnav_speed_ms, timeout=20)
-        self.change_mode('RTL')
-        self.wait_groundspeed(rtl_speed_ms-tolerance, rtl_speed_ms+tolerance)
-        self.monitor_groundspeed(rtl_speed_ms, timeout=5)
-        self.change_mode('AUTO')
-        self.wait_groundspeed(0-tolerance, 0+tolerance)
-        self.wait_groundspeed(wpnav_speed_ms-tolerance, wpnav_speed_ms+tolerance)
-        self.monitor_groundspeed(wpnav_speed_ms, tolerance=0.6, timeout=5)
-        self.do_RTL()
-
-    def NavDelay(self):
-        """Fly a simple mission that has a delay in it."""
-
-        self.load_mission("copter_nav_delay.txt")
-
-        self.set_parameter("DISARM_DELAY", 0)
-
-        self.change_mode("LOITER")
-        self.wait_ready_to_arm()
-
-        self.arm_vehicle()
-        self.change_mode("AUTO")
-        self.set_rc(3, 1600)
-        count_start = -1
-        count_stop = -1
-        tstart = self.get_sim_time()
-        last_mission_current_msg = 0
-        last_seq = None
-        while self.armed(): # we RTL at end of mission
-            now = self.get_sim_time_cached()
-            if now - tstart > 200:
-                raise AutoTestTimeoutException("Did not disarm as expected")
-            m = self.mav.recv_match(type='MISSION_CURRENT', blocking=True)
-            at_delay_item = ""
-            if m.seq == 3:
-                at_delay_item = "(At delay item)"
-                if count_start == -1:
-                    count_start = now
-            if ((now - last_mission_current_msg) > 1 or m.seq != last_seq):
-                dist = None
-                x = self.mav.messages.get("NAV_CONTROLLER_OUTPUT", None)
-                if x is not None:
-                    dist = x.wp_dist
-                    self.progress("MISSION_CURRENT.seq=%u dist=%s %s" %
-                                  (m.seq, dist, at_delay_item))
-                last_mission_current_msg = self.get_sim_time_cached()
-                last_seq = m.seq
-            if m.seq > 3:
-                if count_stop == -1:
-                    count_stop = now
-        calculated_delay = count_stop - count_start
-        want_delay = 59 # should reflect what's in the mission file
-        self.progress("Stopped for %u seconds (want >=%u seconds)" %
-                      (calculated_delay, want_delay))
-        if calculated_delay < want_delay:
-            raise NotAchievedException("Did not delay for long enough")
-
-    def RangeFinder(self):
-        '''Test RangeFinder Basic Functionality'''
-        ex = None
-        self.context_push()
-
-        self.progress("Making sure we don't ordinarily get RANGEFINDER")
-        m = self.mav.recv_match(type='RANGEFINDER',
-                                blocking=True,
-                                timeout=5)
-
-        if m is not None:
-            raise NotAchievedException("Received unexpected RANGEFINDER msg")
-
-        # may need to force a rotation if some other test has used the
-        # rangefinder...
-        self.progress("Ensure no RFND messages in log")
-        self.set_parameter("LOG_DISARMED", 1)
-        if self.current_onboard_log_contains_message("RFND"):
-            raise NotAchievedException("Found unexpected RFND message")
-
-        try:
-            self.set_analog_rangefinder_parameters()
-            self.set_parameter("RC9_OPTION", 10) # rangefinder
-            self.set_rc(9, 2000)
-
-            self.reboot_sitl()
-
-            self.progress("Making sure we now get RANGEFINDER messages")
-            m = self.assert_receive_message('RANGEFINDER', timeout=10)
-
-            self.progress("Checking RangeFinder is marked as enabled in mavlink")
-            m = self.mav.recv_match(type='SYS_STATUS',
-                                    blocking=True,
-                                    timeout=10)
-            flags = m.onboard_control_sensors_enabled
-            if not flags & mavutil.mavlink.MAV_SYS_STATUS_SENSOR_LASER_POSITION:
-                raise NotAchievedException("Laser not enabled in SYS_STATUS")
-            self.progress("Disabling laser using switch")
-            self.set_rc(9, 1000)
-            self.delay_sim_time(1)
-            self.progress("Checking RangeFinder is marked as disabled in mavlink")
-            m = self.mav.recv_match(type='SYS_STATUS',
-                                    blocking=True,
-                                    timeout=10)
-            flags = m.onboard_control_sensors_enabled
-            if flags & mavutil.mavlink.MAV_SYS_STATUS_SENSOR_LASER_POSITION:
-                raise NotAchievedException("Laser enabled in SYS_STATUS")
-
-            self.progress("Re-enabling rangefinder")
-            self.set_rc(9, 2000)
-            self.delay_sim_time(1)
-            m = self.mav.recv_match(type='SYS_STATUS',
-                                    blocking=True,
-                                    timeout=10)
-            flags = m.onboard_control_sensors_enabled
-            if not flags & mavutil.mavlink.MAV_SYS_STATUS_SENSOR_LASER_POSITION:
-                raise NotAchievedException("Laser not enabled in SYS_STATUS")
-
-            self.takeoff(10, mode="LOITER")
-
-            m_r = self.mav.recv_match(type='RANGEFINDER',
-                                      blocking=True)
-            m_p = self.mav.recv_match(type='GLOBAL_POSITION_INT',
-                                      blocking=True)
-
-            if abs(m_r.distance - m_p.relative_alt/1000) > 1:
-                raise NotAchievedException(
-                    "rangefinder/global position int mismatch %0.2f vs %0.2f" %
-                    (m_r.distance, m_p.relative_alt/1000))
-
-            self.land_and_disarm()
-
-            if not self.current_onboard_log_contains_message("RFND"):
-                raise NotAchievedException("Did not see expected RFND message")
-
-        except Exception as e:
-            self.print_exception_caught(e)
-            ex = e
-        self.context_pop()
-        self.reboot_sitl()
-        if ex is not None:
-            raise ex
-
-    def SplineTerrain(self):
-        '''Test Splines and Terrain'''
-        self.set_parameter("TERRAIN_ENABLE", 0)
-        self.fly_mission("wp.txt")
-
-    def WPNAV_SPEED(self):
-        '''ensure resetting WPNAV_SPEED during a mission works'''
-
-        loc = self.poll_home_position()
-        alt = 20
-        loc.alt = alt
-        items = []
-
-        # 100 waypoints in a line, 10m apart in a northerly direction
-        #        for i in range(1, 100):
-        #            items.append((mavutil.mavlink.MAV_CMD_NAV_WAYPOINT, i*10, 0, alt))
-
-        # 1 waypoint a long way away
-        items.append((mavutil.mavlink.MAV_CMD_NAV_WAYPOINT, 2000, 0, alt),)
-
-        items.append((mavutil.mavlink.MAV_CMD_NAV_RETURN_TO_LAUNCH, 0, 0, 0))
-
-        self.upload_simple_relhome_mission(items)
-
-        start_speed_ms = self.get_parameter('WPNAV_SPEED') / 100.0
-
-        self.takeoff(20)
-        self.change_mode('AUTO')
-        self.wait_groundspeed(start_speed_ms-1, start_speed_ms+1, minimum_duration=10)
-
-        for speed_ms in 7, 8, 7, 8, 9, 10, 11, 7:
-            self.set_parameter('WPNAV_SPEED', speed_ms*100)
-            self.wait_groundspeed(speed_ms-1, speed_ms+1, minimum_duration=10)
-        self.do_RTL()
-
-    def WPNAV_SPEED_UP(self):
-        '''Change speed (up) during mission'''
-
-        items = []
-
-        # 1 waypoint a long way up
-        items.append((mavutil.mavlink.MAV_CMD_NAV_WAYPOINT, 0, 0, 20000),)
-
-        items.append((mavutil.mavlink.MAV_CMD_NAV_RETURN_TO_LAUNCH, 0, 0, 0))
-
-        self.upload_simple_relhome_mission(items)
-
-        start_speed_ms = self.get_parameter('WPNAV_SPEED_UP') / 100.0
-
-        minimum_duration = 5
-
-        self.takeoff(20)
-        self.change_mode('AUTO')
-        self.wait_climbrate(start_speed_ms-1, start_speed_ms+1, minimum_duration=minimum_duration)
-
-        for speed_ms in 7, 8, 7, 8, 6, 2:
-            self.set_parameter('WPNAV_SPEED_UP', speed_ms*100)
-            self.wait_climbrate(speed_ms-1, speed_ms+1, minimum_duration=minimum_duration)
-        self.do_RTL(timeout=240)
-
-    def WPNAV_SPEED_DN(self):
-        '''Change speed (down) during mission'''
-
-        items = []
-
-        # 1 waypoint a long way back down
-        items.append((mavutil.mavlink.MAV_CMD_NAV_WAYPOINT, 0, 0, 10),)
-
-        items.append((mavutil.mavlink.MAV_CMD_NAV_RETURN_TO_LAUNCH, 0, 0, 0))
-
-        self.upload_simple_relhome_mission(items)
-
-        minimum_duration = 5
-
-        self.takeoff(500, timeout=60)
-        self.change_mode('AUTO')
-
-        start_speed_ms = self.get_parameter('WPNAV_SPEED_DN') / 100.0
-        self.wait_climbrate(-start_speed_ms-1, -start_speed_ms+1, minimum_duration=minimum_duration)
-
-        for speed_ms in 7, 8, 7, 8, 6, 2:
-            self.set_parameter('WPNAV_SPEED_DN', speed_ms*100)
-            self.wait_climbrate(-speed_ms-1, -speed_ms+1, minimum_duration=minimum_duration)
-        self.do_RTL()
-
-    def fly_mission(self, filename, strict=True):
-        num_wp = self.load_mission(filename, strict=strict)
-        self.set_parameter("AUTO_OPTIONS", 3)
-        self.change_mode('AUTO')
-        self.wait_ready_to_arm()
-        self.arm_vehicle()
-        self.wait_waypoint(num_wp-1, num_wp-1)
-        self.wait_disarmed()
-
-    def fly_generic_mission(self, filename, strict=True):
-        num_wp = self.load_generic_mission(filename, strict=strict)
-        self.set_parameter("AUTO_OPTIONS", 3)
-        self.change_mode('AUTO')
-        self.wait_ready_to_arm()
-        self.arm_vehicle()
-        self.wait_waypoint(num_wp-1, num_wp-1)
-        self.wait_disarmed()
-
-    def SurfaceTracking(self):
-        '''Test Surface Tracking'''
-        ex = None
-        self.context_push()
-
-        self.install_terrain_handlers_context()
-
-        try:
-            self.set_analog_rangefinder_parameters()
-            self.set_parameter("RC9_OPTION", 10) # rangefinder
-            self.set_rc(9, 2000)
-
-            self.reboot_sitl() # needed for both rangefinder and initial position
-            self.assert_vehicle_location_is_at_startup_location()
-
-            self.takeoff(10, mode="LOITER")
-            lower_surface_pos = mavutil.location(-35.362421, 149.164534, 584, 270)
-            here = self.mav.location()
-            bearing = self.get_bearing(here, lower_surface_pos)
-
-            self.change_mode("GUIDED")
-            self.guided_achieve_heading(bearing)
-            self.change_mode("LOITER")
-            self.delay_sim_time(2)
-            m = self.mav.recv_match(type='GLOBAL_POSITION_INT', blocking=True)
-            orig_absolute_alt_mm = m.alt
-
-            self.progress("Original alt: absolute=%f" % orig_absolute_alt_mm)
-
-            self.progress("Flying somewhere which surface is known lower compared to takeoff point")
-            self.set_rc(2, 1450)
-            tstart = self.get_sim_time()
-            while True:
-                if self.get_sim_time() - tstart > 200:
-                    raise NotAchievedException("Did not reach lower point")
-                m = self.mav.recv_match(type='GLOBAL_POSITION_INT', blocking=True)
-                x = mavutil.location(m.lat/1e7, m.lon/1e7, m.alt/1e3, 0)
-                dist = self.get_distance(x, lower_surface_pos)
-                delta = (orig_absolute_alt_mm - m.alt)/1000.0
-
-                self.progress("Distance: %fm abs-alt-delta: %fm" %
-                              (dist, delta))
-                if dist < 15:
-                    if delta < 0.8:
-                        raise NotAchievedException("Did not dip in altitude as expected")
-                    break
-
-            self.set_rc(2, 1500)
-            self.do_RTL()
-
-        except Exception as e:
-            self.print_exception_caught(e)
-            self.disarm_vehicle(force=True)
-            ex = e
-
-        self.context_pop()
-        self.reboot_sitl()
-        if ex is not None:
-            raise ex
-
-    def test_rangefinder_switchover(self):
-        """test that the EKF correctly handles the switchover between baro and rangefinder"""
-        ex = None
-        self.context_push()
-
-        try:
-            self.set_analog_rangefinder_parameters()
-
-            self.set_parameters({
-                "RNGFND1_MAX_CM": 1500
-            })
-
-            # configure EKF to use rangefinder for altitude at low altitudes
-            ahrs_ekf_type = self.get_parameter("AHRS_EKF_TYPE")
-            if ahrs_ekf_type == 2:
-                self.set_parameter("EK2_RNG_USE_HGT", 70)
-            if ahrs_ekf_type == 3:
-                self.set_parameter("EK3_RNG_USE_HGT", 70)
-
-            self.reboot_sitl() # needed for both rangefinder and initial position
-            self.assert_vehicle_location_is_at_startup_location()
-
-            self.change_mode("LOITER")
-            self.wait_ready_to_arm()
-            self.arm_vehicle()
-            self.set_rc(3, 1800)
-            self.set_rc(2, 1200)
-            # wait till we get to 50m
-            self.wait_altitude(50, 52, True, 60)
-
-            self.change_mode("RTL")
-            # wait till we get to 25m
-            self.wait_altitude(25, 27, True, 120)
-
-            # level up
-            self.set_rc(2, 1500)
-            self.wait_altitude(14, 15, relative=True)
-
-            self.wait_rtl_complete()
-
-        except Exception as e:
-            self.print_exception_caught(e)
-            self.disarm_vehicle(force=True)
-            ex = e
-        self.context_pop()
-        self.reboot_sitl()
-        if ex is not None:
-            raise ex
-
-    def _Parachute(self, command):
-        '''Test Parachute Functionality using specific mavlink command'''
-        self.set_rc(9, 1000)
-        self.set_parameters({
-            "CHUTE_ENABLED": 1,
-            "CHUTE_TYPE": 10,
-            "SERVO9_FUNCTION": 27,
-            "SIM_PARA_ENABLE": 1,
-            "SIM_PARA_PIN": 9,
-        })
-
-        self.progress("Test triggering parachute in mission")
-        self.load_mission("copter_parachute_mission.txt")
-        self.change_mode('LOITER')
-        self.wait_ready_to_arm()
-        self.arm_vehicle()
-        self.change_mode('AUTO')
-        self.set_rc(3, 1600)
-        self.wait_statustext('BANG', timeout=60)
-        self.disarm_vehicle(force=True)
-        self.reboot_sitl()
-
-        self.progress("Test triggering with mavlink message")
-        self.takeoff(20)
-        command(
-            mavutil.mavlink.MAV_CMD_DO_PARACHUTE,
-            p1=2, # release
-        )
-        self.wait_statustext('BANG', timeout=60)
-        self.disarm_vehicle(force=True)
-        self.reboot_sitl()
-
-        self.progress("Testing three-position switch")
-        self.set_parameter("RC9_OPTION", 23) # parachute 3pos
-
-        self.progress("Test manual triggering")
-        self.takeoff(20)
-        self.set_rc(9, 2000)
-        self.wait_statustext('BANG', timeout=60)
-        self.set_rc(9, 1000)
-        self.disarm_vehicle(force=True)
-        self.reboot_sitl()
-
-        self.progress("Test mavlink triggering")
-        self.takeoff(20)
-        command(
-            mavutil.mavlink.MAV_CMD_DO_PARACHUTE,
-            p1=mavutil.mavlink.PARACHUTE_DISABLE,
-        )
-        ok = False
-        try:
-            self.wait_statustext('BANG', timeout=2)
-        except AutoTestTimeoutException:
-            ok = True
-        if not ok:
-            raise NotAchievedException("Disabled parachute fired")
-        command(
-            mavutil.mavlink.MAV_CMD_DO_PARACHUTE,
-            p1=mavutil.mavlink.PARACHUTE_ENABLE,
-        )
-        ok = False
-        try:
-            self.wait_statustext('BANG', timeout=2)
-        except AutoTestTimeoutException:
-            ok = True
-        if not ok:
-            raise NotAchievedException("Enabled parachute fired")
-
-        self.set_rc(9, 1000)
-        self.disarm_vehicle(force=True)
-        self.reboot_sitl()
-
-        # parachute should not fire if you go from disabled to release:
-        self.takeoff(20)
-        command(
-            mavutil.mavlink.MAV_CMD_DO_PARACHUTE,
-            p1=mavutil.mavlink.PARACHUTE_RELEASE,
-        )
-        ok = False
-        try:
-            self.wait_statustext('BANG', timeout=2)
-        except AutoTestTimeoutException:
-            ok = True
-        if not ok:
-            raise NotAchievedException("Parachute fired when going straight from disabled to release")
-
-        # now enable then release parachute:
-        command(
-            mavutil.mavlink.MAV_CMD_DO_PARACHUTE,
-            p1=mavutil.mavlink.PARACHUTE_ENABLE,
-        )
-        command(
-            mavutil.mavlink.MAV_CMD_DO_PARACHUTE,
-            p1=mavutil.mavlink.PARACHUTE_RELEASE,
-        )
-        self.wait_statustext('BANG! Parachute deployed', timeout=2)
-        self.disarm_vehicle(force=True)
-        self.reboot_sitl()
-
-        self.context_push()
-        self.progress("Crashing with 3pos switch in enable position")
-        self.takeoff(40)
-        self.set_rc(9, 1500)
-        self.set_parameters({
-            "SIM_ENGINE_MUL": 0,
-            "SIM_ENGINE_FAIL": 1,
-        })
-        self.wait_statustext('BANG! Parachute deployed', timeout=60)
-        self.set_rc(9, 1000)
-        self.disarm_vehicle(force=True)
-        self.reboot_sitl()
-        self.context_pop()
-
-        self.progress("Crashing with 3pos switch in disable position")
-        loiter_alt = 10
-        self.takeoff(loiter_alt, mode='LOITER')
-        self.set_rc(9, 1100)
-        self.set_parameters({
-            "SIM_ENGINE_MUL": 0,
-            "SIM_ENGINE_FAIL": 1,
-        })
-        tstart = self.get_sim_time()
-        while self.get_sim_time_cached() < tstart + 5:
-            m = self.mav.recv_match(type='STATUSTEXT', blocking=True, timeout=1)
-            if m is None:
-                continue
-            if "BANG" in m.text:
-                self.set_rc(9, 1000)
-                self.reboot_sitl()
-                raise NotAchievedException("Parachute deployed when disabled")
-        self.set_rc(9, 1000)
-        self.disarm_vehicle(force=True)
-        self.reboot_sitl()
-
-    def Parachute(self):
-        '''Test Parachute Functionality'''
-        self._Parachute(self.run_cmd)
-        self._Parachute(self.run_cmd_int)
-
-    def PrecisionLanding(self):
-        """Use PrecLand backends precision messages to land aircraft."""
-
-        self.context_push()
-
-        for backend in [4, 2]:  # SITL, SITL-IRLOCK
-            ex = None
-            try:
-                self.set_parameters({
-                    "PLND_ENABLED": 1,
-                    "PLND_TYPE": backend,
-                })
-
-                self.set_analog_rangefinder_parameters()
-                self.set_parameter("SIM_SONAR_SCALE", 12)
-
-                start = self.mav.location()
-                target = start
-                (target.lat, target.lng) = mavextra.gps_offset(start.lat, start.lng, 4, -4)
-                self.progress("Setting target to %f %f" % (target.lat, target.lng))
-
-                self.set_parameters({
-                    "SIM_PLD_ENABLE": 1,
-                    "SIM_PLD_LAT": target.lat,
-                    "SIM_PLD_LON": target.lng,
-                    "SIM_PLD_HEIGHT": 0,
-                    "SIM_PLD_ALT_LMT": 15,
-                    "SIM_PLD_DIST_LMT": 10,
-                })
-
-                self.reboot_sitl()
-
-                self.progress("Waiting for location")
-                self.zero_throttle()
-                self.takeoff(10, 1800, mode="LOITER")
-                self.change_mode("LAND")
-                self.zero_throttle()
-                self.wait_landed_and_disarmed()
-                self.mav.recv_match(type='GLOBAL_POSITION_INT', blocking=True)
-                new_pos = self.mav.location()
-                delta = self.get_distance(target, new_pos)
-                self.progress("Landed %f metres from target position" % delta)
-                max_delta = 1.5
-                if delta > max_delta:
-                    raise NotAchievedException("Did not land close enough to target position (%fm > %fm" % (delta, max_delta))
-
-                if not self.current_onboard_log_contains_message("PL"):
-                    raise NotAchievedException("Did not see expected PL message")
-
-            except Exception as e:
-                self.print_exception_caught(e)
-                ex = e
-            self.reboot_sitl()
-        self.zero_throttle()
-        self.context_pop()
-        self.reboot_sitl()
-        self.progress("All done")
-
-        if ex is not None:
-            raise ex
-
-    def Landing(self):
-        """Test landing the aircraft."""
-
-        def check_landing_speeds(land_speed_high, land_speed_low, land_alt_low, land_speed_high_accuracy=0.1):
-            self.progress("Checking landing speeds (speed_high=%f speed_low=%f alt_low=%f" %
-                          (land_speed_high, land_speed_low, land_alt_low))
-            land_high_maintain = 5
-            land_low_maintain = land_alt_low / land_speed_low / 2
-
-            takeoff_alt = (land_high_maintain * land_speed_high + land_alt_low) + 20
-            # this is pretty rough, but takes *so much longer* in LOITER
-            self.takeoff(takeoff_alt, mode='STABILIZE', timeout=200, takeoff_throttle=2000)
-            # check default landing speeds:
-            self.change_mode('LAND')
-            # ensure higher-alt descent rate:
-            self.wait_descent_rate(land_speed_high,
-                                   minimum_duration=land_high_maintain,
-                                   accuracy=land_speed_high_accuracy)
-            self.wait_descent_rate(land_speed_low)
-            # ensure we transition to low descent rate at correct height:
-            self.assert_altitude(land_alt_low, relative=True)
-            # now make sure we maintain that descent rate:
-            self.wait_descent_rate(land_speed_low, minimum_duration=land_low_maintain)
-            self.wait_disarmed()
-
-        # test the defaults.  By default LAND_SPEED_HIGH is 0 so
-        # WPNAV_SPEED_DN is used
-        check_landing_speeds(
-            self.get_parameter("WPNAV_SPEED_DN") / 100,  # cm/s -> m/s
-            self.get_parameter("LAND_SPEED") / 100,  # cm/s -> m/s
-            self.get_parameter("LAND_ALT_LOW") / 100 # cm -> m
-        )
-
-        def test_landing_speeds(land_speed_high, land_speed_low, land_alt_low, **kwargs):
-            self.set_parameters({
-                "LAND_SPEED_HIGH": land_speed_high * 100,  # m/s -> cm/s
-                "LAND_SPEED": land_speed_low * 100,  # m/s -> cm/s
-                "LAND_ALT_LOW": land_alt_low * 100,  # m -> cm
-            })
-            check_landing_speeds(land_speed_high, land_speed_low, land_alt_low, **kwargs)
-
-        test_landing_speeds(
-            5,  # descent speed high
-            1,  # descent speed low
-            30,  # transition altitude
-            land_speed_high_accuracy=0.5
-        )
-
-    def get_system_clock_utc(self, time_seconds):
-        # this is a copy of ArduPilot's AP_RTC function!
-        # separate time into ms, sec, min, hour and days but all expressed
-        # in milliseconds
-        time_ms = time_seconds * 1000
-        ms = time_ms % 1000
-        sec_ms = (time_ms % (60 * 1000)) - ms
-        min_ms = (time_ms % (60 * 60 * 1000)) - sec_ms - ms
-        hour_ms = (time_ms % (24 * 60 * 60 * 1000)) - min_ms - sec_ms - ms
-
-        # convert times as milliseconds into appropriate units
-        secs = sec_ms / 1000
-        mins = min_ms / (60 * 1000)
-        hours = hour_ms / (60 * 60 * 1000)
-        return (hours, mins, secs, 0)
-
-    def calc_delay(self, seconds, delay_for_seconds):
-        # delay-for-seconds has to be long enough that we're at the
-        # waypoint before that time.  Otherwise we'll try to wait a
-        # day....
-        if delay_for_seconds >= 3600:
-            raise ValueError("Won't handle large delays")
-        (hours,
-         mins,
-         secs,
-         ms) = self.get_system_clock_utc(seconds)
-        self.progress("Now is %uh %um %us" % (hours, mins, secs))
-        secs += delay_for_seconds # add seventeen seconds
-        mins += int(secs/60)
-        secs %= 60
-
-        hours += int(mins / 60)
-        mins %= 60
-
-        if hours > 24:
-            raise ValueError("Way too big a delay")
-        self.progress("Delay until %uh %um %us" %
-                      (hours, mins, secs))
-        return (hours, mins, secs, 0)
-
-    def reset_delay_item(self, seq, seconds_in_future):
-        frame = mavutil.mavlink.MAV_FRAME_GLOBAL_RELATIVE_ALT_INT
-        command = mavutil.mavlink.MAV_CMD_NAV_DELAY
-        # retrieve mission item and check it:
-        tried_set = False
-        hours = None
-        mins = None
-        secs = None
-        while True:
-            self.progress("Requesting item")
-            self.mav.mav.mission_request_send(1,
-                                              1,
-                                              seq)
-            st = self.mav.recv_match(type='MISSION_ITEM',
-                                     blocking=True,
-                                     timeout=1)
-            if st is None:
-                continue
-
-            print("Item: %s" % str(st))
-            have_match = (tried_set and
-                          st.seq == seq and
-                          st.command == command and
-                          st.param2 == hours and
-                          st.param3 == mins and
-                          st.param4 == secs)
-            if have_match:
-                return
-
-            self.progress("Mission mismatch")
-
-            m = None
-            tstart = self.get_sim_time()
-            while True:
-                if self.get_sim_time_cached() - tstart > 3:
-                    raise NotAchievedException(
-                        "Did not receive MISSION_REQUEST")
-                self.mav.mav.mission_write_partial_list_send(1,
-                                                             1,
-                                                             seq,
-                                                             seq)
-                m = self.mav.recv_match(type='MISSION_REQUEST',
-                                        blocking=True,
-                                        timeout=1)
-                if m is None:
-                    continue
-                if m.seq != st.seq:
-                    continue
-                break
-
-            self.progress("Sending absolute-time mission item")
-
-            # we have to change out the delay time...
-            now = self.mav.messages["SYSTEM_TIME"]
-            if now is None:
-                raise PreconditionFailedException("Never got SYSTEM_TIME")
-            if now.time_unix_usec == 0:
-                raise PreconditionFailedException("system time is zero")
-            (hours, mins, secs, ms) = self.calc_delay(now.time_unix_usec/1000000, seconds_in_future)
-
-            self.mav.mav.mission_item_send(
-                1, # target system
-                1, # target component
-                seq, # seq
-                frame, # frame
-                command, # command
-                0, # current
-                1, # autocontinue
-                0, # p1 (relative seconds)
-                hours, # p2
-                mins, # p3
-                secs, # p4
-                0, # p5
-                0, # p6
-                0) # p7
-            tried_set = True
-            ack = self.mav.recv_match(type='MISSION_ACK',
-                                      blocking=True,
-                                      timeout=1)
-            self.progress("Received ack: %s" % str(ack))
-
-    def NavDelayAbsTime(self):
-        """fly a simple mission that has a delay in it"""
-        self.fly_nav_delay_abstime_x(87)
-
-    def fly_nav_delay_abstime_x(self, delay_for, expected_delay=None):
-        """fly a simple mission that has a delay in it, expect a delay"""
-
-        if expected_delay is None:
-            expected_delay = delay_for
-
-        self.load_mission("copter_nav_delay.txt")
-
-        self.change_mode("LOITER")
-
-        self.wait_ready_to_arm()
-
-        delay_item_seq = 3
-        self.reset_delay_item(delay_item_seq, delay_for)
-        delay_for_seconds = delay_for
-        reset_at_m = self.mav.recv_match(type='SYSTEM_TIME', blocking=True)
-        reset_at = reset_at_m.time_unix_usec/1000000
-
-        self.arm_vehicle()
-        self.change_mode("AUTO")
-        self.set_rc(3, 1600)
-        count_stop = -1
-        tstart = self.get_sim_time()
-        while self.armed(): # we RTL at end of mission
-            now = self.get_sim_time_cached()
-            if now - tstart > 240:
-                raise AutoTestTimeoutException("Did not disarm as expected")
-            m = self.mav.recv_match(type='MISSION_CURRENT', blocking=True)
-            at_delay_item = ""
-            if m.seq == delay_item_seq:
-                at_delay_item = "(delay item)"
-            self.progress("MISSION_CURRENT.seq=%u %s" % (m.seq, at_delay_item))
-            if m.seq > delay_item_seq:
-                if count_stop == -1:
-                    count_stop_m = self.mav.recv_match(type='SYSTEM_TIME',
-                                                       blocking=True)
-                    count_stop = count_stop_m.time_unix_usec/1000000
-        calculated_delay = count_stop - reset_at
-        error = abs(calculated_delay - expected_delay)
-        self.progress("Stopped for %u seconds (want >=%u seconds)" %
-                      (calculated_delay, delay_for_seconds))
-        if error > 2:
-            raise NotAchievedException("delay outside expectations")
-
-    def NavDelayTakeoffAbsTime(self):
-        """make sure taking off at a specific time works"""
-        self.load_mission("copter_nav_delay_takeoff.txt")
-
-        self.change_mode("LOITER")
-        self.wait_ready_to_arm()
-
-        delay_item_seq = 2
-        delay_for_seconds = 77
-        self.reset_delay_item(delay_item_seq, delay_for_seconds)
-        reset_at = self.get_sim_time_cached()
-
-        self.arm_vehicle()
-        self.change_mode("AUTO")
-
-        self.set_rc(3, 1600)
-
-        # should not take off for about least 77 seconds
-        tstart = self.get_sim_time()
-        took_off = False
-        while self.armed():
-            now = self.get_sim_time_cached()
-            if now - tstart > 200:
-                # timeout
-                break
-            m = self.mav.recv_match(type='MISSION_CURRENT', blocking=True)
-            now = self.get_sim_time_cached()
-            self.progress("%s" % str(m))
-            if m.seq > delay_item_seq:
-                if not took_off:
-                    took_off = True
-                    delta_time = now - reset_at
-                    if abs(delta_time - delay_for_seconds) > 2:
-                        raise NotAchievedException((
-                            "Did not take off on time "
-                            "measured=%f want=%f" %
-                            (delta_time, delay_for_seconds)))
-
-        if not took_off:
-            raise NotAchievedException("Did not take off")
-
-    def ModeZigZag(self):
-        '''test zigzag mode'''
-        # set channel 8 for zigzag savewp and recentre it
-        self.set_parameter("RC8_OPTION", 61)
-
-        self.takeoff(alt_min=5, mode='LOITER')
-
-        ZIGZAG = 24
-        j = 0
-        slowdown_speed = 0.3 # because Copter takes a long time to actually stop
-        self.start_subtest("Conduct ZigZag test for all 4 directions")
-        while j < 4:
-            self.progress("## Align heading with the run-way (j=%d)##" % j)
-            self.set_rc(8, 1500)
-            self.set_rc(4, 1420)
-            self.wait_heading(352-j*90)
-            self.set_rc(4, 1500)
-            self.change_mode(ZIGZAG)
-            self.progress("## Record Point A ##")
-            self.set_rc(8, 1100)  # record point A
-            self.set_rc(1, 1700)  # fly side-way for 20m
-            self.wait_distance(20)
-            self.set_rc(1, 1500)
-            self.wait_groundspeed(0, slowdown_speed)   # wait until the copter slows down
-            self.progress("## Record Point A ##")
-            self.set_rc(8, 1500)    # pilot always have to cross mid position when changing for low to high position
-            self.set_rc(8, 1900)    # record point B
-
-            i = 1
-            while i < 2:
-                self.start_subtest("Run zigzag A->B and B->A (i=%d)" % i)
-                self.progress("## fly forward for 10 meter ##")
-                self.set_rc(2, 1300)
-                self.wait_distance(10)
-                self.set_rc(2, 1500)    # re-centre pitch rc control
-                self.wait_groundspeed(0, slowdown_speed)   # wait until the copter slows down
-                self.set_rc(8, 1500)    # switch to mid position
-                self.progress("## auto execute vector BA ##")
-                self.set_rc(8, 1100)
-                self.wait_distance(17)  # wait for it to finish
-                self.wait_groundspeed(0, slowdown_speed)   # wait until the copter slows down
-
-                self.progress("## fly forward for 10 meter ##")
-                self.set_rc(2, 1300)    # fly forward for 10 meter
-                self.wait_distance(10)
-                self.set_rc(2, 1500)    # re-centre pitch rc control
-                self.wait_groundspeed(0, slowdown_speed)   # wait until the copter slows down
-                self.set_rc(8, 1500)    # switch to mid position
-                self.progress("## auto execute vector AB ##")
-                self.set_rc(8, 1900)
-                self.wait_distance(17)  # wait for it to finish
-                self.wait_groundspeed(0, slowdown_speed)   # wait until the copter slows down
-                i = i + 1
-            # test the case when pilot switch to manual control during the auto flight
-            self.start_subtest("test the case when pilot switch to manual control during the auto flight")
-            self.progress("## fly forward for 10 meter ##")
-            self.set_rc(2, 1300)    # fly forward for 10 meter
-            self.wait_distance(10)
-            self.set_rc(2, 1500)    # re-centre pitch rc control
-            self.wait_groundspeed(0, 0.3)   # wait until the copter slows down
-            self.set_rc(8, 1500)    # switch to mid position
-            self.progress("## auto execute vector BA ##")
-            self.set_rc(8, 1100)    # switch to low position, auto execute vector BA
-            self.wait_distance(8)   # purposely switch to manual halfway
-            self.set_rc(8, 1500)
-            self.wait_groundspeed(0, slowdown_speed)   # copter should slow down here
-            self.progress("## Manual control to fly forward ##")
-            self.set_rc(2, 1300)    # manual control to fly forward
-            self.wait_distance(8)
-            self.set_rc(2, 1500)    # re-centre pitch rc control
-            self.wait_groundspeed(0, slowdown_speed)   # wait until the copter slows down
-            self.progress("## continue vector BA ##")
-            self.set_rc(8, 1100)    # copter should continue mission here
-            self.wait_distance(8)   # wait for it to finish rest of BA
-            self.wait_groundspeed(0, slowdown_speed)   # wait until the copter slows down
-            self.set_rc(8, 1500)    # switch to mid position
-            self.progress("## auto execute vector AB ##")
-            self.set_rc(8, 1900)    # switch to execute AB again
-            self.wait_distance(17)  # wait for it to finish
-            self.wait_groundspeed(0, slowdown_speed)   # wait until the copter slows down
-            self.change_mode('LOITER')
-            j = j + 1
-
-        self.do_RTL()
-
-    def SetModesViaModeSwitch(self):
-        '''Set modes via modeswitch'''
-        self.context_push()
-        ex = None
-        try:
-            fltmode_ch = 5
-            self.set_parameter("FLTMODE_CH", fltmode_ch)
-            self.set_rc(fltmode_ch, 1000) # PWM for mode1
-            testmodes = [("FLTMODE1", 4, "GUIDED", 1165),
-                         ("FLTMODE2", 2, "ALT_HOLD", 1295),
-                         ("FLTMODE3", 6, "RTL", 1425),
-                         ("FLTMODE4", 7, "CIRCLE", 1555),
-                         ("FLTMODE5", 1, "ACRO", 1685),
-                         ("FLTMODE6", 17, "BRAKE", 1815),
-                         ]
-            for mode in testmodes:
-                (parm, parm_value, name, pwm) = mode
-                self.set_parameter(parm, parm_value)
-
-            for mode in reversed(testmodes):
-                (parm, parm_value, name, pwm) = mode
-                self.set_rc(fltmode_ch, pwm)
-                self.wait_mode(name)
-
-            for mode in testmodes:
-                (parm, parm_value, name, pwm) = mode
-                self.set_rc(fltmode_ch, pwm)
-                self.wait_mode(name)
-
-            for mode in reversed(testmodes):
-                (parm, parm_value, name, pwm) = mode
-                self.set_rc(fltmode_ch, pwm)
-                self.wait_mode(name)
-
-        except Exception as e:
-            self.print_exception_caught(e)
-            ex = e
-
-        self.context_pop()
-
-        if ex is not None:
-            raise ex
-
-    def SetModesViaAuxSwitch(self):
-        '''"Set modes via auxswitch"'''
-        self.context_push()
-        ex = None
-        try:
-            fltmode_ch = int(self.get_parameter("FLTMODE_CH"))
-            self.set_rc(fltmode_ch, 1000)
-            self.wait_mode("CIRCLE")
-            self.set_rc(9, 1000)
-            self.set_rc(10, 1000)
-            self.set_parameters({
-                "RC9_OPTION": 18, # land
-                "RC10_OPTION": 55, # guided
-            })
-            self.set_rc(9, 1900)
-            self.wait_mode("LAND")
-            self.set_rc(10, 1900)
-            self.wait_mode("GUIDED")
-            self.set_rc(10, 1000) # this re-polls the mode switch
-            self.wait_mode("CIRCLE")
-        except Exception as e:
-            self.print_exception_caught(e)
-            ex = e
-
-        self.context_pop()
-
-        if ex is not None:
-            raise ex
-
-    def fly_guided_stop(self,
-                        timeout=20,
-                        groundspeed_tolerance=0.05,
-                        climb_tolerance=0.01):
-        """stop the vehicle moving in guided mode"""
-        self.progress("Stopping vehicle")
-        tstart = self.get_sim_time()
-        # send a position-control command
-        self.mav.mav.set_position_target_local_ned_send(
-            0, # timestamp
-            1, # target system_id
-            1, # target component id
-            mavutil.mavlink.MAV_FRAME_BODY_NED,
-            MAV_POS_TARGET_TYPE_MASK.POS_ONLY | MAV_POS_TARGET_TYPE_MASK.LAST_BYTE, # mask specifying use-only-x-y-z
-            0, # x
-            0, # y
-            0, # z
-            0, # vx
-            0, # vy
-            0, # vz
-            0, # afx
-            0, # afy
-            0, # afz
-            0, # yaw
-            0, # yawrate
-        )
-        while True:
-            if self.get_sim_time_cached() - tstart > timeout:
-                raise NotAchievedException("Vehicle did not stop")
-            m = self.mav.recv_match(type='VFR_HUD', blocking=True)
-            print("%s" % str(m))
-            if (m.groundspeed < groundspeed_tolerance and
-                    m.climb < climb_tolerance):
-                break
-
-    def fly_guided_move_global_relative_alt(self, lat, lon, alt):
-        startpos = self.mav.recv_match(type='GLOBAL_POSITION_INT',
-                                       blocking=True)
-
-        self.mav.mav.set_position_target_global_int_send(
-            0, # timestamp
-            1, # target system_id
-            1, # target component id
-            mavutil.mavlink.MAV_FRAME_GLOBAL_RELATIVE_ALT_INT,
-            MAV_POS_TARGET_TYPE_MASK.POS_ONLY, # mask specifying use-only-lat-lon-alt
-            lat, # lat
-            lon, # lon
-            alt, # alt
-            0, # vx
-            0, # vy
-            0, # vz
-            0, # afx
-            0, # afy
-            0, # afz
-            0, # yaw
-            0, # yawrate
-        )
-
-        tstart = self.get_sim_time()
-        while True:
-            if self.get_sim_time_cached() - tstart > 200:
-                raise NotAchievedException("Did not move far enough")
-            # send a position-control command
-            pos = self.mav.recv_match(type='GLOBAL_POSITION_INT',
-                                      blocking=True)
-            delta = self.get_distance_int(startpos, pos)
-            self.progress("delta=%f (want >10)" % delta)
-            if delta > 10:
-                break
-
-    def fly_guided_move_local(self, x, y, z_up, timeout=100):
-        """move the vehicle using MAVLINK_MSG_ID_SET_POSITION_TARGET_LOCAL_NED"""
-        startpos = self.mav.recv_match(type='LOCAL_POSITION_NED', blocking=True)
-        self.progress("startpos=%s" % str(startpos))
-
-        tstart = self.get_sim_time()
-        # send a position-control command
-        self.mav.mav.set_position_target_local_ned_send(
-            0, # timestamp
-            1, # target system_id
-            1, # target component id
-            mavutil.mavlink.MAV_FRAME_LOCAL_NED,
-            MAV_POS_TARGET_TYPE_MASK.POS_ONLY | MAV_POS_TARGET_TYPE_MASK.LAST_BYTE, # mask specifying use-only-x-y-z
-            x, # x
-            y, # y
-            -z_up, # z
-            0, # vx
-            0, # vy
-            0, # vz
-            0, # afx
-            0, # afy
-            0, # afz
-            0, # yaw
-            0, # yawrate
-        )
-        while True:
-            if self.get_sim_time_cached() - tstart > timeout:
-                raise NotAchievedException("Did not reach destination")
-            if self.distance_to_local_position((x, y, -z_up)) < 1:
-                break
-
-    def test_guided_local_position_target(self, x, y, z_up):
-        """ Check target position being received by vehicle """
-        # set POSITION_TARGET_LOCAL_NED message rate using SET_MESSAGE_INTERVAL
-        self.progress("Setting local target in NED: (%f, %f, %f)" % (x, y, -z_up))
-        self.progress("Setting rate to 1 Hz")
-        self.set_message_rate_hz(mavutil.mavlink.MAVLINK_MSG_ID_POSITION_TARGET_LOCAL_NED, 1)
-
-        # mask specifying use only xyz
-        target_typemask = MAV_POS_TARGET_TYPE_MASK.POS_ONLY
-
-        # set position target
-        self.mav.mav.set_position_target_local_ned_send(
-            0, # timestamp
-            1, # target system_id
-            1, # target component id
-            mavutil.mavlink.MAV_FRAME_LOCAL_NED,
-            target_typemask | MAV_POS_TARGET_TYPE_MASK.LAST_BYTE,
-            x, # x
-            y, # y
-            -z_up, # z
-            0, # vx
-            0, # vy
-            0, # vz
-            0, # afx
-            0, # afy
-            0, # afz
-            0, # yaw
-            0, # yawrate
-        )
-        m = self.mav.recv_match(type='POSITION_TARGET_LOCAL_NED', blocking=True, timeout=2)
-        self.progress("Received local target: %s" % str(m))
-
-        if not (m.type_mask == (target_typemask | MAV_POS_TARGET_TYPE_MASK.LAST_BYTE) or m.type_mask == target_typemask):
-            raise NotAchievedException("Did not receive proper mask: expected=%u or %u, got=%u" %
-                                       ((target_typemask | MAV_POS_TARGET_TYPE_MASK.LAST_BYTE), target_typemask, m.type_mask))
-
-        if x - m.x > 0.1:
-            raise NotAchievedException("Did not receive proper target position x: wanted=%f got=%f" % (x, m.x))
-
-        if y - m.y > 0.1:
-            raise NotAchievedException("Did not receive proper target position y: wanted=%f got=%f" % (y, m.y))
-
-        if z_up - (-m.z) > 0.1:
-            raise NotAchievedException("Did not receive proper target position z: wanted=%f got=%f" % (z_up, -m.z))
-
-    def test_guided_local_velocity_target(self, vx, vy, vz_up, timeout=3):
-        " Check local target velocity being received by vehicle "
-        self.progress("Setting local NED velocity target: (%f, %f, %f)" % (vx, vy, -vz_up))
-        self.progress("Setting POSITION_TARGET_LOCAL_NED message rate to 10Hz")
-        self.set_message_rate_hz(mavutil.mavlink.MAVLINK_MSG_ID_POSITION_TARGET_LOCAL_NED, 10)
-
-        # mask specifying use only vx,vy,vz & accel. Even though we don't test acceltargets below currently
-        #  a velocity only mask returns a velocity & accel mask
-        target_typemask = (MAV_POS_TARGET_TYPE_MASK.POS_IGNORE |
-                           MAV_POS_TARGET_TYPE_MASK.YAW_IGNORE | MAV_POS_TARGET_TYPE_MASK.YAW_RATE_IGNORE)
-
-        # Drain old messages and ignore the ramp-up to the required target velocity
-        tstart = self.get_sim_time()
-        while self.get_sim_time_cached() - tstart < timeout:
-            # send velocity-control command
-            self.mav.mav.set_position_target_local_ned_send(
-                0, # timestamp
-                1, # target system_id
-                1, # target component id
-                mavutil.mavlink.MAV_FRAME_LOCAL_NED,
-                target_typemask | MAV_POS_TARGET_TYPE_MASK.LAST_BYTE,
-                0, # x
-                0, # y
-                0, # z
-                vx, # vx
-                vy, # vy
-                -vz_up, # vz
-                0, # afx
-                0, # afy
-                0, # afz
-                0, # yaw
-                0, # yawrate
-            )
-            m = self.assert_receive_message('POSITION_TARGET_LOCAL_NED')
-
-            self.progress("Received local target: %s" % str(m))
-
-        # Check the last received message
-        if not (m.type_mask == (target_typemask | MAV_POS_TARGET_TYPE_MASK.LAST_BYTE) or m.type_mask == target_typemask):
-            raise NotAchievedException("Did not receive proper mask: expected=%u or %u, got=%u" %
-                                       ((target_typemask | MAV_POS_TARGET_TYPE_MASK.LAST_BYTE), target_typemask, m.type_mask))
-
-        if vx - m.vx > 0.1:
-            raise NotAchievedException("Did not receive proper target velocity vx: wanted=%f got=%f" % (vx, m.vx))
-
-        if vy - m.vy > 0.1:
-            raise NotAchievedException("Did not receive proper target velocity vy: wanted=%f got=%f" % (vy, m.vy))
-
-        if vz_up - (-m.vz) > 0.1:
-            raise NotAchievedException("Did not receive proper target velocity vz: wanted=%f got=%f" % (vz_up, -m.vz))
-
-        self.progress("Received proper target velocity commands")
-
-    def wait_for_local_velocity(self, vx, vy, vz_up, timeout=10):
-        """ Wait for local target velocity"""
-
-        # debug messages
-        self.progress("Waiting for local NED velocity target: (%f, %f, %f)" % (vx, vy, -vz_up))
-        self.progress("Setting LOCAL_POSITION_NED message rate to 10Hz")
-
-        # set position local ned message stream rate
-        self.set_message_rate_hz(mavutil.mavlink.MAVLINK_MSG_ID_LOCAL_POSITION_NED, 10)
-
-        # wait for position local ned message
-        tstart = self.get_sim_time()
-        while self.get_sim_time_cached() - tstart < timeout:
-
-            # get position target local ned message
-            m = self.mav.recv_match(type="LOCAL_POSITION_NED", blocking=True, timeout=1)
-
-            # could not be able to get a valid target local ned message within given time
-            if m is None:
-
-                # raise an error that did not receive a valid target local ned message within given time
-                raise NotAchievedException("Did not receive any position local ned message for 1 second!")
-
-            # got a valid target local ned message within given time
-            else:
-
-                # debug message
-                self.progress("Received local position ned message: %s" % str(m))
-
-                # check if velocity values are in range
-                if vx - m.vx <= 0.1 and vy - m.vy <= 0.1 and vz_up - (-m.vz) <= 0.1:
-
-                    # get out of function
-                    self.progress("Vehicle successfully reached to target velocity!")
-                    return
-
-        # raise an exception
-        error_message = "Did not receive target velocities vx, vy, vz_up, wanted=(%f, %f, %f) got=(%f, %f, %f)"
-        error_message = error_message % (vx, vy, vz_up, m.vx, m.vy, -m.vz)
-        raise NotAchievedException(error_message)
-
-    def test_position_target_message_mode(self):
-        " Ensure that POSITION_TARGET_LOCAL_NED messages are sent in Guided Mode only "
-        self.hover()
-        self.change_mode('LOITER')
-        self.progress("Setting POSITION_TARGET_LOCAL_NED message rate to 10Hz")
-        self.set_message_rate_hz(mavutil.mavlink.MAVLINK_MSG_ID_POSITION_TARGET_LOCAL_NED, 10)
-
-        tstart = self.get_sim_time()
-        while self.get_sim_time_cached() < tstart + 5:
-            m = self.mav.recv_match(type='POSITION_TARGET_LOCAL_NED', blocking=True, timeout=1)
-            if m is None:
-                continue
-
-            raise NotAchievedException("Received POSITION_TARGET message in LOITER mode: %s" % str(m))
-
-        self.progress("Did not receive any POSITION_TARGET_LOCAL_NED message in LOITER mode. Success")
-
-    def earth_to_body(self, vector):
-        r = mavextra.rotation(self.mav.messages["ATTITUDE"]).invert()
-        #        print("r=%s" % str(r))
-        return r * vector
-
-    def precision_loiter_to_pos(self, x, y, z, timeout=40):
-        '''send landing_target messages at vehicle until it arrives at
-        location to x, y, z from origin (in metres), z is *up*'''
-        dest_ned = rotmat.Vector3(x, y, -z)
-        tstart = self.get_sim_time()
-        success_start = -1
-        while True:
-            now = self.get_sim_time_cached()
-            if now - tstart > timeout:
-                raise NotAchievedException("Did not loiter to position!")
-            m_pos = self.mav.recv_match(type='LOCAL_POSITION_NED',
-                                        blocking=True)
-            pos_ned = rotmat.Vector3(m_pos.x, m_pos.y, m_pos.z)
-            #            print("dest_ned=%s" % str(dest_ned))
-            #            print("pos_ned=%s" % str(pos_ned))
-            delta_ef = dest_ned - pos_ned
-            #            print("delta_ef=%s" % str(delta_ef))
-
-            # determine if we've successfully navigated to close to
-            # where we should be:
-            dist = math.sqrt(delta_ef.x * delta_ef.x + delta_ef.y * delta_ef.y)
-            dist_max = 1
-            self.progress("dist=%f want <%f" % (dist, dist_max))
-            if dist < dist_max:
-                # success!  We've gotten within our target distance
-                if success_start == -1:
-                    success_start = now
-                elif now - success_start > 10:
-                    self.progress("Yay!")
-                    break
-            else:
-                success_start = -1
-
-            delta_bf = self.earth_to_body(delta_ef)
-            #            print("delta_bf=%s" % str(delta_bf))
-            angle_x = math.atan2(delta_bf.y, delta_bf.z)
-            angle_y = -math.atan2(delta_bf.x, delta_bf.z)
-            distance = math.sqrt(delta_bf.x * delta_bf.x +
-                                 delta_bf.y * delta_bf.y +
-                                 delta_bf.z * delta_bf.z)
-            #            att = self.mav.messages["ATTITUDE"]
-            #            print("r=%f p=%f y=%f" % (math.degrees(att.roll), math.degrees(att.pitch), math.degrees(att.yaw)))
-            #            print("angle_x=%s angle_y=%s" % (str(math.degrees(angle_x)), str(math.degrees(angle_y))))
-            #            print("distance=%s" % str(distance))
-
-            self.mav.mav.landing_target_send(
-                0, # time_usec
-                1, # target_num
-                mavutil.mavlink.MAV_FRAME_GLOBAL, # frame; AP ignores
-                angle_x, # angle x (radians)
-                angle_y, # angle y (radians)
-                distance, # distance to target
-                0.01, # size of target in radians, X-axis
-                0.01 # size of target in radians, Y-axis
-            )
-
-    def PayloadPlaceMission(self):
-        """Test payload placing in auto."""
-        self.context_push()
-
-        ex = None
-        try:
-            self.set_analog_rangefinder_parameters()
-            self.set_parameters({
-                "GRIP_ENABLE": 1,
-                "GRIP_TYPE": 1,
-                "SIM_GRPS_ENABLE": 1,
-                "SIM_GRPS_PIN": 8,
-                "SERVO8_FUNCTION": 28,
-            })
-            self.reboot_sitl()
-
-            self.load_mission("copter_payload_place.txt")
-            if self.mavproxy is not None:
-                self.mavproxy.send('wp list\n')
-
-            self.set_parameter("AUTO_OPTIONS", 3)
-            self.change_mode('AUTO')
-            self.wait_ready_to_arm()
-
-            self.arm_vehicle()
-
-            self.wait_text("Gripper load releas", timeout=90)
-            dist_limit = 1
-            # this is a copy of the point in the mission file:
-            target_loc = mavutil.location(-35.363106,
-                                          149.165436,
-                                          0,
-                                          0)
-            dist = self.get_distance(target_loc, self.mav.location())
-            self.progress("dist=%f" % (dist,))
-            if dist > dist_limit:
-                raise NotAchievedException("Did not honour target lat/lng (dist=%f want <%f" %
-                                           (dist, dist_limit))
-
-            self.wait_disarmed()
-
-        except Exception as e:
-            self.print_exception_caught(e)
-            self.disarm_vehicle(force=True)
-            ex = e
-
-        self.context_pop()
-        self.reboot_sitl()
-        self.progress("All done")
-
-        if ex is not None:
-            raise ex
-
-    def Weathervane(self):
-        '''Test copter weathervaning'''
-        # We test nose into wind code paths and yaw direction here and test side into wind
-        # yaw direction in QuadPlane tests to reduce repetition.
-        self.set_parameters({
-            "SIM_WIND_SPD": 10,
-            "SIM_WIND_DIR": 100,
-            "GUID_OPTIONS": 129, # allow weathervaning and arming from tx in guided
-            "AUTO_OPTIONS": 131, # allow arming in auto, take off without raising the stick, and weathervaning
-            "WVANE_ENABLE": 1,
-            "WVANE_GAIN": 3,
-            "WVANE_VELZ_MAX": 1,
-            "WVANE_SPD_MAX": 2
-        })
-
-        self.progress("Test weathervaning in auto")
-        self.load_mission("weathervane_mission.txt", strict=False)
-
-        self.change_mode("AUTO")
-        self.wait_ready_to_arm()
-        self.arm_vehicle()
-
-        self.wait_statustext("Weathervane Active", timeout=60)
-        self.do_RTL()
-        self.wait_disarmed()
-        self.change_mode("GUIDED")
-
-        # After take off command in guided we enter the velaccl sub mode
-        self.progress("Test weathervaning in guided vel-accel")
-        self.set_rc(3, 1000)
-        self.wait_ready_to_arm()
-
-        self.arm_vehicle()
-        self.user_takeoff(alt_min=15)
-        # Wait for heading to match wind direction.
-        self.wait_heading(100, accuracy=8, timeout=100)
-
-        self.progress("Test weathervaning in guided pos only")
-        # Travel directly north to align heading north and build some airspeed.
-        self.fly_guided_move_local(x=40, y=0, z_up=15)
-        # Wait for heading to match wind direction.
-        self.wait_heading(100, accuracy=8, timeout=100)
-        self.do_RTL()
-
-    def _DO_WINCH(self, command):
-        self.context_push()
-        self.load_default_params_file("copter-winch.parm")
-        self.reboot_sitl()
-        self.wait_ready_to_arm()
-
-        self.start_subtest("starts relaxed")
-        self.wait_servo_channel_value(9, 0)
-
-        self.start_subtest("rate control")
-        command(
-            mavutil.mavlink.MAV_CMD_DO_WINCH,
-            p1=1,  # instance number
-            p2=mavutil.mavlink.WINCH_RATE_CONTROL,  # command
-            p3=0,  # length to release
-            p4=1,  # rate in m/s
-        )
-        self.wait_servo_channel_value(9, 1900)
-
-        self.start_subtest("relax")
-        command(
-            mavutil.mavlink.MAV_CMD_DO_WINCH,
-            p1=1,  # instance number
-            p2=mavutil.mavlink.WINCH_RELAXED,  # command
-            p3=0,  # length to release
-            p4=1,  # rate in m/s
-        )
-        self.wait_servo_channel_value(9, 0)
-
-        self.start_subtest("hold but zero output")
-        command(
-            mavutil.mavlink.MAV_CMD_DO_WINCH,
-            p1=1,  # instance number
-            p2=mavutil.mavlink.WINCH_RATE_CONTROL,  # command
-            p3=0,  # length to release
-            p4=0,  # rate in m/s
-        )
-        self.wait_servo_channel_value(9, 1500)
-
-        self.start_subtest("relax")
-        command(
-            mavutil.mavlink.MAV_CMD_DO_WINCH,
-            p1=1,  # instance number
-            p2=mavutil.mavlink.WINCH_RELAXED,  # command
-            p3=0,  # length to release
-            p4=1,  # rate in m/s
-        )
-        self.wait_servo_channel_value(9, 0)
-
-        self.start_subtest("position")
-        command(
-            mavutil.mavlink.MAV_CMD_DO_WINCH,
-            p1=1,  # instance number
-            p2=mavutil.mavlink.WINCH_RELATIVE_LENGTH_CONTROL,  # command
-            p3=2,  # length to release
-            p4=1,  # rate in m/s
-        )
-        self.wait_servo_channel_value(9, 1900)
-        self.wait_servo_channel_value(9, 1500, timeout=60)
-
-        self.context_pop()
-        self.reboot_sitl()
-
-    def DO_WINCH(self):
-        '''test mavlink DO_WINCH command'''
-        self._DO_WINCH(self.run_cmd_int)
-        self._DO_WINCH(self.run_cmd)
-
-    def GuidedSubModeChange(self):
-        """"Ensure we can move around in guided after a takeoff command."""
-
-        '''start by disabling GCS failsafe, otherwise we immediately disarm
-        due to (apparently) not receiving traffic from the GCS for
-        too long.  This is probably a function of --speedup'''
-        self.set_parameters({
-            "FS_GCS_ENABLE": 0,
-            "DISARM_DELAY": 0, # until traffic problems are fixed
-        })
-        self.change_mode("GUIDED")
-        self.wait_ready_to_arm()
-        self.arm_vehicle()
-
-        self.user_takeoff(alt_min=10)
-
-        self.start_subtest("yaw through absolute angles using MAV_CMD_CONDITION_YAW")
-        self.guided_achieve_heading(45)
-        self.guided_achieve_heading(135)
-
-        self.start_subtest("move the vehicle using set_position_target_global_int")
-        # the following numbers are 5-degree-latitude and 5-degrees
-        # longitude - just so that we start to really move a lot.
-        self.fly_guided_move_global_relative_alt(5, 5, 10)
-
-        self.start_subtest("move the vehicle using MAVLINK_MSG_ID_SET_POSITION_TARGET_LOCAL_NED")
-        self.fly_guided_stop(groundspeed_tolerance=0.1)
-        self.fly_guided_move_local(5, 5, 10)
-
-        self.start_subtest("Checking that WP_YAW_BEHAVIOUR 0 works")
-        self.set_parameter('WP_YAW_BEHAVIOR', 0)
-        self.delay_sim_time(2)
-        orig_heading = self.get_heading()
-        self.fly_guided_move_local(5, 0, 10)
-        # ensure our heading hasn't changed:
-        self.assert_heading(orig_heading)
-        self.fly_guided_move_local(0, 5, 10)
-        # ensure our heading hasn't changed:
-        self.assert_heading(orig_heading)
-
-        self.start_subtest("Check target position received by vehicle using SET_MESSAGE_INTERVAL")
-        self.test_guided_local_position_target(5, 5, 10)
-        self.test_guided_local_velocity_target(2, 2, 1)
-        self.test_position_target_message_mode()
-
-        self.do_RTL()
-
-    def TestGripperMission(self):
-        '''Test Gripper mission items'''
-        self.context_push()
-        ex = None
-        try:
-            self.load_mission("copter-gripper-mission.txt")
-            self.change_mode('LOITER')
-            self.wait_ready_to_arm()
-            self.assert_vehicle_location_is_at_startup_location()
-            self.arm_vehicle()
-            self.change_mode('AUTO')
-            self.set_rc(3, 1500)
-            self.wait_statustext("Gripper Grabbed", timeout=60)
-            self.wait_statustext("Gripper Released", timeout=60)
-        except Exception as e:
-            self.print_exception_caught(e)
-            self.change_mode('LAND')
-            ex = e
-        self.context_pop()
-        self.wait_disarmed()
-        if ex is not None:
-            raise ex
-
-    def SplineLastWaypoint(self):
-        '''Test Spline as last waypoint'''
-        self.context_push()
-        ex = None
-        try:
-            self.load_mission("copter-spline-last-waypoint.txt")
-            self.change_mode('LOITER')
-            self.wait_ready_to_arm()
-            self.arm_vehicle()
-            self.change_mode('AUTO')
-            self.set_rc(3, 1500)
-            self.wait_altitude(10, 3000, relative=True)
-        except Exception as e:
-            self.print_exception_caught(e)
-            ex = e
-        self.context_pop()
-        self.do_RTL()
-        self.wait_disarmed()
-        if ex is not None:
-            raise ex
-
-    def ManualThrottleModeChange(self):
-        '''Check manual throttle mode changes denied on high throttle'''
-        self.set_parameter("FS_GCS_ENABLE", 0) # avoid GUIDED instant disarm
-        self.change_mode("STABILIZE")
-        self.wait_ready_to_arm()
-        self.arm_vehicle()
-        self.change_mode("ACRO")
-        self.change_mode("STABILIZE")
-        self.change_mode("GUIDED")
-        self.set_rc(3, 1700)
-        self.watch_altitude_maintained(altitude_min=-1, altitude_max=0.2) # should not take off in guided
-        self.run_cmd_do_set_mode(
-            "ACRO",
-            want_result=mavutil.mavlink.MAV_RESULT_FAILED)
-        self.run_cmd_do_set_mode(
-            "STABILIZE",
-            want_result=mavutil.mavlink.MAV_RESULT_FAILED)
-        self.run_cmd_do_set_mode(
-            "DRIFT",
-            want_result=mavutil.mavlink.MAV_RESULT_FAILED)
-        self.progress("Check setting an invalid mode")
-        self.run_cmd(
-            mavutil.mavlink.MAV_CMD_DO_SET_MODE,
-            p1=mavutil.mavlink.MAV_MODE_FLAG_CUSTOM_MODE_ENABLED,
-            p2=126,
-            want_result=mavutil.mavlink.MAV_RESULT_FAILED,
-            timeout=1,
-        )
-        self.set_rc(3, 1000)
-        self.run_cmd_do_set_mode("ACRO")
-        self.wait_disarmed()
-
-    def test_mount_pitch(self, despitch, despitch_tolerance, mount_mode, timeout=10, hold=0):
-        tstart = self.get_sim_time()
-        success_start = 0
-        while True:
-            now = self.get_sim_time_cached()
-            if now - tstart > timeout:
-                raise NotAchievedException("Mount pitch not achieved")
-
-            '''retrieve latest angles from GIMBAL_DEVICE_ATTITUDE_STATUS'''
-            mount_roll, mount_pitch, mount_yaw = self.get_mount_roll_pitch_yaw_deg()
-
-            self.progress("despitch=%f roll=%f pitch=%f yaw=%f" % (despitch, mount_roll, mount_pitch, mount_yaw))
-            if abs(despitch - mount_pitch) > despitch_tolerance:
-                self.progress("Mount pitch incorrect: got=%f want=%f (+/- %f)" %
-                              (mount_pitch, despitch, despitch_tolerance))
-                success_start = 0
-                continue
-            self.progress("Mount pitch correct: %f degrees == %f" %
-                          (mount_pitch, despitch))
-            if success_start == 0:
-                success_start = now
-            if now - success_start >= hold:
-                self.progress("Mount pitch achieved")
-                return
-
-    def do_pitch(self, pitch):
-        '''pitch aircraft in guided/angle mode'''
-        self.mav.mav.set_attitude_target_send(
-            0, # time_boot_ms
-            1, # target sysid
-            1, # target compid
-            0, # bitmask of things to ignore
-            mavextra.euler_to_quat([0, math.radians(pitch), 0]), # att
-            0, # roll rate  (rad/s)
-            0, # pitch rate (rad/s)
-            0, # yaw rate   (rad/s)
-            0.5) # thrust, 0 to 1, translated to a climb/descent rate
-
-    def do_yaw_rate(self, yaw_rate):
-        '''yaw aircraft in guided/rate mode'''
-        self.run_cmd(
-            mavutil.mavlink.MAV_CMD_CONDITION_YAW,
-            p1=60,  # target angle
-            p2=0,  # degrees/second
-            p3=1,  # -1 is counter-clockwise, 1 clockwise
-            p4=1,  # 1 for relative, 0 for absolute
-            quiet=True,
-        )
-
-    def setup_servo_mount(self, roll_servo=5, pitch_servo=6, yaw_servo=7):
-        '''configure a rpy servo mount; caller responsible for required rebooting'''
-        self.progress("Setting up servo mount")
-        self.set_parameters({
-            "MNT1_TYPE": 1,
-            "MNT1_PITCH_MIN": -45,
-            "MNT1_PITCH_MAX": 45,
-            "RC6_OPTION": 213,  # MOUNT1_PITCH
-            "SERVO%u_FUNCTION" % roll_servo: 8, # roll
-            "SERVO%u_FUNCTION" % pitch_servo: 7, # pitch
-            "SERVO%u_FUNCTION" % yaw_servo: 6, # yaw
-        })
-
-    def get_mount_roll_pitch_yaw_deg(self):
-        '''return mount (aka gimbal) roll, pitch and yaw angles in degrees'''
-        # wait for gimbal attitude message
-        m = self.assert_receive_message('GIMBAL_DEVICE_ATTITUDE_STATUS', timeout=5)
-
-        # convert quaternion to euler angles and return
-        q = quaternion.Quaternion(m.q)
-        euler = q.euler
-        return math.degrees(euler[0]), math.degrees(euler[1]), math.degrees(euler[2])
-
-    def set_mount_mode(self, mount_mode):
-        '''set mount mode'''
-        self.run_cmd_int(
-            mavutil.mavlink.MAV_CMD_DO_MOUNT_CONFIGURE,
-            p1=mount_mode,
-            p2=0, # stabilize roll (unsupported)
-            p3=0, # stabilize pitch (unsupported)
-        )
-        self.run_cmd(
-            mavutil.mavlink.MAV_CMD_DO_MOUNT_CONFIGURE,
-            p1=mount_mode,
-            p2=0, # stabilize roll (unsupported)
-            p3=0, # stabilize pitch (unsupported)
-        )
-
-    def test_mount_rc_targetting(self):
-        '''called in multipleplaces to make sure that mount RC targetting works'''
-        try:
-            self.context_push()
-            self.set_parameters({
-                'RC6_OPTION': 0,
-                'RC11_OPTION': 212,    # MOUNT1_ROLL
-                'RC12_OPTION': 213,    # MOUNT1_PITCH
-                'RC13_OPTION': 214,    # MOUNT1_YAW
-                'RC12_MIN': 1100,
-                'RC12_MAX': 1900,
-                'RC12_TRIM': 1500,
-                'MNT1_PITCH_MIN': -45,
-                'MNT1_PITCH_MAX': 45,
-            })
-            self.progress("Testing RC angular control")
-            # default RC min=1100 max=1900
-            self.set_rc_from_map({
-                11: 1500,
-                12: 1500,
-                13: 1500,
-            })
-            self.test_mount_pitch(0, 1, mavutil.mavlink.MAV_MOUNT_MODE_RC_TARGETING)
-            self.progress("Testing RC input down 1/4 of its range in the output, should be down 1/4 range in output")
-            rc12_in = 1400
-            rc12_min = 1100 # default
-            rc12_max = 1900 # default
-            mpitch_min = -45.0
-            mpitch_max = 45.0
-            expected_pitch = (float(rc12_in-rc12_min)/float(rc12_max-rc12_min) * (mpitch_max-mpitch_min)) + mpitch_min
-            self.progress("expected mount pitch: %f" % expected_pitch)
-            if expected_pitch != -11.25:
-                raise NotAchievedException("Calculation wrong - defaults changed?!")
-            self.set_rc(12, rc12_in)
-            self.test_mount_pitch(-11.25, 0.1, mavutil.mavlink.MAV_MOUNT_MODE_RC_TARGETING)
-            self.set_rc(12, 1800)
-            self.test_mount_pitch(33.75, 0.1, mavutil.mavlink.MAV_MOUNT_MODE_RC_TARGETING)
-            self.set_rc_from_map({
-                11: 1500,
-                12: 1500,
-                13: 1500,
-            })
-
-            try:
-                self.context_push()
-                self.set_parameters({
-                    "RC12_MIN": 1000,
-                    "RC12_MAX": 2000,
-                    "MNT1_PITCH_MIN": -90,
-                    "MNT1_PITCH_MAX": 10,
-                })
-                self.set_rc(12, 1000)
-                self.test_mount_pitch(-90.00, 0.1, mavutil.mavlink.MAV_MOUNT_MODE_RC_TARGETING)
-                self.set_rc(12, 2000)
-                self.test_mount_pitch(10.00, 0.1, mavutil.mavlink.MAV_MOUNT_MODE_RC_TARGETING)
-                self.set_rc(12, 1500)
-                self.test_mount_pitch(-40.00, 0.1, mavutil.mavlink.MAV_MOUNT_MODE_RC_TARGETING)
-            finally:
-                self.context_pop()
-
-            self.set_rc(12, 1500)
-
-            self.progress("Testing RC rate control")
-            self.set_parameter('MNT1_RC_RATE', 10)
-            self.test_mount_pitch(0, 1, mavutil.mavlink.MAV_MOUNT_MODE_RC_TARGETING)
-            self.set_rc(12, 1300)
-            self.test_mount_pitch(-5, 1, mavutil.mavlink.MAV_MOUNT_MODE_RC_TARGETING)
-            self.test_mount_pitch(-10, 1, mavutil.mavlink.MAV_MOUNT_MODE_RC_TARGETING)
-            self.test_mount_pitch(-15, 1, mavutil.mavlink.MAV_MOUNT_MODE_RC_TARGETING)
-            self.test_mount_pitch(-20, 1, mavutil.mavlink.MAV_MOUNT_MODE_RC_TARGETING)
-            self.set_rc(12, 1700)
-            self.test_mount_pitch(-15, 1, mavutil.mavlink.MAV_MOUNT_MODE_RC_TARGETING)
-            self.test_mount_pitch(-10, 1, mavutil.mavlink.MAV_MOUNT_MODE_RC_TARGETING)
-            self.test_mount_pitch(-5, 1, mavutil.mavlink.MAV_MOUNT_MODE_RC_TARGETING)
-            self.test_mount_pitch(0, 1, mavutil.mavlink.MAV_MOUNT_MODE_RC_TARGETING)
-            self.test_mount_pitch(5, 1, mavutil.mavlink.MAV_MOUNT_MODE_RC_TARGETING)
-
-            self.progress("Reverting to angle mode")
-            self.set_parameter('MNT1_RC_RATE', 0)
-            self.set_rc(12, 1500)
-            self.test_mount_pitch(0, 0.1, mavutil.mavlink.MAV_MOUNT_MODE_RC_TARGETING)
-
-            self.context_pop()
-
-        except Exception as e:
-            self.print_exception_caught(e)
-            self.context_pop()
-            raise e
-
-    def Mount(self):
-        '''Test Camera/Antenna Mount'''
-        ex = None
-        self.context_push()
-        old_srcSystem = self.mav.mav.srcSystem
-        self.mav.mav.srcSystem = 250
-        self.set_parameter("DISARM_DELAY", 0)
-        try:
-            '''start by disabling GCS failsafe, otherwise we immediately disarm
-            due to (apparently) not receiving traffic from the GCS for
-            too long.  This is probably a function of --speedup'''
-            self.set_parameter("FS_GCS_ENABLE", 0)
-
-            # setup mount parameters
-            self.setup_servo_mount()
-            self.reboot_sitl() # to handle MNT_TYPE changing
-
-            # make sure we're getting gimbal device attitude status
-            self.assert_receive_message('GIMBAL_DEVICE_ATTITUDE_STATUS', timeout=5)
-
-            # change mount to neutral mode (point forward, not stabilising)
-            self.set_mount_mode(mavutil.mavlink.MAV_MOUNT_MODE_NEUTRAL)
-
-            # test pitch is not stabilising
-            mount_roll_deg, mount_pitch_deg, mount_yaw_deg = self.get_mount_roll_pitch_yaw_deg()
-            if mount_roll_deg != 0 or mount_pitch_deg != 0 or mount_yaw_deg != 0:
-                raise NotAchievedException("Mount stabilising when not requested")
-
-            self.change_mode('GUIDED')
-            self.wait_ready_to_arm()
-            self.arm_vehicle()
-
-            self.user_takeoff()
-
-            # pitch vehicle back and confirm gimbal is still not stabilising
-            despitch = 10
-            despitch_tolerance = 3
-
-            self.progress("Pitching vehicle")
-            self.do_pitch(despitch) # will time out!
-
-            self.wait_pitch(despitch, despitch_tolerance)
-
-            # check gimbal is still not stabilising
-            mount_roll_deg, mount_pitch_deg, mount_yaw_deg = self.get_mount_roll_pitch_yaw_deg()
-            if mount_roll_deg != 0 or mount_pitch_deg != 0 or mount_yaw_deg != 0:
-                raise NotAchievedException("Mount stabilising when not requested")
-
-            # center RC tilt control and change mount to RC_TARGETING mode
-            self.progress("Gimbal to RC Targetting mode")
-            self.set_rc(6, 1500)
-            self.set_mount_mode(mavutil.mavlink.MAV_MOUNT_MODE_RC_TARGETING)
-
-            # pitch vehicle back and confirm gimbal is stabilising
-            self.progress("Pitching vehicle")
-            self.do_pitch(despitch)
-            self.wait_pitch(despitch, despitch_tolerance)
-            self.test_mount_pitch(0, 1, mavutil.mavlink.MAV_MOUNT_MODE_RC_TARGETING)
-
-            # point gimbal at specified angle
-            self.progress("Point gimbal using GIMBAL_MANAGER_PITCHYAW (ANGLE)")
-            self.do_pitch(0)    # level vehicle
-            self.wait_pitch(0, despitch_tolerance)
-            self.set_mount_mode(mavutil.mavlink.MAV_MOUNT_MODE_MAVLINK_TARGETING)
-            for (method, angle) in (self.run_cmd, -20), (self.run_cmd_int, -30):
-                method(
-                    mavutil.mavlink.MAV_CMD_DO_GIMBAL_MANAGER_PITCHYAW,
-                    p1=angle,   # pitch angle in degrees
-                    p2=0,     # yaw angle in degrees
-                    p3=0,     # pitch rate in degrees (NaN to ignore)
-                    p4=0,     # yaw rate in degrees (NaN to ignore)
-                    p5=0,     # flags (0=Body-frame, 16/GIMBAL_MANAGER_FLAGS_YAW_LOCK=Earth Frame)
-                    p6=0,     # unused
-                    p7=0,     # gimbal id
-                )
-                self.test_mount_pitch(angle, 1, mavutil.mavlink.MAV_MOUNT_MODE_MAVLINK_TARGETING)
-
-            # point gimbal at specified location
-            self.progress("Point gimbal at Location using MOUNT_CONTROL (GPS)")
-            self.do_pitch(despitch)
-            self.set_mount_mode(mavutil.mavlink.MAV_MOUNT_MODE_GPS_POINT)
-
-            # Delay here to allow the attitude to command to timeout and level out the copter a bit
-            self.delay_sim_time(3)
-
-            start = self.mav.location()
-            self.progress("start=%s" % str(start))
-            (t_lat, t_lon) = mavextra.gps_offset(start.lat, start.lng, 10, 20)
-            t_alt = 0
-
-            self.progress("loc %f %f %f" % (start.lat, start.lng, start.alt))
-            self.progress("targetting %f %f %f" % (t_lat, t_lon, t_alt))
-            self.do_pitch(despitch)
-            self.mav.mav.mount_control_send(
-                1, # target system
-                1, # target component
-                int(t_lat * 1e7), # lat
-                int(t_lon * 1e7), # lon
-                t_alt * 100, # alt
-                0  # save position
-            )
-            self.test_mount_pitch(-52, 5, mavutil.mavlink.MAV_MOUNT_MODE_GPS_POINT)
-
-            # this is a one-off; ArduCopter *will* time out this directive!
-            self.progress("Levelling aircraft")
-            self.mav.mav.set_attitude_target_send(
-                0, # time_boot_ms
-                1, # target sysid
-                1, # target compid
-                0, # bitmask of things to ignore
-                mavextra.euler_to_quat([0, 0, 0]), # att
-                0, # roll rate  (rad/s)
-                0, # pitch rate (rad/s)
-                0, # yaw rate   (rad/s)
-                0.5) # thrust, 0 to 1, translated to a climb/descent rate
-
-            self.wait_groundspeed(0, 1)
-
-            # now test RC targetting
-            self.progress("Testing mount RC targetting")
-
-            self.set_mount_mode(mavutil.mavlink.MAV_MOUNT_MODE_RC_TARGETING)
-            self.test_mount_rc_targetting()
-
-            self.progress("Testing mount ROI behaviour")
-            self.test_mount_pitch(0, 0.1, mavutil.mavlink.MAV_MOUNT_MODE_RC_TARGETING)
-            start = self.mav.location()
-            self.progress("start=%s" % str(start))
-            (roi_lat, roi_lon) = mavextra.gps_offset(start.lat,
-                                                     start.lng,
-                                                     10,
-                                                     20)
-            roi_alt = 0
-            self.progress("Using MAV_CMD_DO_SET_ROI_LOCATION")
-            self.run_cmd(
-                mavutil.mavlink.MAV_CMD_DO_SET_ROI_LOCATION,
-                p5=roi_lat,
-                p6=roi_lon,
-                p7=roi_alt,
-            )
-            self.test_mount_pitch(-52, 5, mavutil.mavlink.MAV_MOUNT_MODE_GPS_POINT)
-            self.progress("Using MAV_CMD_DO_SET_ROI_LOCATION")
-            # start by pointing the gimbal elsewhere with a
-            # known-working command:
-            self.run_cmd(
-                mavutil.mavlink.MAV_CMD_DO_SET_ROI_LOCATION,
-                p5=roi_lat + 1,
-                p6=roi_lon + 1,
-                p7=roi_alt,
-            )
-            # now point it with command_int:
-            self.run_cmd_int(
-                mavutil.mavlink.MAV_CMD_DO_SET_ROI_LOCATION,
-                p5=int(roi_lat * 1e7),
-                p6=int(roi_lon * 1e7),
-                p7=roi_alt,
-                frame=mavutil.mavlink.MAV_FRAME_GLOBAL_RELATIVE_ALT,
-            )
-            self.test_mount_pitch(-52, 5, mavutil.mavlink.MAV_MOUNT_MODE_GPS_POINT)
-
-            self.progress("Using MAV_CMD_DO_SET_ROI_NONE")
-            self.run_cmd(mavutil.mavlink.MAV_CMD_DO_SET_ROI_NONE)
-            self.run_cmd_int(mavutil.mavlink.MAV_CMD_DO_SET_ROI_NONE)
-            self.test_mount_pitch(0, 1, mavutil.mavlink.MAV_MOUNT_MODE_RC_TARGETING)
-
-            start = self.mav.location()
-            (roi_lat, roi_lon) = mavextra.gps_offset(start.lat,
-                                                     start.lng,
-                                                     -100,
-                                                     -200)
-            roi_alt = 0
-            self.progress("Using MAV_CMD_DO_SET_ROI")
-            self.run_cmd(
-                mavutil.mavlink.MAV_CMD_DO_SET_ROI,
-                p5=roi_lat,
-                p6=roi_lon,
-                p7=roi_alt,
-            )
-            self.test_mount_pitch(-7.5, 1, mavutil.mavlink.MAV_MOUNT_MODE_GPS_POINT)
-
-            start = self.mav.location()
-            (roi_lat, roi_lon) = mavextra.gps_offset(start.lat,
-                                                     start.lng,
-                                                     -100,
-                                                     -200)
-            roi_alt = 0
-            self.progress("Using MAV_CMD_DO_SET_ROI (COMMAND_INT)")
-            self.run_cmd_int(
-                mavutil.mavlink.MAV_CMD_DO_SET_ROI,
-                0,
-                0,
-                0,
-                0,
-                int(roi_lat*1e7),
-                int(roi_lon*1e7),
-                roi_alt,
-                frame=mavutil.mavlink.MAV_FRAME_GLOBAL_RELATIVE_ALT_INT,
-            )
-            self.test_mount_pitch(-7.5, 1, mavutil.mavlink.MAV_MOUNT_MODE_GPS_POINT)
-            self.progress("Using MAV_CMD_DO_SET_ROI (COMMAND_INT), absolute-alt-frame")
-            # this is pointing essentially straight down
-            self.run_cmd_int(
-                mavutil.mavlink.MAV_CMD_DO_SET_ROI,
-                0,
-                0,
-                0,
-                0,
-                int(roi_lat*1e7),
-                int(roi_lon*1e7),
-                roi_alt,
-                frame=mavutil.mavlink.MAV_FRAME_GLOBAL,
-            )
-            self.test_mount_pitch(-70, 1, mavutil.mavlink.MAV_MOUNT_MODE_GPS_POINT, hold=2)
-
-            self.set_mount_mode(mavutil.mavlink.MAV_MOUNT_MODE_NEUTRAL)
-            self.test_mount_pitch(0, 0.1, mavutil.mavlink.MAV_MOUNT_MODE_NEUTRAL)
-
-            self.progress("Testing mount roi-sysid behaviour")
-            self.test_mount_pitch(0, 0.1, mavutil.mavlink.MAV_MOUNT_MODE_NEUTRAL)
-            start = self.mav.location()
-            self.progress("start=%s" % str(start))
-            (roi_lat, roi_lon) = mavextra.gps_offset(start.lat,
-                                                     start.lng,
-                                                     10,
-                                                     20)
-            roi_alt = 0
-            self.progress("Using MAV_CMD_DO_SET_ROI_SYSID")
-            self.run_cmd(
-                mavutil.mavlink.MAV_CMD_DO_SET_ROI_SYSID,
-                p1=self.mav.source_system,
-            )
-            self.mav.mav.global_position_int_send(
-                0, # time boot ms
-                int(roi_lat * 1e7),
-                int(roi_lon * 1e7),
-                0 * 1000, # mm alt amsl
-                0 * 1000, # relalt mm UP!
-                0, # vx
-                0, # vy
-                0, # vz
-                0 # heading
-            )
-            self.test_mount_pitch(-89, 5, mavutil.mavlink.MAV_MOUNT_MODE_SYSID_TARGET, hold=2)
-
-            self.run_cmd(mavutil.mavlink.MAV_CMD_DO_SET_ROI_NONE)
-            self.run_cmd_int(
-                mavutil.mavlink.MAV_CMD_DO_SET_ROI_SYSID,
-                p1=self.mav.source_system,
-            )
-            self.mav.mav.global_position_int_send(
-                0, # time boot ms
-                int(roi_lat * 1e7),
-                int(roi_lon * 1e7),
-                670 * 1000, # mm alt amsl
-                100 * 1000, # mm UP!
-                0, # vx
-                0, # vy
-                0, # vz
-                0 # heading
-            )
-            self.test_mount_pitch(68, 5, mavutil.mavlink.MAV_MOUNT_MODE_SYSID_TARGET, hold=2)
-
-            self.set_mount_mode(mavutil.mavlink.MAV_MOUNT_MODE_NEUTRAL)
-            self.test_mount_pitch(0, 0.1, mavutil.mavlink.MAV_MOUNT_MODE_NEUTRAL)
-
-        except Exception as e:
-            self.print_exception_caught(e)
-            ex = e
-
-        self.context_pop()
-
-        self.mav.mav.srcSystem = old_srcSystem
-        self.disarm_vehicle(force=True)
-        self.reboot_sitl() # to handle MNT1_TYPE changing
-
-        if ex is not None:
-            raise ex
-
-    def assert_mount_rpy(self, r, p, y, tolerance=1):
-        '''assert mount atttiude in degrees'''
-        got_r, got_p, got_y = self.get_mount_roll_pitch_yaw_deg()
-        for (want, got, name) in (r, got_r, "roll"), (p, got_p, "pitch"), (y, got_y, "yaw"):
-            if abs(want - got) > tolerance:
-                raise NotAchievedException("%s incorrect; want=%f got=%f" %
-                                           (name, want, got))
-
-    def neutralise_gimbal(self):
-        '''put mount into neutralise mode, assert it is at zero angles'''
-        self.run_cmd(
-            mavutil.mavlink.MAV_CMD_DO_MOUNT_CONTROL,
-            p7=mavutil.mavlink.MAV_MOUNT_MODE_NEUTRAL,
-        )
-        self.test_mount_pitch(0, 0, mavutil.mavlink.MAV_MOUNT_MODE_RETRACT)
-
-    def MAV_CMD_DO_MOUNT_CONTROL(self):
-        '''test MAV_CMD_DO_MOUNT_CONTROL mavlink command'''
-
-        # setup mount parameters
-        self.context_push()
-        self.setup_servo_mount()
-        self.reboot_sitl() # to handle MNT_TYPE changing
-
-        takeoff_loc = self.mav.location()
-
-        self.takeoff(20, mode='GUIDED')
-        self.guided_achieve_heading(315)
-
-        self.run_cmd(
-            mavutil.mavlink.MAV_CMD_DO_MOUNT_CONTROL,
-            p7=mavutil.mavlink.MAV_MOUNT_MODE_RETRACT,
-        )
-        self.run_cmd_int(
-            mavutil.mavlink.MAV_CMD_DO_MOUNT_CONTROL,
-            p7=mavutil.mavlink.MAV_MOUNT_MODE_RETRACT,
-        )
-
-        for method in self.run_cmd, self.run_cmd_int:
-            self.start_subtest("MAV_MOUNT_MODE_GPS_POINT")
-
-            self.progress("start=%s" % str(takeoff_loc))
-            t = self.offset_location_ne(takeoff_loc, 20, 0)
-            self.progress("targetting=%s" % str(t))
-
-            # this command is *weird* as the lat/lng is *always* 1e7,
-            # even when transported via COMMAND_LONG!
-            x = int(t.lat * 1e7)
-            y = int(t.lng * 1e7)
-            method(
-                mavutil.mavlink.MAV_CMD_DO_MOUNT_CONTROL,
-                p4=0,  # this is a relative altitude!
-                p5=x,
-                p6=y,
-                p7=mavutil.mavlink.MAV_MOUNT_MODE_GPS_POINT,
-            )
-            self.test_mount_pitch(-45, 5, mavutil.mavlink.MAV_MOUNT_MODE_GPS_POINT)
-            self.neutralise_gimbal()
-
-            self.start_subtest("MAV_MOUNT_MODE_HOME_LOCATION")
-            method(
-                mavutil.mavlink.MAV_CMD_DO_MOUNT_CONTROL,
-                p7=mavutil.mavlink.MAV_MOUNT_MODE_HOME_LOCATION,
-            )
-            self.test_mount_pitch(-90, 5, mavutil.mavlink.MAV_MOUNT_MODE_HOME_LOCATION)
-            self.neutralise_gimbal()
-
-            # try an invalid mount mode.  Note that this is asserting we
-            # are receiving a result code which is actually incorrect;
-            # this should be MAV_RESULT_DENIED
-            self.start_subtest("Invalid mode")
-            method(
-                mavutil.mavlink.MAV_CMD_DO_MOUNT_CONTROL,
-                p7=87,
-                want_result=mavutil.mavlink.MAV_RESULT_FAILED,
-            )
-
-            self.start_subtest("MAV_MOUNT_MODE_MAVLINK_TARGETING")
-            r = 15
-            p = 20
-            y = 30
-            method(
-                mavutil.mavlink.MAV_CMD_DO_MOUNT_CONTROL,
-                p1=p,
-                p2=r,
-                p3=y,
-                p7=mavutil.mavlink.MAV_MOUNT_MODE_MAVLINK_TARGETING,
-            )
-            self.delay_sim_time(2)
-            self.assert_mount_rpy(r, p, y)
-            self.neutralise_gimbal()
-
-            self.start_subtest("MAV_MOUNT_MODE_RC_TARGETING")
-            method(
-                mavutil.mavlink.MAV_CMD_DO_MOUNT_CONTROL,
-                p7=mavutil.mavlink.MAV_MOUNT_MODE_RC_TARGETING,
-            )
-            self.test_mount_rc_targetting()
-
-            self.start_subtest("MAV_MOUNT_MODE_RETRACT")
-            self.context_push()
-            retract_r = 13
-            retract_p = 23
-            retract_y = 33
-            self.set_parameters({
-                "MNT1_RETRACT_X": retract_r,
-                "MNT1_RETRACT_Y": retract_p,
-                "MNT1_RETRACT_Z": retract_y,
-            })
-            method(
-                mavutil.mavlink.MAV_CMD_DO_MOUNT_CONTROL,
-                p7=mavutil.mavlink.MAV_MOUNT_MODE_RETRACT,
-            )
-            self.delay_sim_time(3)
-            self.assert_mount_rpy(retract_r, retract_p, retract_y)
-            self.context_pop()
-
-        self.do_RTL()
-
-        self.context_pop()
-        self.reboot_sitl()
-
-    def MAV_CMD_DO_GIMBAL_MANAGER_CONFIGURE(self):
-        '''test MAV_CMD_DO_GIMBAL_MANAGER_CONFIGURE mavlink command'''
-        # setup mount parameters
-        self.context_push()
-        self.setup_servo_mount()
-        self.reboot_sitl() # to handle MNT_TYPE changing
-
-        self.context_set_message_rate_hz('GIMBAL_MANAGER_STATUS', 10)
-        self.assert_received_message_field_values('GIMBAL_MANAGER_STATUS', {
-            "gimbal_device_id": 1,
-            "primary_control_sysid": 0,
-            "primary_control_compid": 0,
-        })
-
-        for method in self.run_cmd, self.run_cmd_int:
-            self.start_subtest("set_sysid-compid")
-            method(
-                mavutil.mavlink.MAV_CMD_DO_GIMBAL_MANAGER_CONFIGURE,
-                p1=37,
-                p2=38,
-            )
-            self.assert_received_message_field_values('GIMBAL_MANAGER_STATUS', {
-                "gimbal_device_id": 1,
-                "primary_control_sysid": 37,
-                "primary_control_compid": 38,
-            })
-
-            self.start_subtest("leave unchanged")
-            method(mavutil.mavlink.MAV_CMD_DO_GIMBAL_MANAGER_CONFIGURE, p1=-1)
-            self.assert_received_message_field_values('GIMBAL_MANAGER_STATUS', {
-                "gimbal_device_id": 1,
-                "primary_control_sysid": 37,
-                "primary_control_compid": 38,
-            })
-
-            # ardupilot currently handles this incorrectly:
-            # self.start_subtest("self-controlled")
-            # method(mavutil.mavlink.MAV_CMD_DO_GIMBAL_MANAGER_CONFIGURE, p1=-2)
-            # self.assert_received_message_field_values('GIMBAL_MANAGER_STATUS', {
-            #     "gimbal_device_id": 1,
-            #     "primary_control_sysid": 1,
-            #     "primary_control_compid": 1,
-            # })
-
-            self.start_subtest("release control")
-            method(
-                mavutil.mavlink.MAV_CMD_DO_GIMBAL_MANAGER_CONFIGURE,
-                p1=self.mav.source_system,
-                p2=self.mav.source_component,
-            )
-            self.assert_received_message_field_values('GIMBAL_MANAGER_STATUS', {
-                "gimbal_device_id": 1,
-                "primary_control_sysid": self.mav.source_system,
-                "primary_control_compid": self.mav.source_component,
-            })
-            method(mavutil.mavlink.MAV_CMD_DO_GIMBAL_MANAGER_CONFIGURE, p1=-3)
-            self.assert_received_message_field_values('GIMBAL_MANAGER_STATUS', {
-                "gimbal_device_id": 1,
-                "primary_control_sysid": 0,
-                "primary_control_compid": 0,
-            })
-
-        self.context_pop()
-        self.reboot_sitl()
-
-    def MountYawVehicleForMountROI(self):
-        '''Test Camera/Antenna Mount vehicle yawing for ROI'''
-        self.context_push()
-
-        self.set_parameter("SYSID_MYGCS", self.mav.source_system)
-        yaw_servo = 7
-        self.setup_servo_mount(yaw_servo=yaw_servo)
-        self.reboot_sitl() # to handle MNT1_TYPE changing
-
-        self.progress("checking ArduCopter yaw-aircraft-for-roi")
-        ex = None
-        try:
-            self.takeoff(20, mode='GUIDED')
-
-            m = self.mav.recv_match(type='VFR_HUD', blocking=True)
-            self.progress("current heading %u" % m.heading)
-            self.set_parameter("SERVO%u_FUNCTION" % yaw_servo, 0) # yaw
-            self.progress("Waiting for check_servo_map to do its job")
-            self.delay_sim_time(5)
-            self.progress("Pointing North")
-            self.guided_achieve_heading(0)
-            self.delay_sim_time(5)
-            start = self.mav.location()
-            (roi_lat, roi_lon) = mavextra.gps_offset(start.lat,
-                                                     start.lng,
-                                                     -100,
-                                                     -100)
-            roi_alt = 0
-            self.progress("Using MAV_CMD_DO_SET_ROI")
-            self.run_cmd(
-                mavutil.mavlink.MAV_CMD_DO_SET_ROI,
-                p5=roi_lat,
-                p6=roi_lon,
-                p7=roi_alt,
-            )
-
-            self.progress("Waiting for vehicle to point towards ROI")
-            self.wait_heading(225, timeout=600, minimum_duration=2)
-
-            # the following numbers are 1-degree-latitude and
-            # 0-degrees longitude - just so that we start to
-            # really move a lot.
-            there = mavutil.location(1, 0, 0, 0)
-
-            self.progress("Starting to move")
-            self.mav.mav.set_position_target_global_int_send(
-                0, # timestamp
-                1, # target system_id
-                1, # target component id
-                mavutil.mavlink.MAV_FRAME_GLOBAL_RELATIVE_ALT_INT,
-                MAV_POS_TARGET_TYPE_MASK.POS_ONLY | MAV_POS_TARGET_TYPE_MASK.LAST_BYTE, # mask specifying use-only-lat-lon-alt
-                there.lat, # lat
-                there.lng, # lon
-                there.alt, # alt
-                0, # vx
-                0, # vy
-                0, # vz
-                0, # afx
-                0, # afy
-                0, # afz
-                0, # yaw
-                0, # yawrate
-            )
-
-            self.progress("Starting to move changes the target")
-            bearing = self.bearing_to(there)
-            self.wait_heading(bearing, timeout=600, minimum_duration=2)
-
-            self.run_cmd(
-                mavutil.mavlink.MAV_CMD_DO_SET_ROI,
-                p5=roi_lat,
-                p6=roi_lon,
-                p7=roi_alt,
-            )
-
-            self.progress("Wait for vehicle to point sssse due to moving")
-            self.wait_heading(170, timeout=600, minimum_duration=1)
-
-            self.do_RTL()
-
-        except Exception as e:
-            self.print_exception_caught(e)
-            ex = e
-
-        self.context_pop()
-
-        if ex is not None:
-            raise ex
-
-    def ThrowMode(self):
-        '''Fly Throw Mode'''
-        # test boomerang mode:
-        self.progress("Throwing vehicle away")
-        self.set_parameters({
-            "THROW_NEXTMODE": 6,
-            "SIM_SHOVE_Z": -30,
-            "SIM_SHOVE_X": -20,
-        })
-        self.change_mode('THROW')
-        self.wait_ready_to_arm()
-        self.arm_vehicle()
-        try:
-            self.set_parameter("SIM_SHOVE_TIME", 500)
-        except ValueError:
-            # the shove resets this to zero
-            pass
-
-        tstart = self.get_sim_time()
-        self.wait_mode('RTL')
-        max_good_tdelta = 15
-        tdelta = self.get_sim_time() - tstart
-        self.progress("Vehicle in RTL")
-        self.wait_rtl_complete()
-        self.progress("Vehicle disarmed")
-        if tdelta > max_good_tdelta:
-            raise NotAchievedException("Took too long to enter RTL: %fs > %fs" %
-                                       (tdelta, max_good_tdelta))
-        self.progress("Vehicle returned")
-
-    def hover_and_check_matched_frequency_with_fft(self, dblevel=-15, minhz=200, maxhz=300, peakhz=None,
-                                                   reverse=None, takeoff=True):
-        # find a motor peak
-        if takeoff:
-            self.takeoff(10, mode="ALT_HOLD")
-
-        tstart, tend, hover_throttle = self.hover_for_interval(15)
-        self.do_RTL()
-
-        psd = self.mavfft_fttd(1, 0, tstart * 1.0e6, tend * 1.0e6)
-
-        # batch sampler defaults give 1024 fft and sample rate of 1kz so roughly 1hz/bin
-        freq = psd["F"][numpy.argmax(psd["X"][minhz:maxhz]) + minhz] * (1000. / 1024.)
-        peakdb = numpy.amax(psd["X"][minhz:maxhz])
-        if peakdb < dblevel or (peakhz is not None and abs(freq - peakhz) / peakhz > 0.05):
-            if reverse is not None:
-                self.progress("Did not detect a motor peak, found %fHz at %fdB" % (freq, peakdb))
-            else:
-                raise NotAchievedException("Did not detect a motor peak, found %fHz at %fdB" % (freq, peakdb))
-        else:
-            if reverse is not None:
-                raise NotAchievedException(
-                    "Detected motor peak at %fHz, throttle %f%%, %fdB" %
-                    (freq, hover_throttle, peakdb))
-            else:
-                self.progress("Detected motor peak at %fHz, throttle %f%%, %fdB" %
-                              (freq, hover_throttle, peakdb))
-
-        return freq, hover_throttle, peakdb
-
-    def DynamicNotches(self):
-        """Use dynamic harmonic notch to control motor noise."""
-        self.progress("Flying with dynamic notches")
-        self.context_push()
-
-        ex = None
-        try:
-            self.set_parameters({
-                "AHRS_EKF_TYPE": 10,
-                "INS_LOG_BAT_MASK": 3,
-                "INS_LOG_BAT_OPT": 0,
-                "INS_GYRO_FILTER": 100, # set the gyro filter high so we can observe behaviour
-                "LOG_BITMASK": 958,
-                "LOG_DISARMED": 0,
-                "SIM_VIB_MOT_MAX": 350,
-                "SIM_GYR1_RND": 20,
-            })
-            self.reboot_sitl()
-
-            self.takeoff(10, mode="ALT_HOLD")
-
-            # find a motor peak
-            freq, hover_throttle, peakdb = self.hover_and_check_matched_frequency_with_fft(-15, 200, 300)
-
-            # now add a dynamic notch and check that the peak is squashed
-            self.set_parameters({
-                "INS_LOG_BAT_OPT": 2,
-                "INS_HNTCH_ENABLE": 1,
-                "INS_HNTCH_FREQ": freq,
-                "INS_HNTCH_REF": hover_throttle/100.,
-                "INS_HNTCH_HMNCS": 5, # first and third harmonic
-                "INS_HNTCH_ATT": 50,
-                "INS_HNTCH_BW": freq/2,
-            })
-            self.reboot_sitl()
-
-            freq, hover_throttle, peakdb1 = self.hover_and_check_matched_frequency_with_fft(-10, 20, 350, reverse=True)
-
-            # now add double dynamic notches and check that the peak is squashed
-            self.set_parameter("INS_HNTCH_OPTS", 1)
-            self.reboot_sitl()
-
-            freq, hover_throttle, peakdb2 = self.hover_and_check_matched_frequency_with_fft(-15, 20, 350, reverse=True)
-
-            # double-notch should do better, but check for within 5%
-            if peakdb2 * 1.05 > peakdb1:
-                raise NotAchievedException(
-                    "Double-notch peak was higher than single-notch peak %fdB > %fdB" %
-                    (peakdb2, peakdb1))
-
-            # now add triple dynamic notches and check that the peak is squashed
-            self.set_parameter("INS_HNTCH_OPTS", 16)
-            self.reboot_sitl()
-
-            freq, hover_throttle, peakdb2 = self.hover_and_check_matched_frequency_with_fft(-15, 20, 350, reverse=True)
-
-            # triple-notch should do better, but check for within 5%
-            if peakdb2 * 1.05 > peakdb1:
-                raise NotAchievedException(
-                    "Triple-notch peak was higher than single-notch peak %fdB > %fdB" %
-                    (peakdb2, peakdb1))
-
-        except Exception as e:
-            self.print_exception_caught(e)
-            ex = e
-
-        self.context_pop()
-
-        if ex is not None:
-            raise ex
-
-    def DynamicRpmNotches(self):
-        """Use dynamic harmonic notch to control motor noise via ESC telemetry."""
-        self.progress("Flying with ESC telemetry driven dynamic notches")
-
-        self.set_rc_default()
-        self.set_parameters({
-            "AHRS_EKF_TYPE": 10,
-            "INS_LOG_BAT_MASK": 3,
-            "INS_LOG_BAT_OPT": 0,
-            "INS_GYRO_FILTER": 100, # set gyro filter high so we can observe behaviour
-            "LOG_BITMASK": 958,
-            "LOG_DISARMED": 0,
-            "SIM_VIB_MOT_MAX": 350,
-            "SIM_GYR1_RND": 20,
-            "SIM_ESC_TELEM": 1
-        })
-        self.reboot_sitl()
-
-        self.takeoff(10, mode="ALT_HOLD")
-
-        # find a motor peak
-        freq, hover_throttle, peakdb = self.hover_and_check_matched_frequency_with_fft(-15, 200, 300)
-
-        # now add a dynamic notch and check that the peak is squashed
-        self.set_parameters({
-            "INS_LOG_BAT_OPT": 2,
-            "INS_HNTCH_ENABLE": 1,
-            "INS_HNTCH_FREQ": 80,
-            "INS_HNTCH_REF": 1.0,
-            "INS_HNTCH_HMNCS": 5, # first and third harmonic
-            "INS_HNTCH_ATT": 50,
-            "INS_HNTCH_BW": 40,
-            "INS_HNTCH_MODE": 3,
-        })
-        self.reboot_sitl()
-
-        freq, hover_throttle, peakdb1 = self.hover_and_check_matched_frequency_with_fft(-10, 20, 350, reverse=True)
-
-        # now add notch-per motor and check that the peak is squashed
-        self.set_parameter("INS_HNTCH_OPTS", 2)
-        self.reboot_sitl()
-
-        freq, hover_throttle, peakdb2 = self.hover_and_check_matched_frequency_with_fft(-15, 20, 350, reverse=True)
-
-        # notch-per-motor should do better, but check for within 10%. ( its mostly within 5%, but does vary a bit)
-        if peakdb2 * 1.10 > peakdb1:
-            raise NotAchievedException(
-                "Notch-per-motor peak was higher than single-notch peak %fdB > %fdB" %
-                (peakdb2, peakdb1))
-
-        # Now do it again for an octacopter
-        self.context_push()
-        ex = None
-        try:
-            self.progress("Flying Octacopter with ESC telemetry driven dynamic notches")
-            self.set_parameter("INS_HNTCH_OPTS", 0)
-            self.customise_SITL_commandline(
-                [],
-                defaults_filepath=','.join(self.model_defaults_filepath("octa")),
-                model="octa"
-            )
-            freq, hover_throttle, peakdb1 = self.hover_and_check_matched_frequency_with_fft(-10, 20, 350, reverse=True)
-
-            # now add notch-per motor and check that the peak is squashed
-            self.set_parameter("INS_HNTCH_HMNCS", 1)
-            self.set_parameter("INS_HNTCH_OPTS", 2)
-            self.reboot_sitl()
-
-            freq, hover_throttle, peakdb2 = self.hover_and_check_matched_frequency_with_fft(-15, 20, 350, reverse=True)
-
-            # notch-per-motor should do better, but check for within 5%
-            if peakdb2 * 1.05 > peakdb1:
-                raise NotAchievedException(
-                    "Notch-per-motor peak was higher than single-notch peak %fdB > %fdB" %
-                    (peakdb2, peakdb1))
-        except Exception as e:
-            self.print_exception_caught(e)
-            ex = e
-        self.context_pop()
-        self.reboot_sitl()
-        if ex is not None:
-            raise ex
-
-    def hover_and_check_matched_frequency(self, dblevel=-15, minhz=200, maxhz=300, fftLength=32, peakhz=None):
-        '''do a simple up-and-down test flight with current vehicle state.
-        Check that the onboard filter comes up with the same peak-frequency that
-        post-processing does.'''
-        self.takeoff(10, mode="ALT_HOLD")
-        tstart, tend, hover_throttle = self.hover_for_interval(15)
-        self.do_RTL()
-
-        psd = self.mavfft_fttd(1, 0, tstart * 1.0e6, tend * 1.0e6)
-
-        # batch sampler defaults give 1024 fft and sample rate of 1kz so roughly 1hz/bin
-        scale = 1000. / 1024.
-        sminhz = int(minhz * scale)
-        smaxhz = int(maxhz * scale)
-        freq = psd["F"][numpy.argmax(psd["X"][sminhz:smaxhz]) + sminhz]
-        peakdb = numpy.amax(psd["X"][sminhz:smaxhz])
-
-        self.progress("Post-processing FFT detected motor peak at %fHz/%fdB, throttle %f%%" %
-                      (freq, peakdb, hover_throttle))
-
-        if peakdb < dblevel:
-            raise NotAchievedException(
-                "Detected motor peak not strong enough; want=%fdB got=%fdB" %
-                (peakdb, dblevel))
-
-        # caller can supply an expected frequency:
-        if peakhz is not None and abs(freq - peakhz) / peakhz > 0.05:
-            raise NotAchievedException(
-                "Post-processing detected motor peak at wrong frequency; want=%fHz got=%fHz" %
-                (peakhz, freq))
-
-        # we have a peak make sure that the onboard filter detected
-        # something close logging is at 10Hz
-
-        # peak within resolution of FFT length
-        pkAvg, nmessages = self.extract_median_FTN1_PkAvg_from_current_onboard_log(tstart, tend)
-        self.progress("Onboard-FFT detected motor peak at %fHz (processed %d FTN1 messages)" % (pkAvg, nmessages))
-
-        # accuracy is determined by sample rate and fft length, given
-        # our use of quinn we could probably use half of this
-        freqDelta = 1000. / fftLength
-        if abs(pkAvg - freq) > freqDelta:
-            raise NotAchievedException(
-                "post-processed FFT does not  agree with onboard filter on peak frequency; onboard=%fHz post-processed=%fHz/%fdB" %  # noqa
-                (pkAvg, freq, dblevel)
-            )
-        return freq
-
-    def extract_median_FTN1_PkAvg_from_current_onboard_log(self, tstart, tend):
-        '''extracts FTN1 messages from log, returns median of pkAvg values and
-        the number of samples'''
-        mlog = self.dfreader_for_current_onboard_log()
-        freqs = []
-        while True:
-            m = mlog.recv_match(
-                type='FTN1',
-                blocking=False,
-                condition="FTN1.TimeUS>%u and FTN1.TimeUS<%u" % (tstart * 1.0e6, tend * 1.0e6))
-            if m is None:
-                break
-            freqs.append(m.PkAvg)
-        return numpy.median(numpy.asarray(freqs)), len(freqs)
-
-    def PIDNotches(self):
-        """Use dynamic harmonic notch to control motor noise."""
-        self.progress("Flying with PID notches")
-        self.context_push()
-
-        ex = None
-        try:
-            self.set_parameters({
-                "FILT1_TYPE": 1,
-                "AHRS_EKF_TYPE": 10,
-                "INS_LOG_BAT_MASK": 3,
-                "INS_LOG_BAT_OPT": 0,
-                "INS_GYRO_FILTER": 100, # set the gyro filter high so we can observe behaviour
-                "LOG_BITMASK": 65535,
-                "LOG_DISARMED": 0,
-                "SIM_VIB_FREQ_X": 120,  # roll
-                "SIM_VIB_FREQ_Y": 120,  # pitch
-                "SIM_VIB_FREQ_Z": 180,  # yaw
-                "FILT1_NOTCH_FREQ": 120,
-                "ATC_RAT_RLL_NEF": 1,
-                "ATC_RAT_PIT_NEF": 1,
-                "ATC_RAT_YAW_NEF": 1,
-                "SIM_GYR1_RND": 5,
-            })
-            self.reboot_sitl()
-
-            self.takeoff(10, mode="ALT_HOLD")
-
-            freq, hover_throttle, peakdb1 = self.hover_and_check_matched_frequency_with_fft(5, 20, 350, reverse=True)
-
-        except Exception as e:
-            self.print_exception_caught(e)
-            ex = e
-
-        self.context_pop()
-
-        if ex is not None:
-            raise ex
-
-    def ThrottleGainBoost(self):
-        """Use PD and Angle P boost for anti-gravity."""
-        # basic gyro sample rate test
-        self.progress("Flying with Throttle-Gain Boost")
-        self.context_push()
-
-        ex = None
-        try:
-            # magic tridge EKF type that dramatically speeds up the test
-            self.set_parameters({
-                "AHRS_EKF_TYPE": 10,
-                "EK2_ENABLE": 0,
-                "EK3_ENABLE": 0,
-                "INS_FAST_SAMPLE": 0,
-                "LOG_BITMASK": 959,
-                "LOG_DISARMED": 0,
-                "ATC_THR_G_BOOST": 5.0,
-            })
-
-            self.reboot_sitl()
-
-            self.takeoff(10, mode="ALT_HOLD")
-            hover_time = 15
-            self.progress("Hovering for %u seconds" % hover_time)
-            tstart = self.get_sim_time()
-            while self.get_sim_time_cached() < tstart + hover_time:
-                self.mav.recv_match(type='ATTITUDE', blocking=True)
-
-            # fly fast forrest!
-            self.set_rc(3, 1900)
-            self.set_rc(2, 1200)
-            self.wait_groundspeed(5, 1000)
-            self.set_rc(3, 1500)
-            self.set_rc(2, 1500)
-
-            self.do_RTL()
-
-        except Exception as e:
-            self.print_exception_caught(e)
-            ex = e
-
-        self.context_pop()
-
-        # must reboot after we move away from EKF type 10 to EKF2 or EKF3
-        self.reboot_sitl()
-
-        if ex is not None:
-            raise ex
-
-    def test_gyro_fft_harmonic(self, averaging):
-        """Use dynamic harmonic notch to control motor noise with harmonic matching of the first harmonic."""
-        # basic gyro sample rate test
-        self.progress("Flying with gyro FFT harmonic - Gyro sample rate")
-        self.context_push()
-        ex = None
-        # we are dealing with probabalistic scenarios involving threads
-        try:
-            self.start_subtest("Hover to calculate approximate hover frequency")
-            # magic tridge EKF type that dramatically speeds up the test
-            self.set_parameters({
-                "AHRS_EKF_TYPE": 10,
-                "EK2_ENABLE": 0,
-                "EK3_ENABLE": 0,
-                "INS_LOG_BAT_MASK": 3,
-                "INS_LOG_BAT_OPT": 0,
-                "INS_GYRO_FILTER": 100,
-                "INS_FAST_SAMPLE": 0,
-                "LOG_BITMASK": 958,
-                "LOG_DISARMED": 0,
-                "SIM_DRIFT_SPEED": 0,
-                "SIM_DRIFT_TIME": 0,
-                "FFT_THR_REF": self.get_parameter("MOT_THST_HOVER"),
-                "SIM_GYR1_RND": 20,  # enable a noisy gyro
-            })
-
-            # motor peak enabling FFT will also enable the arming
-            # check, self-testing the functionality
-            self.set_parameters({
-                "FFT_ENABLE": 1,
-                "FFT_MINHZ": 50,
-                "FFT_MAXHZ": 450,
-                "FFT_SNR_REF": 10,
-            })
-            if averaging:
-                self.set_parameter("FFT_NUM_FRAMES", 8)
-
-            # Step 1: inject actual motor noise and use the FFT to track it
-            self.set_parameters({
-                "SIM_VIB_MOT_MAX": 250, # gives a motor peak at about 175Hz
-                "FFT_WINDOW_SIZE": 64,
-                "FFT_WINDOW_OLAP": 0.75,
-            })
-
-            self.reboot_sitl()
-            freq = self.hover_and_check_matched_frequency(-15, 100, 250, 64)
-
-            # Step 2: add a second harmonic and check the first is still tracked
-            self.start_subtest("Add a fixed frequency harmonic at twice the hover frequency "
-                               "and check the right harmonic is found")
-            self.set_parameters({
-                "SIM_VIB_FREQ_X": freq * 2,
-                "SIM_VIB_FREQ_Y": freq * 2,
-                "SIM_VIB_FREQ_Z": freq * 2,
-                "SIM_VIB_MOT_MULT": 0.25,  # halve the motor noise so that the higher harmonic dominates
-            })
-            self.reboot_sitl()
-
-            self.hover_and_check_matched_frequency(-15, 100, 250, 64, None)
-
-            # Step 3: switch harmonics mid flight and check for tracking
-            self.start_subtest("Switch harmonics mid flight and check the right harmonic is found")
-            self.set_parameter("FFT_HMNC_PEAK", 0)
-            self.reboot_sitl()
-
-            self.takeoff(10, mode="ALT_HOLD")
-
-            hover_time = 10
-            tstart, tend_unused, hover_throttle = self.hover_for_interval(hover_time)
-
-            self.progress("Switching motor vibration multiplier")
-            self.set_parameter("SIM_VIB_MOT_MULT", 5.0)
-
-            tstart_unused, tend, hover_throttle = self.hover_for_interval(hover_time)
-
-            self.do_RTL()
-
-            # peak within resolution of FFT length, the highest energy peak switched but our detection should not
-            pkAvg, nmessages = self.extract_median_FTN1_PkAvg_from_current_onboard_log(tstart, tend)
-
-            freqDelta = 1000. / self.get_parameter("FFT_WINDOW_SIZE")
-
-            if abs(pkAvg - freq) > freqDelta:
-                raise NotAchievedException("FFT did not detect a harmonic motor peak, found %f, wanted %f" % (pkAvg, freq))
-
-            # Step 4: dynamic harmonic
-            self.start_subtest("Enable dynamic harmonics and make sure both frequency peaks are attenuated")
-            # find a motor peak
-            freq, hover_throttle, peakdb = self.hover_and_check_matched_frequency_with_fft(-15, 100, 350)
-
-            # now add a dynamic notch and check that the peak is squashed
-            self.set_parameters({
-                "INS_LOG_BAT_OPT": 2,
-                "INS_HNTCH_ENABLE": 1,
-                "INS_HNTCH_HMNCS": 1,
-                "INS_HNTCH_MODE": 4,
-                "INS_HNTCH_FREQ": freq,
-                "INS_HNTCH_REF": hover_throttle/100.0,
-                "INS_HNTCH_ATT": 100,
-                "INS_HNTCH_BW": freq/2,
-                "INS_HNTCH_OPTS": 3,
-            })
-            self.reboot_sitl()
-
-            # 5db is far in excess of the attenuation that the double dynamic-harmonic notch is able
-            # to provide (-7dB on average), but without the notch the peak is around 20dB so still a safe test
-            self.hover_and_check_matched_frequency_with_fft(5, 100, 350, reverse=True)
-
-            self.set_parameters({
-                "SIM_VIB_FREQ_X": 0,
-                "SIM_VIB_FREQ_Y": 0,
-                "SIM_VIB_FREQ_Z": 0,
-                "SIM_VIB_MOT_MULT": 1.0,
-            })
-            # prevent update parameters from messing with the settings when we pop the context
-            self.set_parameter("FFT_ENABLE", 0)
-            self.reboot_sitl()
-
-        except Exception as e:
-            self.print_exception_caught(e)
-            ex = e
-
-        self.context_pop()
-
-        # need a final reboot because weird things happen to your
-        # vehicle state when switching back from EKF type 10!
-        self.reboot_sitl()
-
-        if ex is not None:
-            raise ex
-
-    def GyroFFTHarmonic(self):
-        """Use dynamic harmonic notch to control motor noise with harmonic matching of the first harmonic."""
-        self.test_gyro_fft_harmonic(False)
-
-    def GyroFFTContinuousAveraging(self):
-        """Use dynamic harmonic notch with FFT averaging to control motor noise
-           with harmonic matching of the first harmonic."""
-        self.test_gyro_fft_harmonic(True)
-
-    def GyroFFT(self):
-        """Use dynamic harmonic notch to control motor noise."""
-        # basic gyro sample rate test
-        self.progress("Flying with gyro FFT - Gyro sample rate")
-        self.context_push()
-
-        ex = None
-        try:
-            # magic tridge EKF type that dramatically speeds up the test
-            self.set_parameters({
-                "AHRS_EKF_TYPE": 10,
-                "EK2_ENABLE": 0,
-                "EK3_ENABLE": 0,
-                "INS_LOG_BAT_MASK": 3,
-                "INS_LOG_BAT_OPT": 4,
-                "INS_GYRO_FILTER": 100,
-                "INS_FAST_SAMPLE": 0,
-                "LOG_BITMASK": 958,
-                "LOG_DISARMED": 0,
-                "SIM_DRIFT_SPEED": 0,
-                "SIM_DRIFT_TIME": 0,
-                "SIM_GYR1_RND": 20,  # enable a noisy motor peak
-            })
-            # enabling FFT will also enable the arming check,
-            # self-testing the functionality
-            self.set_parameters({
-                "FFT_ENABLE": 1,
-                "FFT_MINHZ": 50,
-                "FFT_MAXHZ": 450,
-                "FFT_SNR_REF": 10,
-                "FFT_WINDOW_SIZE": 128,
-                "FFT_WINDOW_OLAP": 0.75,
-                "FFT_SAMPLE_MODE": 0,
-            })
-
-            # Step 1: inject a very precise noise peak at 250hz and make sure the in-flight fft
-            # can detect it really accurately. For a 128 FFT the frequency resolution is 8Hz so
-            # a 250Hz peak should be detectable within 5%
-            self.start_subtest("Inject noise at 250Hz and check the FFT can find the noise")
-            self.set_parameters({
-                "SIM_VIB_FREQ_X": 250,
-                "SIM_VIB_FREQ_Y": 250,
-                "SIM_VIB_FREQ_Z": 250,
-            })
-
-            self.reboot_sitl()
-
-            # find a motor peak
-            self.hover_and_check_matched_frequency(-15, 100, 350, 128, 250)
-
-            # Step 1b: run the same test with an FFT length of 256 which is needed to flush out a
-            # whole host of bugs related to uint8_t. This also tests very accurately the frequency resolution
-            self.set_parameter("FFT_WINDOW_SIZE", 256)
-            self.start_subtest("Inject noise at 250Hz and check the FFT can find the noise")
-
-            self.reboot_sitl()
-
-            # find a motor peak
-            self.hover_and_check_matched_frequency(-15, 100, 350, 256, 250)
-            self.set_parameter("FFT_WINDOW_SIZE", 128)
-
-            # Step 2: inject actual motor noise and use the standard length FFT to track it
-            self.start_subtest("Hover and check that the FFT can find the motor noise")
-            self.set_parameters({
-                "SIM_VIB_FREQ_X": 0,
-                "SIM_VIB_FREQ_Y": 0,
-                "SIM_VIB_FREQ_Z": 0,
-                "SIM_VIB_MOT_MAX": 250,  # gives a motor peak at about 175Hz
-                "FFT_WINDOW_SIZE": 32,
-                "FFT_WINDOW_OLAP": 0.5,
-            })
-
-            self.reboot_sitl()
-            freq = self.hover_and_check_matched_frequency(-15, 100, 250, 32)
-
-            self.set_parameter("SIM_VIB_MOT_MULT", 1.)
-
-            # Step 3: add a FFT dynamic notch and check that the peak is squashed
-            self.start_subtest("Add a dynamic notch, hover and check that the noise peak is now gone")
-            self.set_parameters({
-                "INS_LOG_BAT_OPT": 2,
-                "INS_HNTCH_ENABLE": 1,
-                "INS_HNTCH_FREQ": freq,
-                "INS_HNTCH_REF": 1.0,
-                "INS_HNTCH_ATT": 50,
-                "INS_HNTCH_BW": freq/2,
-                "INS_HNTCH_MODE": 4,
-            })
-            self.reboot_sitl()
-
-            # do test flight:
-            self.takeoff(10, mode="ALT_HOLD")
-            tstart, tend, hover_throttle = self.hover_for_interval(15)
-            # fly fast forrest!
-            self.set_rc(3, 1900)
-            self.set_rc(2, 1200)
-            self.wait_groundspeed(5, 1000)
-            self.set_rc(3, 1500)
-            self.set_rc(2, 1500)
-            self.do_RTL()
-
-            psd = self.mavfft_fttd(1, 0, tstart * 1.0e6, tend * 1.0e6)
-
-            # batch sampler defaults give 1024 fft and sample rate of 1kz so roughly 1hz/bin
-            scale = 1000. / 1024.
-            sminhz = int(100 * scale)
-            smaxhz = int(350 * scale)
-            freq = psd["F"][numpy.argmax(psd["X"][sminhz:smaxhz]) + sminhz]
-            peakdb = numpy.amax(psd["X"][sminhz:smaxhz])
-            if peakdb < 0:
-                self.progress("Did not detect a motor peak, found %fHz at %fdB" % (freq, peakdb))
-            else:
-                raise NotAchievedException("Detected %fHz motor peak at %fdB" % (freq, peakdb))
-
-            # Step 4: loop sample rate test with larger window
-            self.start_subtest("Hover and check that the FFT can find the motor noise when running at fast loop rate")
-            # we are limited to half the loop rate for frequency detection
-            self.set_parameters({
-                "FFT_MAXHZ": 185,
-                "INS_LOG_BAT_OPT": 4,
-                "SIM_VIB_MOT_MAX": 220,
-                "FFT_WINDOW_SIZE": 64,
-                "FFT_WINDOW_OLAP": 0.75,
-                "FFT_SAMPLE_MODE": 1,
-            })
-            self.reboot_sitl()
-
-            # do test flight:
-            self.takeoff(10, mode="ALT_HOLD")
-            tstart, tend, hover_throttle = self.hover_for_interval(15)
-            self.do_RTL()
-
-            # why are we not checking the results from that flight? -pb20220613
-
-            # prevent update parameters from messing with the settings
-            # when we pop the context
-            self.set_parameter("FFT_ENABLE", 0)
-            self.reboot_sitl()
-
-        except Exception as e:
-            self.print_exception_caught(e)
-            ex = e
-
-        self.context_pop()
-
-        # must reboot after we move away from EKF type 10 to EKF2 or EKF3
-        self.reboot_sitl()
-
-        if ex is not None:
-            raise ex
-
-    def GyroFFTAverage(self):
-        """Use dynamic harmonic notch to control motor noise setup via FFT averaging."""
-        # basic gyro sample rate test
-        self.progress("Flying with gyro FFT harmonic - Gyro sample rate")
-        self.context_push()
-        ex = None
-        try:
-            # Step 1
-            self.start_subtest("Hover to calculate approximate hover frequency and see that it is tracked")
-            # magic tridge EKF type that dramatically speeds up the test
-            self.set_parameters({
-                "INS_HNTCH_ATT": 100,
-                "AHRS_EKF_TYPE": 10,
-                "EK2_ENABLE": 0,
-                "EK3_ENABLE": 0,
-                "INS_LOG_BAT_MASK": 3,
-                "INS_LOG_BAT_OPT": 2,
-                "INS_GYRO_FILTER": 100,
-                "INS_FAST_SAMPLE": 0,
-                "LOG_BITMASK": 958,
-                "LOG_DISARMED": 0,
-                "SIM_DRIFT_SPEED": 0,
-                "SIM_DRIFT_TIME": 0,
-                "SIM_GYR1_RND": 20,  # enable a noisy gyro
-            })
-            # motor peak enabling FFT will also enable the arming
-            # check, self-testing the functionality
-            self.set_parameters({
-                "FFT_ENABLE": 1,
-                "FFT_WINDOW_SIZE": 64,  # not the default, but makes the test more reliable
-                "FFT_SNR_REF": 10,
-                "FFT_MINHZ": 80,
-                "FFT_MAXHZ": 450,
-            })
-
-            # Step 1: inject actual motor noise and use the FFT to track it
-            self.set_parameters({
-                "SIM_VIB_MOT_MAX": 250, # gives a motor peak at about 175Hz
-                "RC7_OPTION" : 162,   # FFT tune
-            })
-
-            self.reboot_sitl()
-
-            # hover and engage FFT tracker
-            self.takeoff(10, mode="ALT_HOLD")
-
-            hover_time = 60
-
-            # start the tune
-            self.set_rc(7, 2000)
-
-            tstart, tend, hover_throttle = self.hover_for_interval(hover_time)
-
-            # finish the tune
-            self.set_rc(7, 1000)
-
-            psd = self.mavfft_fttd(1, 0, tstart * 1.0e6, tend * 1.0e6)
-
-            # batch sampler defaults give 1024 fft and sample rate of 1kz so roughly 1hz/bin
-            freq = psd["F"][numpy.argmax(psd["X"][50:450]) + 50] * (1000. / 1024.)
-
-            detected_ref = self.get_parameter("INS_HNTCH_REF")
-            detected_freq = self.get_parameter("INS_HNTCH_FREQ")
-            self.progress("FFT detected parameters were %fHz, ref %f" % (detected_freq, detected_ref))
-
-            # approximate the scaled frequency
-            scaled_freq_at_hover = math.sqrt((hover_throttle / 100.) / detected_ref) * detected_freq
-
-            # Check we matched
-            if abs(scaled_freq_at_hover - freq) / scaled_freq_at_hover > 0.05:
-                raise NotAchievedException("Detected frequency %fHz did not match required %fHz" %
-                                           (scaled_freq_at_hover, freq))
-
-            if self.get_parameter("INS_HNTCH_ENABLE") != 1:
-                raise NotAchievedException("Harmonic notch was not enabled")
-
-            # Step 2: now rerun the test and check that the peak is squashed
-            self.start_subtest("Verify that noise is suppressed by the harmonic notch")
-            self.hover_and_check_matched_frequency_with_fft(0, 100, 350, reverse=True, takeoff=False)
-
-            # reset notch to defaults
-            self.set_parameters({
-                "INS_HNTCH_HMNCS": 3.0,
-                "INS_HNTCH_ENABLE": 0.0,
-                "INS_HNTCH_REF": 0.0,
-                "INS_HNTCH_FREQ": 80,
-                "INS_HNTCH_BW": 40,
-                "INS_HNTCH_FM_RAT": 1.0
-            })
-
-            # Step 3: add a second harmonic and check the first is still tracked
-            self.start_subtest("Add a fixed frequency harmonic at twice the hover frequency "
-                               "and check the right harmonic is found")
-            self.set_parameters({
-                "SIM_VIB_FREQ_X": detected_freq * 2,
-                "SIM_VIB_FREQ_Y": detected_freq * 2,
-                "SIM_VIB_FREQ_Z": detected_freq * 2,
-                "SIM_VIB_MOT_MULT": 0.25,  # halve the motor noise so that the higher harmonic dominates
-            })
-            self.reboot_sitl()
-
-            # hover and engage FFT tracker
-            self.takeoff(10, mode="ALT_HOLD")
-
-            hover_time = 60
-
-            # start the tune
-            self.set_rc(7, 2000)
-
-            tstart, tend, hover_throttle = self.hover_for_interval(hover_time)
-
-            # finish the tune
-            self.set_rc(7, 1000)
-
-            self.do_RTL()
-
-            detected_ref = self.get_parameter("INS_HNTCH_REF")
-            detected_freq = self.get_parameter("INS_HNTCH_FREQ")
-            self.progress("FFT detected parameters were %fHz, ref %f" % (detected_freq, detected_ref))
-
-            # approximate the scaled frequency
-            scaled_freq_at_hover = math.sqrt((hover_throttle / 100.) / detected_ref) * detected_freq
-
-            # Check we matched
-            if abs(scaled_freq_at_hover - freq) / scaled_freq_at_hover > 0.05:
-                raise NotAchievedException("Detected frequency %fHz did not match required %fHz" %
-                                           (scaled_freq_at_hover, freq))
-
-            if self.get_parameter("INS_HNTCH_ENABLE") != 1:
-                raise NotAchievedException("Harmonic notch was not enabled")
-
-            self.set_parameters({
-                "SIM_VIB_FREQ_X": 0,
-                "SIM_VIB_FREQ_Y": 0,
-                "SIM_VIB_FREQ_Z": 0,
-                "SIM_VIB_MOT_MULT": 1.0,
-                "INS_HNTCH_HMNCS": 3.0,
-                "INS_HNTCH_ENABLE": 0.0,
-                "INS_HNTCH_REF": 0.0,
-                "INS_HNTCH_FREQ": 80,
-                "INS_HNTCH_BW": 40,
-                "INS_HNTCH_FM_RAT": 1.0
-            })
-            # prevent update parameters from messing with the settings when we pop the context
-            self.set_parameter("FFT_ENABLE", 0)
-            self.reboot_sitl()
-
-        except Exception as e:
-            self.print_exception_caught(e)
-            ex = e
-
-        self.context_pop()
-
-        # need a final reboot because weird things happen to your
-        # vehicle state when switching back from EKF type 10!
-        self.reboot_sitl()
-
-        if ex is not None:
-            raise ex
-
-    def GyroFFTPostFilter(self):
-        """Use FFT-driven dynamic harmonic notch to control post-RPM filter motor noise."""
-        # basic gyro sample rate test
-        self.progress("Flying with gyro FFT post-filter supression - Gyro sample rate")
-        self.context_push()
-        ex = None
-        try:
-            # This set of parameters creates two noise peaks one at the motor frequency and one at 250Hz
-            # we then use ESC telemetry to drive the notch to clean up the motor noise and a post-filter
-            # FFT notch to clean up the remaining 250Hz. If either notch fails then the test will be failed
-            # due to too much noise being present
-            self.set_parameters({
-                "AHRS_EKF_TYPE": 10,    # magic tridge EKF type that dramatically speeds up the test
-                "EK2_ENABLE": 0,
-                "EK3_ENABLE": 0,
-                "INS_LOG_BAT_MASK": 3,
-                "INS_LOG_BAT_OPT": 4,
-                "INS_GYRO_FILTER": 100,
-                "INS_FAST_SAMPLE": 3,
-                "LOG_BITMASK": 958,
-                "LOG_DISARMED": 0,
-                "SIM_DRIFT_SPEED": 0,
-                "SIM_DRIFT_TIME": 0,
-                "SIM_GYR1_RND": 20,     # enable a noisy gyro
-                "INS_HNTCH_ENABLE": 1,
-                "INS_HNTCH_FREQ": 80,
-                "INS_HNTCH_REF": 1.0,
-                "INS_HNTCH_HMNCS": 1,   # first harmonic
-                "INS_HNTCH_ATT": 50,
-                "INS_HNTCH_BW": 30,
-                "INS_HNTCH_MODE": 3,    # ESC telemetry
-                "INS_HNTCH_OPTS": 2,    # notch-per-motor
-                "INS_HNTC2_ENABLE": 1,
-                "INS_HNTC2_FREQ": 80,
-                "INS_HNTC2_REF": 1.0,
-                "INS_HNTC2_HMNCS": 1,
-                "INS_HNTC2_ATT": 50,
-                "INS_HNTC2_BW": 40,
-                "INS_HNTC2_MODE": 4,    # in-flight FFT
-                "INS_HNTC2_OPTS": 18,   # triple-notch, notch-per-FFT peak
-                "FFT_ENABLE": 1,
-                "FFT_WINDOW_SIZE": 64,  # not the default, but makes the test more reliable
-                "FFT_OPTIONS": 1,
-                "FFT_MINHZ": 50,
-                "FFT_MAXHZ": 450,
-                "SIM_VIB_MOT_MAX": 250, # gives a motor peak at about 145Hz
-                "SIM_VIB_FREQ_X": 250,  # create another peak at 250hz
-                "SIM_VIB_FREQ_Y": 250,
-                "SIM_VIB_FREQ_Z": 250,
-                "SIM_GYR_FILE_RW": 2,   # write data to a file
-            })
-            self.reboot_sitl()
-
-            # do test flight:
-            self.takeoff(10, mode="ALT_HOLD")
-            tstart, tend, hover_throttle = self.hover_for_interval(60)
-            # fly fast forrest!
-            self.set_rc(3, 1900)
-            self.set_rc(2, 1200)
-            self.wait_groundspeed(5, 1000)
-            self.set_rc(3, 1500)
-            self.set_rc(2, 1500)
-            self.do_RTL()
-
-            psd = self.mavfft_fttd(1, 2, tstart * 1.0e6, tend * 1.0e6)
-
-            # batch sampler defaults give 1024 fft and sample rate of 1kz so roughly 1hz/bin
-            scale = 1000. / 1024.
-            sminhz = int(100 * scale)
-            smaxhz = int(350 * scale)
-            freq = psd["F"][numpy.argmax(psd["X"][sminhz:smaxhz]) + sminhz]
-            peakdb = numpy.amax(psd["X"][sminhz:smaxhz])
-            if peakdb < -5:
-                self.progress("Did not detect a motor peak, found %fHz at %fdB" % (freq, peakdb))
-            else:
-                raise NotAchievedException("Detected %fHz motor peak at %fdB" % (freq, peakdb))
-
-            # prevent update parameters from messing with the settings when we pop the context
-            self.set_parameters({
-                "SIM_VIB_FREQ_X": 0,
-                "SIM_VIB_FREQ_Y": 0,
-                "SIM_VIB_FREQ_Z": 0,
-                "SIM_VIB_MOT_MULT": 1.0,
-                "SIM_GYR_FILE_RW": 0,  # stop writing data
-                "FFT_ENABLE": 0,
-            })
-            self.reboot_sitl()
-
-        except Exception as e:
-            self.print_exception_caught(e)
-            ex = e
-
-        self.context_pop()
-
-        # need a final reboot because weird things happen to your
-        # vehicle state when switching back from EKF type 10!
-        self.reboot_sitl()
-
-        if ex is not None:
-            raise ex
-
-    def GyroFFTMotorNoiseCheck(self):
-        """Use FFT to detect post-filter motor noise."""
-        # basic gyro sample rate test
-        self.progress("Flying with FFT motor-noise detection - Gyro sample rate")
-        self.context_push()
-        ex = None
-        try:
-            # This set of parameters creates two noise peaks one at the motor frequency and one at 250Hz
-            # we then use ESC telemetry to drive the notch to clean up the motor noise and a post-filter
-            # FFT notch to clean up the remaining 250Hz. If either notch fails then the test will be failed
-            # due to too much noise being present
-            self.set_parameters({
-                "AHRS_EKF_TYPE": 10,    # magic tridge EKF type that dramatically speeds up the test
-                "EK2_ENABLE": 0,
-                "EK3_ENABLE": 0,
-                "INS_LOG_BAT_MASK": 3,
-                "INS_LOG_BAT_OPT": 4,
-                "INS_GYRO_FILTER": 100,
-                "INS_FAST_SAMPLE": 3,
-                "LOG_BITMASK": 958,
-                "LOG_DISARMED": 0,
-                "SIM_DRIFT_SPEED": 0,
-                "SIM_DRIFT_TIME": 0,
-                "SIM_GYR1_RND": 200,     # enable a noisy gyro
-                "INS_HNTCH_ENABLE": 1,
-                "INS_HNTCH_FREQ": 80,
-                "INS_HNTCH_REF": 1.0,
-                "INS_HNTCH_HMNCS": 1,   # first harmonic
-                "INS_HNTCH_ATT": 50,
-                "INS_HNTCH_BW": 30,
-                "INS_HNTCH_MODE": 3,    # ESC telemetry
-                "INS_HNTCH_OPTS": 2,    # notch-per-motor
-                "INS_HNTC2_ENABLE": 1,
-                "INS_HNTC2_FREQ": 80,
-                "INS_HNTC2_REF": 1.0,
-                "INS_HNTC2_HMNCS": 1,
-                "INS_HNTC2_ATT": 50,
-                "INS_HNTC2_BW": 40,
-                "INS_HNTC2_MODE": 0,    # istatic notch
-                "INS_HNTC2_OPTS": 16,   # triple-notch
-                "FFT_ENABLE": 1,
-                "FFT_WINDOW_SIZE": 64,  # not the default, but makes the test more reliable
-                "FFT_OPTIONS": 3,
-                "FFT_MINHZ": 50,
-                "FFT_MAXHZ": 450,
-                "SIM_VIB_MOT_MAX": 250, # gives a motor peak at about 145Hz
-                "SIM_VIB_FREQ_X": 250,  # create another peak at 250hz
-                "SIM_VIB_FREQ_Y": 250,
-                "SIM_VIB_FREQ_Z": 250,
-                "SIM_GYR_FILE_RW": 2,   # write data to a file
-            })
-            self.reboot_sitl()
-
-            # do test flight:
-            self.takeoff(10, mode="ALT_HOLD")
-            tstart, tend, hover_throttle = self.hover_for_interval(10)
-            self.wait_statustext("Noise ", timeout=20)
-            self.set_parameter("SIM_GYR1_RND", 0) # stop noise so that we can get home
-            self.do_RTL()
-
-            # prevent update parameters from messing with the settings when we pop the context
-            self.set_parameters({
-                "SIM_VIB_FREQ_X": 0,
-                "SIM_VIB_FREQ_Y": 0,
-                "SIM_VIB_FREQ_Z": 0,
-                "SIM_VIB_MOT_MULT": 1.0,
-                "SIM_GYR_FILE_RW": 0,  # stop writing data
-                "FFT_ENABLE": 0,
-            })
-            self.reboot_sitl()
-
-        except Exception as e:
-            self.print_exception_caught(e)
-            ex = e
-
-        self.context_pop()
-
-        # need a final reboot because weird things happen to your
-        # vehicle state when switching back from EKF type 10!
-        self.reboot_sitl()
-
-        if ex is not None:
-            raise ex
-
-    def BrakeMode(self):
-        '''Fly Brake Mode'''
-        # test brake mode
-        self.progress("Testing brake mode")
-        self.takeoff(10, mode="LOITER")
-
-        self.progress("Ensuring RC inputs have no effect in brake mode")
-        self.change_mode("STABILIZE")
-        self.set_rc(3, 1500)
-        self.set_rc(2, 1200)
-        self.wait_groundspeed(5, 1000)
-
-        self.change_mode("BRAKE")
-        self.wait_groundspeed(0, 1)
-
-        self.set_rc(2, 1500)
-
-        self.do_RTL()
-        self.progress("Ran brake  mode")
-
-    def fly_guided_move_to(self, destination, timeout=30):
-        '''move to mavutil.location location; absolute altitude'''
-        tstart = self.get_sim_time()
-        self.mav.mav.set_position_target_global_int_send(
-            0, # timestamp
-            1, # target system_id
-            1, # target component id
-            mavutil.mavlink.MAV_FRAME_GLOBAL_INT,
-            MAV_POS_TARGET_TYPE_MASK.POS_ONLY | MAV_POS_TARGET_TYPE_MASK.LAST_BYTE, # mask specifying use-only-lat-lon-alt
-            int(destination.lat * 1e7), # lat
-            int(destination.lng * 1e7), # lon
-            destination.alt, # alt
-            0, # vx
-            0, # vy
-            0, # vz
-            0, # afx
-            0, # afy
-            0, # afz
-            0, # yaw
-            0, # yawrate
-        )
-        while True:
-            if self.get_sim_time() - tstart > timeout:
-                raise NotAchievedException()
-            delta = self.get_distance(self.mav.location(), destination)
-            self.progress("delta=%f (want <1)" % delta)
-            if delta < 1:
-                break
-
-    def AltTypes(self):
-        '''Test Different Altitude Types'''
-        '''start by disabling GCS failsafe, otherwise we immediately disarm
-        due to (apparently) not receiving traffic from the GCS for
-        too long.  This is probably a function of --speedup'''
-
-        '''this test flies the vehicle somewhere lower than were it started.
-        It then disarms.  It then arms, which should reset home to the
-        new, lower altitude.  This delta should be outside 1m but
-        within a few metres of the old one.
-
-        '''
-
-        self.install_terrain_handlers_context()
-
-        self.set_parameter("FS_GCS_ENABLE", 0)
-        self.change_mode('GUIDED')
-        self.wait_ready_to_arm()
-        self.arm_vehicle()
-        m = self.mav.recv_match(type='GLOBAL_POSITION_INT', blocking=True)
-        max_initial_home_alt_m = 500
-        if m.relative_alt > max_initial_home_alt_m:
-            raise NotAchievedException("Initial home alt too high (%fm > %fm)" %
-                                       (m.relative_alt*1000, max_initial_home_alt_m*1000))
-        orig_home_offset_mm = m.alt - m.relative_alt
-        self.user_takeoff(5)
-
-        self.progress("Flying to low position")
-        current_alt = self.mav.location().alt
-# 10m delta        low_position = mavutil.location(-35.358273, 149.169165, current_alt, 0)
-        low_position = mavutil.location(-35.36200016, 149.16415599, current_alt, 0)
-        self.fly_guided_move_to(low_position, timeout=240)
-        self.change_mode('LAND')
-        # expecting home to change when disarmed
-        self.wait_landed_and_disarmed()
-        # wait a while for home to move (it shouldn't):
-        self.delay_sim_time(10)
-        m = self.mav.recv_match(type='GLOBAL_POSITION_INT', blocking=True)
-        new_home_offset_mm = m.alt - m.relative_alt
-        home_offset_delta_mm = orig_home_offset_mm - new_home_offset_mm
-        self.progress("new home offset: %f delta=%f" %
-                      (new_home_offset_mm, home_offset_delta_mm))
-        self.progress("gpi=%s" % str(m))
-        max_home_offset_delta_mm = 10
-        if home_offset_delta_mm > max_home_offset_delta_mm:
-            raise NotAchievedException("Large home offset delta: want<%f got=%f" %
-                                       (max_home_offset_delta_mm, home_offset_delta_mm))
-        self.progress("Ensuring home moves when we arm")
-        self.change_mode('GUIDED')
-        self.wait_ready_to_arm()
-        self.arm_vehicle()
-        m = self.mav.recv_match(type='GLOBAL_POSITION_INT', blocking=True)
-        post_arming_home_offset_mm = m.alt - m.relative_alt
-        self.progress("post-arming home offset: %f" % (post_arming_home_offset_mm))
-        self.progress("gpi=%s" % str(m))
-        min_post_arming_home_offset_delta_mm = -2500
-        max_post_arming_home_offset_delta_mm = -4000
-        delta_between_original_home_alt_offset_and_new_home_alt_offset_mm = post_arming_home_offset_mm - orig_home_offset_mm
-        self.progress("delta=%f-%f=%f" % (
-            post_arming_home_offset_mm,
-            orig_home_offset_mm,
-            delta_between_original_home_alt_offset_and_new_home_alt_offset_mm))
-        self.progress("Home moved %fm vertically" % (delta_between_original_home_alt_offset_and_new_home_alt_offset_mm/1000.0))
-        if delta_between_original_home_alt_offset_and_new_home_alt_offset_mm > min_post_arming_home_offset_delta_mm:
-            raise NotAchievedException(
-                "Home did not move vertically on arming: want<=%f got=%f" %
-                (min_post_arming_home_offset_delta_mm, delta_between_original_home_alt_offset_and_new_home_alt_offset_mm))
-        if delta_between_original_home_alt_offset_and_new_home_alt_offset_mm < max_post_arming_home_offset_delta_mm:
-            raise NotAchievedException(
-                "Home moved too far vertically on arming: want>=%f got=%f" %
-                (max_post_arming_home_offset_delta_mm, delta_between_original_home_alt_offset_and_new_home_alt_offset_mm))
-
-        self.wait_disarmed()
-
-    def PrecisionLoiterCompanion(self):
-        """Use Companion PrecLand backend precision messages to loiter."""
-
-        self.context_push()
-
-        ex = None
-        try:
-            self.set_parameters({
-                "PLND_ENABLED": 1,
-                "PLND_TYPE": 1,  # enable companion backend:
-                "RC7_OPTION": 39,  # set up a channel switch to enable precision loiter:
-            })
-            self.set_analog_rangefinder_parameters()
-            self.reboot_sitl()
-
-            self.progress("Waiting for location")
-            self.change_mode('LOITER')
-            self.wait_ready_to_arm()
-
-            # we should be doing precision loiter at this point
-            start = self.assert_receive_message('LOCAL_POSITION_NED')
-
-            self.takeoff(20, mode='ALT_HOLD')
-
-            # move away a little
-            self.set_rc(2, 1550)
-            self.wait_distance(5, accuracy=1)
-            self.set_rc(2, 1500)
-            self.change_mode('LOITER')
-
-            # turn precision loiter on:
-            self.context_collect('STATUSTEXT')
-            self.set_rc(7, 2000)
-
-            # try to drag aircraft to a position 5 metres north-east-east:
-            self.precision_loiter_to_pos(start.x + 5, start.y + 10, start.z + 10)
-            self.wait_statustext("PrecLand: Target Found", check_context=True, timeout=10)
-            self.wait_statustext("PrecLand: Init Complete", check_context=True, timeout=10)
-            # .... then northwest
-            self.precision_loiter_to_pos(start.x + 5, start.y - 10, start.z + 10)
-
-        except Exception as e:
-            self.print_exception_caught(e)
-            ex = e
-
-        self.context_pop()
-        self.disarm_vehicle(force=True)
-        self.reboot_sitl()
-        self.progress("All done")
-
-        if ex is not None:
-            raise ex
-
-    def loiter_requires_position(self):
-        # ensure we can't switch to LOITER without position
-        self.progress("Ensure we can't enter LOITER without position")
-        self.context_push()
-        self.set_parameters({
-            "GPS_TYPE": 2,
-            "SIM_GPS_DISABLE": 1,
-        })
-        # if there is no GPS at all then we must direct EK3 to not use
-        # it at all.  Otherwise it will never initialise, as it wants
-        # to calculate the lag and size its delay buffers accordingly.
-        self.set_parameters({
-            "EK3_SRC1_POSXY": 0,
-            "EK3_SRC1_VELZ": 0,
-            "EK3_SRC1_VELXY": 0,
-        })
-        self.reboot_sitl()
-        self.delay_sim_time(30)  # wait for accels/gyros to settle
-
-        # check for expected EKF flags
-        ahrs_ekf_type = self.get_parameter("AHRS_EKF_TYPE")
-        expected_ekf_flags = (mavutil.mavlink.ESTIMATOR_ATTITUDE |
-                              mavutil.mavlink.ESTIMATOR_VELOCITY_VERT |
-                              mavutil.mavlink.ESTIMATOR_POS_VERT_ABS |
-                              mavutil.mavlink.ESTIMATOR_CONST_POS_MODE)
-        if ahrs_ekf_type == 2:
-            expected_ekf_flags = expected_ekf_flags | mavutil.mavlink.ESTIMATOR_PRED_POS_HORIZ_REL
-        self.wait_ekf_flags(expected_ekf_flags, 0, timeout=120)
-
-        # arm in Stabilize and attempt to switch to Loiter
-        self.change_mode('STABILIZE')
-        self.arm_vehicle()
-        self.context_collect('STATUSTEXT')
-        self.run_cmd_do_set_mode(
-            "LOITER",
-            want_result=mavutil.mavlink.MAV_RESULT_FAILED)
-        self.wait_statustext("requires position", check_context=True)
-        self.disarm_vehicle()
-        self.context_pop()
-        self.reboot_sitl()
-
-    def ArmFeatures(self):
-        '''Arm features'''
-        self.loiter_requires_position()
-
-        super(AutoTestCopter, self).ArmFeatures()
-
-    def ParameterChecks(self):
-        '''Test Arming Parameter Checks'''
-        self.test_parameter_checks_poscontrol("PSC")
-
-    def PosHoldTakeOff(self):
-        """ensure vehicle stays put until it is ready to fly"""
-        self.context_push()
-
-        ex = None
-        try:
-            self.set_parameter("PILOT_TKOFF_ALT", 700)
-            self.change_mode('POSHOLD')
-            self.set_rc(3, 1000)
-            self.wait_ready_to_arm()
-            self.arm_vehicle()
-            self.delay_sim_time(2)
-            # check we are still on the ground...
-            m = self.mav.recv_match(type='GLOBAL_POSITION_INT', blocking=True)
-            if abs(m.relative_alt) > 100:
-                raise NotAchievedException("Took off prematurely")
-
-            self.progress("Pushing throttle up")
-            self.set_rc(3, 1710)
-            self.delay_sim_time(0.5)
-            self.progress("Bringing back to hover throttle")
-            self.set_rc(3, 1500)
-
-            # make sure we haven't already reached alt:
-            m = self.mav.recv_match(type='GLOBAL_POSITION_INT', blocking=True)
-            max_initial_alt = 2000
-            if abs(m.relative_alt) > max_initial_alt:
-                raise NotAchievedException("Took off too fast (%f > %f" %
-                                           (abs(m.relative_alt), max_initial_alt))
-
-            self.progress("Monitoring takeoff-to-alt")
-            self.wait_altitude(6.9, 8, relative=True)
-
-            self.progress("Making sure we stop at our takeoff altitude")
-            tstart = self.get_sim_time()
-            while self.get_sim_time() - tstart < 5:
-                m = self.mav.recv_match(type='GLOBAL_POSITION_INT', blocking=True)
-                delta = abs(7000 - m.relative_alt)
-                self.progress("alt=%f delta=%f" % (m.relative_alt/1000,
-                                                   delta/1000))
-                if delta > 1000:
-                    raise NotAchievedException("Failed to maintain takeoff alt")
-            self.progress("takeoff OK")
-        except Exception as e:
-            self.print_exception_caught(e)
-            ex = e
-
-        self.land_and_disarm()
-        self.set_rc(8, 1000)
-
-        self.context_pop()
-
-        if ex is not None:
-            raise ex
-
-    def initial_mode(self):
-        return "STABILIZE"
-
-    def initial_mode_switch_mode(self):
-        return "STABILIZE"
-
-    def default_mode(self):
-        return "STABILIZE"
-
-    def rc_defaults(self):
-        ret = super(AutoTestCopter, self).rc_defaults()
-        ret[3] = 1000
-        ret[5] = 1800 # mode switch
-        return ret
-
-    def MANUAL_CONTROL(self):
-        '''test MANUAL_CONTROL mavlink message'''
-        self.set_parameter("SYSID_MYGCS", self.mav.source_system)
-
-        self.change_mode('STABILIZE')
-        self.takeoff(10)
-
-        tstart = self.get_sim_time_cached()
-        want_pitch_degrees = -12
-        while True:
-            if self.get_sim_time_cached() - tstart > 10:
-                raise AutoTestTimeoutException("Did not reach pitch")
-            self.progress("Sending pitch-forward")
-            self.mav.mav.manual_control_send(
-                1, # target system
-                500, # x (pitch)
-                32767, # y (roll)
-                32767, # z (thrust)
-                32767, # r (yaw)
-                0) # button mask
-            m = self.mav.recv_match(type='ATTITUDE', blocking=True, timeout=1)
-            print("m=%s" % str(m))
-            if m is None:
-                continue
-            p = math.degrees(m.pitch)
-            self.progress("pitch=%f want<=%f" % (p, want_pitch_degrees))
-            if p <= want_pitch_degrees:
-                break
-        self.mav.mav.manual_control_send(
-            1, # target system
-            32767, # x (pitch)
-            32767, # y (roll)
-            32767, # z (thrust)
-            32767, # r (yaw)
-            0) # button mask
-        self.do_RTL()
-
-    def check_avoidance_corners(self):
-        self.takeoff(10, mode="LOITER")
-        self.set_rc(2, 1400)
-        west_loc = mavutil.location(-35.363007,
-                                    149.164911,
-                                    0,
-                                    0)
-        self.wait_location(west_loc, accuracy=6)
-        north_loc = mavutil.location(-35.362908,
-                                     149.165051,
-                                     0,
-                                     0)
-        self.reach_heading_manual(0)
-        self.wait_location(north_loc, accuracy=6, timeout=200)
-        self.reach_heading_manual(90)
-        east_loc = mavutil.location(-35.363013,
-                                    149.165194,
-                                    0,
-                                    0)
-        self.wait_location(east_loc, accuracy=6)
-        self.reach_heading_manual(225)
-        self.wait_location(west_loc, accuracy=6, timeout=200)
-        self.set_rc(2, 1500)
-        self.do_RTL()
-
-    def OBSTACLE_DISTANCE_3D_test_angle(self, angle):
-        now = self.get_sim_time_cached()
-
-        distance = 15
-        right = distance * math.sin(math.radians(angle))
-        front = distance * math.cos(math.radians(angle))
-        down = 0
-
-        expected_distance_cm = distance * 100
-        # expected orientation
-        expected_orientation = int((angle+22.5)/45) % 8
-        self.progress("Angle %f expected orient %u" %
-                      (angle, expected_orientation))
-
-        tstart = self.get_sim_time()
-        last_send = 0
-        m = None
-        while True:
-            now = self.get_sim_time_cached()
-            if now - tstart > 100:
-                raise NotAchievedException("Did not get correct angle back (last-message=%s)" % str(m))
-
-            if now - last_send > 0.1:
-                self.progress("ang=%f sending front=%f right=%f" %
-                              (angle, front, right))
-                self.mav.mav.obstacle_distance_3d_send(
-                    int(now*1000),  # time_boot_ms
-                    mavutil.mavlink.MAV_DISTANCE_SENSOR_LASER,
-                    mavutil.mavlink.MAV_FRAME_BODY_FRD,
-                    65535,
-                    front,  # x (m)
-                    right,  # y (m)
-                    down,  # z (m)
-                    0,  # min_distance (m)
-                    20  # max_distance (m)
-                )
-                last_send = now
-            m = self.mav.recv_match(type="DISTANCE_SENSOR",
-                                    blocking=True,
-                                    timeout=1)
-            if m is None:
-                continue
-            # self.progress("Got (%s)" % str(m))
-            if m.orientation != expected_orientation:
-                # self.progress("Wrong orientation (want=%u got=%u)" %
-                # (expected_orientation, m.orientation))
-                continue
-            if abs(m.current_distance - expected_distance_cm) > 1:
-                # self.progress("Wrong distance (want=%f got=%f)" %
-                # (expected_distance_cm, m.current_distance))
-                continue
-            self.progress("distance-at-angle good")
-            break
-
-    def OBSTACLE_DISTANCE_3D(self):
-        '''Check round-trip behaviour of distance sensors'''
-        self.context_push()
-        self.set_parameters({
-            "SERIAL5_PROTOCOL": 1,
-            "PRX1_TYPE": 2,
-            "SIM_SPEEDUP": 8,  # much GCS interaction
-        })
-        self.reboot_sitl()
-        # need yaw estimate to stabilise:
-        self.wait_ekf_happy(require_absolute=True)
-
-        for angle in range(0, 360):
-            self.OBSTACLE_DISTANCE_3D_test_angle(angle)
-
-        self.context_pop()
-        self.reboot_sitl()
-
-    def AC_Avoidance_Proximity(self):
-        '''Test proximity avoidance slide behaviour'''
-        self.context_push()
-        ex = None
-        try:
-            self.load_fence("copter-avoidance-fence.txt")
-            self.set_parameters({
-                "FENCE_ENABLE": 1,
-                "PRX1_TYPE": 10,
-                "PRX_LOG_RAW": 1,
-                "RC10_OPTION": 40, # proximity-enable
-            })
-            self.reboot_sitl()
-            self.progress("Enabling proximity")
-            self.set_rc(10, 2000)
-            self.check_avoidance_corners()
-
-            self.assert_current_onboard_log_contains_message("PRX")
-            self.assert_current_onboard_log_contains_message("PRXR")
-
-        except Exception as e:
-            self.print_exception_caught(e)
-            ex = e
-        self.context_pop()
-        self.clear_fence()
-        self.disarm_vehicle(force=True)
-        self.reboot_sitl()
-        if ex is not None:
-            raise ex
-
-    def ProximitySensors(self):
-        '''ensure proximity sensors return appropriate data'''
-
-        self.set_parameters({
-            "SERIAL5_PROTOCOL": 11,
-            "OA_DB_OUTPUT": 3,
-            "OA_TYPE": 2,
-        })
-        sensors = [  # tuples of name, prx_type
-            ('sf45b', 8, {
-                mavutil.mavlink.MAV_SENSOR_ROTATION_NONE: 270,
-                mavutil.mavlink.MAV_SENSOR_ROTATION_YAW_45: 258,
-                mavutil.mavlink.MAV_SENSOR_ROTATION_YAW_90: 1146,
-                mavutil.mavlink.MAV_SENSOR_ROTATION_YAW_135: 632,
-                mavutil.mavlink.MAV_SENSOR_ROTATION_YAW_180: 629,
-                mavutil.mavlink.MAV_SENSOR_ROTATION_YAW_225: 972,
-                mavutil.mavlink.MAV_SENSOR_ROTATION_YAW_270: 774,
-                mavutil.mavlink.MAV_SENSOR_ROTATION_YAW_315: 774,
-            }),
-            ('rplidara2', 5, {
-                mavutil.mavlink.MAV_SENSOR_ROTATION_NONE: 277,
-                mavutil.mavlink.MAV_SENSOR_ROTATION_YAW_45: 256,
-                mavutil.mavlink.MAV_SENSOR_ROTATION_YAW_90: 1130,
-                mavutil.mavlink.MAV_SENSOR_ROTATION_YAW_135: 1288,
-                mavutil.mavlink.MAV_SENSOR_ROTATION_YAW_180: 626,
-                mavutil.mavlink.MAV_SENSOR_ROTATION_YAW_225: 970,
-                mavutil.mavlink.MAV_SENSOR_ROTATION_YAW_270: 762,
-                mavutil.mavlink.MAV_SENSOR_ROTATION_YAW_315: 790,
-            }),
-            ('terarangertower', 3, {
-                mavutil.mavlink.MAV_SENSOR_ROTATION_NONE: 450,
-                mavutil.mavlink.MAV_SENSOR_ROTATION_YAW_45: 282,
-                mavutil.mavlink.MAV_SENSOR_ROTATION_YAW_90: 450,
-                mavutil.mavlink.MAV_SENSOR_ROTATION_YAW_135: 450,
-                mavutil.mavlink.MAV_SENSOR_ROTATION_YAW_180: 450,
-                mavutil.mavlink.MAV_SENSOR_ROTATION_YAW_225: 450,
-                mavutil.mavlink.MAV_SENSOR_ROTATION_YAW_270: 450,
-                mavutil.mavlink.MAV_SENSOR_ROTATION_YAW_315: 450,
-            }),
-        ]
-
-        # the following is a "magic" location SITL understands which
-        # has some posts near it:
-        home_string = "%s,%s,%s,%s" % (51.8752066, 14.6487840, 54.15, 0)
-        for (name, prx_type, expected_distances) in sensors:
-            self.start_subtest("Testing %s" % name)
-            self.set_parameter("PRX1_TYPE", prx_type)
-            self.customise_SITL_commandline([
-                "--serial5=sim:%s:" % name,
-                "--home", home_string,
-            ])
-            self.wait_ready_to_arm()
-            expected_distances_copy = copy.copy(expected_distances)
-            tstart = self.get_sim_time()
-            failed = False
-            wants = []
-            gots = []
-            epsilon = 20
-            while True:
-                if self.get_sim_time_cached() - tstart > 30:
-                    raise AutoTestTimeoutException("Failed to get distances")
-                if len(expected_distances_copy.keys()) == 0:
-                    break
-                m = self.assert_receive_message("DISTANCE_SENSOR")
-                if m.orientation not in expected_distances_copy:
-                    continue
-                got = m.current_distance
-                want = expected_distances_copy[m.orientation]
-                wants.append(want)
-                gots.append(got)
-                if abs(want - got) > epsilon:
-                    failed = True
-                del expected_distances_copy[m.orientation]
-            if failed:
-                raise NotAchievedException(
-                    "Distance too great (%s) (want=%s != got=%s)" %
-                    (name, wants, gots))
-
-    def AC_Avoidance_Proximity_AVOID_ALT_MIN(self):
-        '''Test proximity avoidance with AVOID_ALT_MIN'''
-        self.context_push()
-        ex = None
-        try:
-            self.set_parameters({
-                "PRX1_TYPE": 2,
-                "AVOID_ALT_MIN": 10,
-            })
-            self.set_analog_rangefinder_parameters()
-            self.reboot_sitl()
-
-            self.change_mode('LOITER')
-            self.wait_ekf_happy()
-
-            tstart = self.get_sim_time()
-            while True:
-                if self.armed():
-                    break
-                if self.get_sim_time_cached() - tstart > 60:
-                    raise AutoTestTimeoutException("Did not arm")
-                self.mav.mav.distance_sensor_send(
-                    0, # time_boot_ms
-                    10, # min_distance cm
-                    500, # max_distance cm
-                    400, # current_distance cm
-                    mavutil.mavlink.MAV_DISTANCE_SENSOR_LASER, # type
-                    26, # id
-                    mavutil.mavlink.MAV_SENSOR_ROTATION_NONE, # orientation
-                    255  # covariance
-                )
-                self.send_mavlink_arm_command()
-
-            self.takeoff(15, mode='LOITER')
-            self.progress("Poking vehicle; should avoid")
-
-            def shove(a, b):
-                self.mav.mav.distance_sensor_send(
-                    0,  # time_boot_ms
-                    10, # min_distance cm
-                    500, # max_distance cm
-                    20, # current_distance cm
-                    mavutil.mavlink.MAV_DISTANCE_SENSOR_LASER, # type
-                    21, # id
-                    mavutil.mavlink.MAV_SENSOR_ROTATION_NONE, # orientation
-                    255  # covariance
-                )
-            self.wait_speed_vector_bf(
-                Vector3(-0.4, 0.0, 0.0),
-                timeout=10,
-                called_function=shove,
-            )
-
-            self.change_alt(5)
-
-            tstart = self.get_sim_time()
-            while True:
-                if self.get_sim_time_cached() - tstart > 10:
-                    break
-                vel = self.get_body_frame_velocity()
-                if vel.length() > 0.5:
-                    raise NotAchievedException("Moved too much (%s)" %
-                                               (str(vel),))
-                shove(None, None)
-
-        except Exception as e:
-            self.progress("Caught exception: %s" %
-                          self.get_exception_stacktrace(e))
-            ex = e
-        self.context_pop()
-        self.disarm_vehicle(force=True)
-        self.reboot_sitl()
-        if ex is not None:
-            raise ex
-
-    def AC_Avoidance_Fence(self):
-        '''Test fence avoidance slide behaviour'''
-        self.load_fence("copter-avoidance-fence.txt")
-        self.set_parameter("FENCE_ENABLE", 1)
-        self.check_avoidance_corners()
-
-    def global_position_int_for_location(self, loc, time_boot, heading=0):
-        return self.mav.mav.global_position_int_encode(
-            int(time_boot * 1000), # time_boot_ms
-            int(loc.lat * 1e7),
-            int(loc.lng * 1e7),
-            int(loc.alt * 1000), # alt in mm
-            20, # relative alt - urp.
-            vx=0,
-            vy=0,
-            vz=0,
-            hdg=heading
-        )
-
-    def ModeFollow(self):
-        '''Fly follow mode'''
-        foll_ofs_x = 30 # metres
-        self.set_parameters({
-            "FOLL_ENABLE": 1,
-            "FOLL_SYSID": self.mav.source_system,
-            "FOLL_OFS_X": -foll_ofs_x,
-            "FOLL_OFS_TYPE": 1, # relative to other vehicle heading
-        })
-        self.takeoff(10, mode="LOITER")
-        self.set_parameter("SIM_SPEEDUP", 1)
-        self.change_mode("FOLLOW")
-        new_loc = self.mav.location()
-        new_loc_offset_n = 20
-        new_loc_offset_e = 30
-        self.location_offset_ne(new_loc, new_loc_offset_n, new_loc_offset_e)
-        self.progress("new_loc: %s" % str(new_loc))
-        heading = 0
-        if self.mavproxy is not None:
-            self.mavproxy.send("map icon %f %f greenplane %f\n" %
-                               (new_loc.lat, new_loc.lng, heading))
-
-        expected_loc = copy.copy(new_loc)
-        self.location_offset_ne(expected_loc, -foll_ofs_x, 0)
-        if self.mavproxy is not None:
-            self.mavproxy.send("map icon %f %f hoop\n" %
-                               (expected_loc.lat, expected_loc.lng))
-        self.progress("expected_loc: %s" % str(expected_loc))
-
-        last_sent = 0
-        tstart = self.get_sim_time()
-        while True:
-            now = self.get_sim_time_cached()
-            if now - tstart > 60:
-                raise NotAchievedException("Did not FOLLOW")
-            if now - last_sent > 0.5:
-                gpi = self.global_position_int_for_location(new_loc,
-                                                            now,
-                                                            heading=heading)
-                gpi.pack(self.mav.mav)
-                self.mav.mav.send(gpi)
-            self.mav.recv_match(type='GLOBAL_POSITION_INT', blocking=True)
-            pos = self.mav.location()
-            delta = self.get_distance(expected_loc, pos)
-            max_delta = 3
-            self.progress("position delta=%f (want <%f)" % (delta, max_delta))
-            if delta < max_delta:
-                break
-        self.do_RTL()
-
-    def get_global_position_int(self, timeout=30):
-        tstart = self.get_sim_time()
-        while True:
-            if self.get_sim_time_cached() - tstart > timeout:
-                raise NotAchievedException("Did not get good global_position_int")
-            m = self.mav.recv_match(type='GLOBAL_POSITION_INT', blocking=True, timeout=1)
-            self.progress("GPI: %s" % str(m))
-            if m is None:
-                continue
-            if m.lat != 0 or m.lon != 0:
-                return m
-
-    def BeaconPosition(self):
-        '''Fly Beacon Position'''
-        self.reboot_sitl()
-
-        self.wait_ready_to_arm(require_absolute=True)
-
-        old_pos = self.get_global_position_int()
-        print("old_pos=%s" % str(old_pos))
-
-        self.context_push()
-        ex = None
-        try:
-            self.set_parameters({
-                "BCN_TYPE": 10,
-                "BCN_LATITUDE": SITL_START_LOCATION.lat,
-                "BCN_LONGITUDE": SITL_START_LOCATION.lng,
-                "BCN_ALT": SITL_START_LOCATION.alt,
-                "BCN_ORIENT_YAW": 0,
-                "AVOID_ENABLE": 4,
-                "GPS_TYPE": 0,
-                "EK3_ENABLE": 1,
-                "EK3_SRC1_POSXY": 4, # Beacon
-                "EK3_SRC1_POSZ": 1,  # Baro
-                "EK3_SRC1_VELXY": 0, # None
-                "EK3_SRC1_VELZ": 0,  # None
-                "EK2_ENABLE": 0,
-                "AHRS_EKF_TYPE": 3,
-            })
-            self.reboot_sitl()
-
-            # turn off GPS arming checks.  This may be considered a
-            # bug that we need to do this.
-            old_arming_check = int(self.get_parameter("ARMING_CHECK"))
-            if old_arming_check == 1:
-                old_arming_check = 1 ^ 25 - 1
-            new_arming_check = int(old_arming_check) & ~(1 << 3)
-            self.set_parameter("ARMING_CHECK", new_arming_check)
-
-            self.reboot_sitl()
-
-            # require_absolute=True infers a GPS is present
-            self.wait_ready_to_arm(require_absolute=False)
-
-            tstart = self.get_sim_time()
-            timeout = 20
-            while True:
-                if self.get_sim_time_cached() - tstart > timeout:
-                    raise NotAchievedException("Did not get new position like old position")
-                self.progress("Fetching location")
-                new_pos = self.get_global_position_int()
-                pos_delta = self.get_distance_int(old_pos, new_pos)
-                max_delta = 1
-                self.progress("delta=%u want <= %u" % (pos_delta, max_delta))
-                if pos_delta <= max_delta:
-                    break
-
-            self.progress("Moving to ensure location is tracked")
-            self.takeoff(10, mode="STABILIZE")
-            self.change_mode("CIRCLE")
-
-            tstart = self.get_sim_time()
-            max_delta = 0
-            max_allowed_delta = 10
-            while True:
-                if self.get_sim_time_cached() - tstart > timeout:
-                    break
-
-                pos_delta = self.get_distance_int(self.sim_location_int(), self.get_global_position_int())
-                self.progress("pos_delta=%f max_delta=%f max_allowed_delta=%f" % (pos_delta, max_delta, max_allowed_delta))
-                if pos_delta > max_delta:
-                    max_delta = pos_delta
-                if pos_delta > max_allowed_delta:
-                    raise NotAchievedException("Vehicle location not tracking simulated location (%f > %f)" %
-                                               (pos_delta, max_allowed_delta))
-            self.progress("Tracked location just fine (max_delta=%f)" % max_delta)
-            self.change_mode("LOITER")
-            self.wait_groundspeed(0, 0.3, timeout=120)
-            self.land_and_disarm()
-
-            self.assert_current_onboard_log_contains_message("BCN")
-
-        except Exception as e:
-            self.print_exception_caught(e)
-            ex = e
-        self.disarm_vehicle(force=True)
-        self.reboot_sitl()
-        self.context_pop()
-        self.reboot_sitl()
-        if ex is not None:
-            raise ex
-
-    def AC_Avoidance_Beacon(self):
-        '''Test beacon avoidance slide behaviour'''
-        self.context_push()
-        ex = None
-        try:
-            self.set_parameters({
-                "BCN_TYPE": 10,
-                "BCN_LATITUDE": int(SITL_START_LOCATION.lat),
-                "BCN_LONGITUDE": int(SITL_START_LOCATION.lng),
-                "BCN_ORIENT_YAW": 45,
-                "AVOID_ENABLE": 4,
-            })
-            self.reboot_sitl()
-
-            self.takeoff(10, mode="LOITER")
-            self.set_rc(2, 1400)
-            west_loc = mavutil.location(-35.362919, 149.165055, 0, 0)
-            self.wait_location(west_loc, accuracy=1)
-            self.reach_heading_manual(0)
-            north_loc = mavutil.location(-35.362881, 149.165103, 0, 0)
-            self.wait_location(north_loc, accuracy=1)
-            self.set_rc(2, 1500)
-            self.set_rc(1, 1600)
-            east_loc = mavutil.location(-35.362986, 149.165227, 0, 0)
-            self.wait_location(east_loc, accuracy=1)
-            self.set_rc(1, 1500)
-            self.set_rc(2, 1600)
-            south_loc = mavutil.location(-35.363025, 149.165182, 0, 0)
-            self.wait_location(south_loc, accuracy=1)
-            self.set_rc(2, 1500)
-            self.do_RTL()
-
-        except Exception as e:
-            self.print_exception_caught(e)
-            ex = e
-        self.context_pop()
-        self.clear_fence()
-        self.disarm_vehicle(force=True)
-        self.reboot_sitl()
-        if ex is not None:
-            raise ex
-
-    def BaroWindCorrection(self):
-        '''Test wind estimation and baro position error compensation'''
-        self.context_push()
-        ex = None
-        try:
-            self.customise_SITL_commandline(
-                ["--defaults", ','.join(self.model_defaults_filepath('Callisto'))],
-                model="octa-quad:@ROMFS/models/Callisto.json",
-                wipe=True,
-            )
-            wind_spd_truth = 8.0
-            wind_dir_truth = 90.0
-            self.set_parameters({
-                "EK3_ENABLE": 1,
-                "EK2_ENABLE": 0,
-                "AHRS_EKF_TYPE": 3,
-                "BARO1_WCF_ENABLE": 1.000000,
-            })
-            self.reboot_sitl()
-            self.set_parameters({
-                "BARO1_WCF_FWD": -0.300000,
-                "BARO1_WCF_BCK": -0.300000,
-                "BARO1_WCF_RGT": 0.300000,
-                "BARO1_WCF_LFT": 0.300000,
-                "BARO1_WCF_UP": 0.300000,
-                "BARO1_WCF_DN": 0.300000,
-                "SIM_BARO_WCF_FWD": -0.300000,
-                "SIM_BARO_WCF_BAK": -0.300000,
-                "SIM_BARO_WCF_RGT": 0.300000,
-                "SIM_BARO_WCF_LFT": 0.300000,
-                "SIM_BARO_WCF_UP": 0.300000,
-                "SIM_BARO_WCF_DN": 0.300000,
-                "SIM_WIND_DIR": wind_dir_truth,
-                "SIM_WIND_SPD": wind_spd_truth,
-                "SIM_WIND_T": 1.000000,
-            })
-            self.reboot_sitl()
-
-            # require_absolute=True infers a GPS is present
-            self.wait_ready_to_arm(require_absolute=False)
-
-            self.progress("Climb to 20m in LOITER and yaw spin for 30 seconds")
-            self.takeoff(10, mode="LOITER")
-            self.set_rc(4, 1400)
-            self.delay_sim_time(30)
-
-            # check wind esitmates
-            m = self.mav.recv_match(type='WIND', blocking=True)
-            speed_error = abs(m.speed - wind_spd_truth)
-            angle_error = abs(m.direction - wind_dir_truth)
-            if (speed_error > 1.0):
-                raise NotAchievedException("Wind speed incorrect - want %f +-1 got %f m/s" % (wind_spd_truth, m.speed))
-            if (angle_error > 15.0):
-                raise NotAchievedException(
-                    "Wind direction incorrect - want %f +-15 got %f deg" %
-                    (wind_dir_truth, m.direction))
-            self.progress("Wind estimate is good, now check height variation for 30 seconds")
-
-            # check height stability over another 30 seconds
-            z_min = 1E6
-            z_max = -1E6
-            tstart = self.get_sim_time()
-            while (self.get_sim_time() < tstart + 30):
-                m = self.mav.recv_match(type='LOCAL_POSITION_NED', blocking=True)
-                if (m.z > z_max):
-                    z_max = m.z
-                if (m.z < z_min):
-                    z_min = m.z
-            if (z_max-z_min > 0.5):
-                raise NotAchievedException("Height variation is excessive")
-            self.progress("Height variation is good")
-
-            self.set_rc(4, 1500)
-            self.land_and_disarm()
-
-        except Exception as e:
-            self.print_exception_caught(e)
-            ex = e
-        self.disarm_vehicle(force=True)
-        self.reboot_sitl()
-        self.context_pop()
-        self.reboot_sitl()
-        if ex is not None:
-            raise ex
-
-    def wait_generator_speed_and_state(self, rpm_min, rpm_max, want_state, timeout=240):
-        tstart = self.get_sim_time()
-        while True:
-            if self.get_sim_time_cached() - tstart > timeout:
-                raise NotAchievedException("Did not move to state/speed")
-
-            m = self.assert_receive_message("GENERATOR_STATUS", timeout=10)
-
-            if m.generator_speed < rpm_min:
-                self.progress("Too slow (%u<%u)" % (m.generator_speed, rpm_min))
-                continue
-            if m.generator_speed > rpm_max:
-                self.progress("Too fast (%u>%u)" % (m.generator_speed, rpm_max))
-                continue
-            if m.status != want_state:
-                self.progress("Wrong state (got=%u want=%u)" % (m.status, want_state))
-            break
-        self.progress("Got generator speed and state")
-
-    def RichenPower(self):
-        '''Test RichenPower generator'''
-        self.set_parameters({
-            "SERIAL5_PROTOCOL": 30,
-            "SIM_RICH_ENABLE": 1,
-            "SERVO8_FUNCTION": 42,
-            "SIM_RICH_CTRL": 8,
-            "RC9_OPTION": 85,
-            "LOG_DISARMED": 1,
-            "BATT2_MONITOR": 17,
-            "GEN_TYPE": 3,
-        })
-        self.reboot_sitl()
-        self.set_rc(9, 1000) # remember this is a switch position - stop
-        self.customise_SITL_commandline(["--serial5=sim:richenpower"])
-        self.wait_statustext("requested state is not RUN", timeout=60)
-
-        self.set_message_rate_hz("GENERATOR_STATUS", 10)
-
-        self.wait_generator_speed_and_state(0, 0, mavutil.mavlink.MAV_GENERATOR_STATUS_FLAG_OFF)
-
-        self.context_collect('STATUSTEXT')
-        self.set_rc(9, 2000) # remember this is a switch position - run
-        self.wait_statustext("Generator HIGH", check_context=True)
-        self.set_rc(9, 1000) # remember this is a switch position - stop
-        self.wait_statustext("requested state is not RUN", timeout=200)
-
-        self.set_rc(9, 1500) # remember this is a switch position - idle
-        self.wait_generator_speed_and_state(3000, 8000, mavutil.mavlink.MAV_GENERATOR_STATUS_FLAG_IDLE)
-
-        self.set_rc(9, 2000) # remember this is a switch position - run
-#        self.wait_generator_speed_and_state(3000, 30000, mavutil.mavlink.MAV_GENERATOR_STATUS_FLAG_WARMING_UP)
-
-        self.wait_generator_speed_and_state(8000, 30000, mavutil.mavlink.MAV_GENERATOR_STATUS_FLAG_GENERATING)
-
-        bs = self.mav.recv_match(
-            type="BATTERY_STATUS",
-            condition="BATTERY_STATUS.id==1",  # id is zero-indexed
-            timeout=1,
-            blocking=True
-        )
-        if bs is None:
-            raise NotAchievedException("Did not receive BATTERY_STATUS")
-        self.progress("Received battery status: %s" % str(bs))
-        want_bs_volt = 50000
-        if bs.voltages[0] != want_bs_volt:
-            raise NotAchievedException("Battery voltage not as expected (want=%f) got=(%f)" % (want_bs_volt, bs.voltages[0],))
-
-        self.progress("Moving *back* to idle")
-        self.set_rc(9, 1500) # remember this is a switch position - idle
-        self.wait_generator_speed_and_state(3000, 10000, mavutil.mavlink.MAV_GENERATOR_STATUS_FLAG_IDLE)
-
-        self.progress("Moving *back* to run")
-        self.set_rc(9, 2000) # remember this is a switch position - run
-        self.wait_generator_speed_and_state(8000, 30000, mavutil.mavlink.MAV_GENERATOR_STATUS_FLAG_GENERATING)
-
-        self.set_message_rate_hz("GENERATOR_STATUS", -1)
-        self.set_parameter("LOG_DISARMED", 0)
-        if not self.current_onboard_log_contains_message("GEN"):
-            raise NotAchievedException("Did not find expected GEN message")
-
-    def IE24(self):
-        '''Test IntelligentEnergy 2.4kWh generator with V1 and V2 telemetry protocols'''
-        protocol_ver = (1, 2)
-        for ver in protocol_ver:
-            self.run_IE24(ver)
-
-    def run_IE24(self, proto_ver):
-        '''Test IntelligentEnergy 2.4kWh generator'''
-        elec_battery_instance = 2
-        fuel_battery_instance = 1
-        self.set_parameters({
-            "SERIAL5_PROTOCOL": 30,
-            "SERIAL5_BAUD": 115200,
-            "GEN_TYPE": 2,
-            "BATT%u_MONITOR" % (fuel_battery_instance + 1): 18,  # fuel-based generator
-            "BATT%u_MONITOR" % (elec_battery_instance + 1): 17,
-            "SIM_IE24_ENABLE": proto_ver,
-            "LOG_DISARMED": 1,
-        })
-
-        self.customise_SITL_commandline(["--serial5=sim:ie24"])
-
-        self.start_subtest("Protocol %i: ensure that BATTERY_STATUS for electrical generator message looks right" % proto_ver)
-        self.start_subsubtest("Protocol %i: Checking original voltage (electrical)" % proto_ver)
-        # ArduPilot spits out essentially uninitialised battery
-        # messages until we read things fromthe battery:
-        self.delay_sim_time(30)
-        original_elec_m = self.wait_message_field_values('BATTERY_STATUS', {
-            "charge_state": mavutil.mavlink.MAV_BATTERY_CHARGE_STATE_OK
-        }, instance=elec_battery_instance)
-        original_fuel_m = self.wait_message_field_values('BATTERY_STATUS', {
-            "charge_state": mavutil.mavlink.MAV_BATTERY_CHARGE_STATE_OK
-        }, instance=fuel_battery_instance)
-
-        if original_elec_m.battery_remaining < 90:
-            raise NotAchievedException("Bad original percentage")
-        self.start_subsubtest("Ensure percentage is counting down")
-        self.wait_message_field_values('BATTERY_STATUS', {
-            "battery_remaining": original_elec_m.battery_remaining - 1,
-        }, instance=elec_battery_instance)
-
-        self.start_subtest("Protocol %i: ensure that BATTERY_STATUS for fuel generator message looks right" % proto_ver)
-        self.start_subsubtest("Protocol %i: Checking original voltage (fuel)" % proto_ver)
-        # ArduPilot spits out essentially uninitialised battery
-        # messages until we read things fromthe battery:
-        if original_fuel_m.battery_remaining <= 90:
-            raise NotAchievedException("Bad original percentage (want=>%f got %f" % (90, original_fuel_m.battery_remaining))
-        self.start_subsubtest("Protocol %i: Ensure percentage is counting down" % proto_ver)
-        self.wait_message_field_values('BATTERY_STATUS', {
-            "battery_remaining": original_fuel_m.battery_remaining - 1,
-        }, instance=fuel_battery_instance)
-
-        self.wait_ready_to_arm()
-        self.arm_vehicle()
-        self.disarm_vehicle()
-
-        # Test for pre-arm check fail when state is not running
-        self.start_subtest("Protocol %i: Without takeoff generator error should cause failsafe and disarm" % proto_ver)
-        self.set_parameter("SIM_IE24_STATE", 8)
-        self.wait_statustext("Status not running", timeout=40)
-        self.try_arm(result=False,
-                     expect_msg="Status not running")
-        self.set_parameter("SIM_IE24_STATE", 2) # Explicitly set state to running
-
-        # Test that error code does result in failsafe
-        self.start_subtest("Protocol %i: Without taken off generator error should cause failsafe and disarm" % proto_ver)
-        self.change_mode("STABILIZE")
-        self.set_parameter("DISARM_DELAY", 0)
-        self.arm_vehicle()
-        self.set_parameter("SIM_IE24_ERROR", 30)
-        self.disarm_wait(timeout=1)
-        self.set_parameter("SIM_IE24_ERROR", 0)
-        self.set_parameter("DISARM_DELAY", 10)
-
-    def AuxSwitchOptions(self):
-        '''Test random aux mode options'''
-        self.set_parameter("RC7_OPTION", 58) # clear waypoints
-        self.load_mission("copter_loiter_to_alt.txt")
-        self.set_rc(7, 1000)
-        self.assert_mission_count(5)
-        self.progress("Clear mission")
-        self.set_rc(7, 2000)
-        self.delay_sim_time(1) # allow switch to debounce
-        self.assert_mission_count(0)
-        self.set_rc(7, 1000)
-        self.set_parameter("RC7_OPTION", 24) # reset mission
-        self.delay_sim_time(2)
-        self.load_mission("copter_loiter_to_alt.txt")
-        set_wp = 4
-        self.set_current_waypoint(set_wp)
-        self.wait_current_waypoint(set_wp, timeout=10)
-        self.progress("Reset mission")
-        self.set_rc(7, 2000)
-        self.delay_sim_time(1)
-        self.wait_current_waypoint(0, timeout=10)
-        self.set_rc(7, 1000)
-
-    def AuxFunctionsInMission(self):
-        '''Test use of auxilliary functions in missions'''
-        self.load_mission("aux_functions.txt")
-        self.change_mode('LOITER')
-        self.wait_ready_to_arm()
-        self.arm_vehicle()
-        self.change_mode('AUTO')
-        self.set_rc(3, 1500)
-        self.wait_mode('ALT_HOLD')
-        self.change_mode('AUTO')
-        self.wait_rtl_complete()
-
-    def MAV_CMD_AIRFRAME_CONFIGURATION(self):
-        '''deploy/retract landing gear using mavlink command'''
-        self.context_push()
-        self.set_parameters({
-            "LGR_ENABLE": 1,
-            "SERVO10_FUNCTION": 29,
-            "SERVO10_MIN": 1001,
-            "SERVO10_MAX": 1999,
-        })
-        self.reboot_sitl()
-
-        # starts loose:
-        self.wait_servo_channel_value(10, 0)
-
-        # 0 is down:
-        self.start_subtest("Put gear down")
-        self.run_cmd(mavutil.mavlink.MAV_CMD_AIRFRAME_CONFIGURATION, p2=0)
-        self.wait_servo_channel_value(10, 1999)
-
-        # 1 is up:
-        self.start_subtest("Put gear up")
-        self.run_cmd_int(mavutil.mavlink.MAV_CMD_AIRFRAME_CONFIGURATION, p2=1)
-        self.wait_servo_channel_value(10, 1001)
-
-        # 0 is down:
-        self.start_subtest("Put gear down")
-        self.run_cmd(mavutil.mavlink.MAV_CMD_AIRFRAME_CONFIGURATION, p2=0)
-        self.wait_servo_channel_value(10, 1999)
-
-        self.context_pop()
-        self.reboot_sitl()
-
-    def WatchAlts(self):
-        '''Ensure we can monitor different altitudes'''
-        self.takeoff(30, mode='GUIDED')
-        self.delay_sim_time(5, reason='let altitude settle')
-
-        self.progress("Testing absolute altitudes")
-        absolute_alt = self.get_altitude(altitude_source='SIM_STATE.alt')
-        self.progress("absolute_alt=%f" % absolute_alt)
-        epsilon = 4  # SIM_STATE and vehicle state can be off by a bit...
-        for source in ['GLOBAL_POSITION_INT.alt', 'SIM_STATE.alt', 'GPS_RAW_INT.alt']:
-            self.watch_altitude_maintained(
-                absolute_alt-epsilon,
-                absolute_alt+epsilon,
-                altitude_source=source
-            )
-
-        self.progress("Testing absolute altitudes")
-        relative_alt = self.get_altitude(relative=True)
-        for source in ['GLOBAL_POSITION_INT.relative_alt']:
-            self.watch_altitude_maintained(
-                relative_alt-epsilon,
-                relative_alt+epsilon,
-                altitude_source=source
-            )
-
-        self.do_RTL()
-
-    def fly_rangefinder_drivers_fly(self, rangefinders):
-        '''ensure rangefinder gives height-above-ground'''
-        self.change_mode('GUIDED')
-        self.wait_ready_to_arm()
-        self.arm_vehicle()
-        expected_alt = 5
-        self.user_takeoff(alt_min=expected_alt)
-        rf = self.mav.recv_match(type="RANGEFINDER", timeout=1, blocking=True)
-        if rf is None:
-            raise NotAchievedException("Did not receive rangefinder message")
-        gpi = self.mav.recv_match(type='GLOBAL_POSITION_INT', blocking=True, timeout=1)
-        if gpi is None:
-            raise NotAchievedException("Did not receive GLOBAL_POSITION_INT message")
-        if abs(rf.distance - gpi.relative_alt/1000.0) > 1:
-            raise NotAchievedException(
-                "rangefinder alt (%s) disagrees with global-position-int.relative_alt (%s)" %
-                (rf.distance, gpi.relative_alt/1000.0)
-            )
-
-        for i in range(0, len(rangefinders)):
-            name = rangefinders[i]
-            self.progress("i=%u (%s)" % (i, name))
-            ds = self.mav.recv_match(
-                type="DISTANCE_SENSOR",
-                timeout=2,
-                blocking=True,
-                condition="DISTANCE_SENSOR.id==%u" % i
-            )
-            if ds is None:
-                raise NotAchievedException("Did not receive DISTANCE_SENSOR message for id==%u (%s)" % (i, name))
-            self.progress("Got: %s" % str(ds))
-            if abs(ds.current_distance/100.0 - gpi.relative_alt/1000.0) > 1:
-                raise NotAchievedException(
-                    "distance sensor.current_distance (%f) (%s) disagrees with global-position-int.relative_alt (%s)" %
-                    (ds.current_distance/100.0, name, gpi.relative_alt/1000.0))
-
-        self.land_and_disarm()
-
-        self.progress("Ensure RFND messages in log")
-        if not self.current_onboard_log_contains_message("RFND"):
-            raise NotAchievedException("No RFND messages in log")
-
-    def MAVProximity(self):
-        '''Test MAVLink proximity driver'''
-        self.start_subtest("Test mavlink proximity sensor using DISTANCE_SENSOR messages")  # noqa
-        self.context_push()
-        ex = None
-        try:
-            self.set_parameter("SERIAL5_PROTOCOL", 1)
-            self.set_parameter("PRX1_TYPE", 2)  # mavlink
-            self.reboot_sitl()
-
-            self.progress("Should be unhealthy while we don't send messages")
-            self.assert_sensor_state(mavutil.mavlink.MAV_SYS_STATUS_SENSOR_PROXIMITY, True, True, False)
-
-            self.progress("Should be healthy while we're sending good messages")
-            tstart = self.get_sim_time()
-            while True:
-                if self.get_sim_time() - tstart > 5:
-                    raise NotAchievedException("Sensor did not come good")
-                self.mav.mav.distance_sensor_send(
-                    0,  # time_boot_ms
-                    10, # min_distance cm
-                    50, # max_distance cm
-                    20, # current_distance cm
-                    mavutil.mavlink.MAV_DISTANCE_SENSOR_LASER, # type
-                    21, # id
-                    mavutil.mavlink.MAV_SENSOR_ROTATION_NONE, # orientation
-                    255  # covariance
-                )
-                if self.sensor_has_state(mavutil.mavlink.MAV_SYS_STATUS_SENSOR_PROXIMITY, True, True, True):
-                    self.progress("Sensor has good state")
-                    break
-                self.delay_sim_time(0.1)
-
-            self.progress("Should be unhealthy again if we stop sending messages")
-            self.delay_sim_time(1)
-            self.assert_sensor_state(mavutil.mavlink.MAV_SYS_STATUS_SENSOR_PROXIMITY, True, True, False)
-
-            # now make sure we get echoed back the same sorts of things we send:
-            # distances are in cm
-            distance_map = {
-                mavutil.mavlink.MAV_SENSOR_ROTATION_NONE: 30,
-                mavutil.mavlink.MAV_SENSOR_ROTATION_YAW_45: 35,
-                mavutil.mavlink.MAV_SENSOR_ROTATION_YAW_90: 20,
-                mavutil.mavlink.MAV_SENSOR_ROTATION_YAW_135: 15,
-                mavutil.mavlink.MAV_SENSOR_ROTATION_YAW_180: 70,
-                mavutil.mavlink.MAV_SENSOR_ROTATION_YAW_225: 80,
-                mavutil.mavlink.MAV_SENSOR_ROTATION_YAW_270: 10,
-                mavutil.mavlink.MAV_SENSOR_ROTATION_YAW_315: 90,
-            }
-
-            wanted_distances = copy.copy(distance_map)
-            sensor_enum = mavutil.mavlink.enums["MAV_SENSOR_ORIENTATION"]
-
-            def my_message_hook(mav, m):
-                if m.get_type() != 'DISTANCE_SENSOR':
-                    return
-                self.progress("Got (%s)" % str(m))
-                want = distance_map[m.orientation]
-                got = m.current_distance
-                # ArduPilot's floating point conversions make it imprecise:
-                delta = abs(want-got)
-                if delta > 1:
-                    self.progress(
-                        "Wrong distance (%s): want=%f got=%f" %
-                        (sensor_enum[m.orientation].name, want, got))
-                    return
-                if m.orientation not in wanted_distances:
-                    return
-                self.progress(
-                    "Correct distance (%s): want=%f got=%f" %
-                    (sensor_enum[m.orientation].name, want, got))
-                del wanted_distances[m.orientation]
-
-            self.install_message_hook_context(my_message_hook)
-            tstart = self.get_sim_time()
-            while True:
-                if self.get_sim_time() - tstart > 5:
-                    raise NotAchievedException("Sensor did not give right distances")  # noqa
-                for (orient, dist) in distance_map.items():
-                    self.mav.mav.distance_sensor_send(
-                        0,  # time_boot_ms
-                        10, # min_distance cm
-                        90, # max_distance cm
-                        dist, # current_distance cm
-                        mavutil.mavlink.MAV_DISTANCE_SENSOR_LASER, # type
-                        21, # id
-                        orient, # orientation
-                        255  # covariance
-                    )
-                self.wait_heartbeat()
-                if len(wanted_distances.keys()) == 0:
-                    break
-        except Exception as e:
-            self.print_exception_caught(e)
-            ex = e
-        self.context_pop()
-        self.reboot_sitl()
-        if ex is not None:
-            raise ex
-
-    def fly_rangefinder_mavlink_distance_sensor(self):
-        self.start_subtest("Test mavlink rangefinder using DISTANCE_SENSOR messages")
-        self.context_push()
-        self.set_parameters({
-            "RTL_ALT_TYPE": 0,
-            "LGR_ENABLE": 1,
-            "LGR_DEPLOY_ALT": 1,
-            "LGR_RETRACT_ALT": 10, # metres
-            "SERVO10_FUNCTION": 29
-        })
-        ex = None
-        try:
-            self.set_parameter("SERIAL5_PROTOCOL", 1)
-            self.set_parameter("RNGFND1_TYPE", 10)
-            self.reboot_sitl()
-            self.set_parameter("RNGFND1_MAX_CM", 32767)
-
-            self.progress("Should be unhealthy while we don't send messages")
-            self.assert_sensor_state(mavutil.mavlink.MAV_SYS_STATUS_SENSOR_LASER_POSITION, True, True, False)
-
-            self.progress("Should be healthy while we're sending good messages")
-            tstart = self.get_sim_time()
-            while True:
-                if self.get_sim_time() - tstart > 5:
-                    raise NotAchievedException("Sensor did not come good")
-                self.mav.mav.distance_sensor_send(
-                    0,  # time_boot_ms
-                    10, # min_distance
-                    50, # max_distance
-                    20, # current_distance
-                    mavutil.mavlink.MAV_DISTANCE_SENSOR_LASER, # type
-                    21, # id
-                    mavutil.mavlink.MAV_SENSOR_ROTATION_PITCH_270, # orientation
-                    255 # covariance
-                )
-                if self.sensor_has_state(mavutil.mavlink.MAV_SYS_STATUS_SENSOR_LASER_POSITION, True, True, True):
-                    self.progress("Sensor has good state")
-                    break
-                self.delay_sim_time(0.1)
-
-            self.progress("Should be unhealthy again if we stop sending messages")
-            self.delay_sim_time(1)
-            self.assert_sensor_state(mavutil.mavlink.MAV_SYS_STATUS_SENSOR_LASER_POSITION, True, True, False)
-
-            self.progress("Landing gear should deploy with current_distance below min_distance")
-            self.change_mode('STABILIZE')
-            timeout = 60
-            tstart = self.get_sim_time()
-            while not self.sensor_has_state(mavutil.mavlink.MAV_SYS_STATUS_PREARM_CHECK, True, True, True):
-                if self.get_sim_time() - tstart > timeout:
-                    raise NotAchievedException("Failed to become armable after %f seconds" % timeout)
-                self.mav.mav.distance_sensor_send(
-                    0,  # time_boot_ms
-                    100, # min_distance (cm)
-                    2500, # max_distance (cm)
-                    200, # current_distance (cm)
-                    mavutil.mavlink.MAV_DISTANCE_SENSOR_LASER, # type
-                    21, # id
-                    mavutil.mavlink.MAV_SENSOR_ROTATION_PITCH_270, # orientation
-                    255  # covariance
-                )
-            self.arm_vehicle()
-            self.delay_sim_time(1)  # servo function maps only periodically updated
-#            self.send_debug_trap()
-
-            self.run_cmd(
-                mavutil.mavlink.MAV_CMD_AIRFRAME_CONFIGURATION,
-                p2=0,  # deploy
-            )
-
-            self.context_collect("STATUSTEXT")
-            tstart = self.get_sim_time()
-            while True:
-                if self.get_sim_time_cached() - tstart > 5:
-                    raise NotAchievedException("Retraction did not happen")
-                self.mav.mav.distance_sensor_send(
-                    0,  # time_boot_ms
-                    100, # min_distance (cm)
-                    6000, # max_distance (cm)
-                    1500, # current_distance (cm)
-                    mavutil.mavlink.MAV_DISTANCE_SENSOR_LASER, # type
-                    21, # id
-                    mavutil.mavlink.MAV_SENSOR_ROTATION_PITCH_270, # orientation
-                    255  # covariance
-                )
-                self.delay_sim_time(0.1)
-                try:
-                    self.wait_text("LandingGear: RETRACT", check_context=True, timeout=0.1)
-                except Exception:
-                    continue
-                self.progress("Retracted")
-                break
-#            self.send_debug_trap()
-            while True:
-                if self.get_sim_time_cached() - tstart > 5:
-                    raise NotAchievedException("Deployment did not happen")
-                self.progress("Sending distance-sensor message")
-                self.mav.mav.distance_sensor_send(
-                    0, # time_boot_ms
-                    300, # min_distance
-                    500, # max_distance
-                    250, # current_distance
-                    mavutil.mavlink.MAV_DISTANCE_SENSOR_LASER, # type
-                    21, # id
-                    mavutil.mavlink.MAV_SENSOR_ROTATION_PITCH_270, # orientation
-                    255 # covariance
-                )
-                try:
-                    self.wait_text("LandingGear: DEPLOY", check_context=True, timeout=0.1)
-                except Exception:
-                    continue
-                self.progress("Deployed")
-                break
-            self.disarm_vehicle()
-
-        except Exception as e:
-            self.print_exception_caught(e)
-            ex = e
-        self.context_pop()
-        self.reboot_sitl()
-        if ex is not None:
-            raise ex
-
-    def GSF(self):
-        '''test the Gaussian Sum filter'''
-        self.context_push()
-        self.set_parameter("EK2_ENABLE", 1)
-        self.reboot_sitl()
-        self.takeoff(20, mode='LOITER')
-        self.set_rc(2, 1400)
-        self.delay_sim_time(5)
-        self.set_rc(2, 1500)
-        self.progress("Path: %s" % self.current_onboard_log_filepath())
-        dfreader = self.dfreader_for_current_onboard_log()
-        self.do_RTL()
-        self.context_pop()
-        self.reboot_sitl()
-
-        # ensure log messages present
-        want = set(["XKY0", "XKY1", "NKY0", "NKY1"])
-        still_want = want
-        while len(still_want):
-            m = dfreader.recv_match(type=want)
-            if m is None:
-                raise NotAchievedException("Did not get %s" % want)
-            still_want.remove(m.get_type())
-
-    def GSF_reset(self):
-        '''test the Gaussian Sum filter based Emergency reset'''
-        self.context_push()
-        self.set_parameters({
-            "COMPASS_ORIENT": 4,    # yaw 180
-            "COMPASS_USE2": 0,      # disable backup compasses to avoid pre-arm failures
-            "COMPASS_USE3": 0,
-        })
-        self.reboot_sitl()
-        self.change_mode('GUIDED')
-        self.wait_ready_to_arm()
-
-        # record starting position
-        startpos = self.mav.recv_match(type='LOCAL_POSITION_NED', blocking=True)
-        self.progress("startpos=%s" % str(startpos))
-
-        # arm vehicle and takeoff to at least 5m
-        self.arm_vehicle()
-        expected_alt = 5
-        self.user_takeoff(alt_min=expected_alt)
-
-        # watch for emergency yaw reset
-        self.wait_text("EKF3 IMU. emergency yaw reset", timeout=5, regex=True)
-
-        # record how far vehicle flew off
-        endpos = self.mav.recv_match(type='LOCAL_POSITION_NED', blocking=True)
-        delta_x = endpos.x - startpos.x
-        delta_y = endpos.y - startpos.y
-        dist_m = math.sqrt(delta_x*delta_x + delta_y*delta_y)
-        self.progress("GSF yaw reset triggered at %f meters" % dist_m)
-
-        self.do_RTL()
-        self.context_pop()
-        self.reboot_sitl()
-
-        # ensure vehicle did not fly too far
-        dist_m_max = 8
-        if dist_m > dist_m_max:
-            raise NotAchievedException("GSF reset failed, vehicle flew too far (%f > %f)" % (dist_m, dist_m_max))
-
-    def fly_rangefinder_mavlink(self):
-        self.fly_rangefinder_mavlink_distance_sensor()
-
-        # explicit test for the mavlink driver as it doesn't play so nice:
-        self.set_parameters({
-            "SERIAL5_PROTOCOL": 1,
-            "RNGFND1_TYPE": 10,
-        })
-        self.customise_SITL_commandline(['--serial5=sim:rf_mavlink'])
-
-        self.change_mode('GUIDED')
-        self.wait_ready_to_arm()
-        self.arm_vehicle()
-        expected_alt = 5
-        self.user_takeoff(alt_min=expected_alt)
-
-        tstart = self.get_sim_time()
-        while True:
-            if self.get_sim_time() - tstart > 5:
-                raise NotAchievedException("Mavlink rangefinder not working")
-            rf = self.mav.recv_match(type="RANGEFINDER", timeout=1, blocking=True)
-            if rf is None:
-                raise NotAchievedException("Did not receive rangefinder message")
-            gpi = self.mav.recv_match(type='GLOBAL_POSITION_INT', blocking=True, timeout=1)
-            if gpi is None:
-                raise NotAchievedException("Did not receive GLOBAL_POSITION_INT message")
-            if abs(rf.distance - gpi.relative_alt/1000.0) > 1:
-                print("rangefinder alt (%s) disagrees with global-position-int.relative_alt (%s)" %
-                      (rf.distance, gpi.relative_alt/1000.0))
-                continue
-
-            ds = self.mav.recv_match(
-                type="DISTANCE_SENSOR",
-                timeout=2,
-                blocking=True,
-            )
-            if ds is None:
-                raise NotAchievedException("Did not receive DISTANCE_SENSOR message")
-            self.progress("Got: %s" % str(ds))
-            if abs(ds.current_distance/100.0 - gpi.relative_alt/1000.0) > 1:
-                print(
-                    "distance sensor.current_distance (%f) disagrees with global-position-int.relative_alt (%s)" %
-                    (ds.current_distance/100.0, gpi.relative_alt/1000.0))
-                continue
-            break
-        self.progress("mavlink rangefinder OK")
-        self.land_and_disarm()
-
-    def MaxBotixI2CXL(self):
-        '''Test maxbotix rangefinder drivers'''
-        ex = None
-        try:
-            self.context_push()
-
-            self.start_subtest("No messages")
-            rf = self.mav.recv_match(type="DISTANCE_SENSOR", timeout=5, blocking=True)
-            if rf is not None:
-                raise NotAchievedException("Receiving DISTANCE_SENSOR when I shouldn't be")
-
-            self.start_subtest("Default address")
-            self.set_parameter("RNGFND1_TYPE", 2)  # maxbotix
-            self.reboot_sitl()
-            self.do_timesync_roundtrip()
-            rf = self.mav.recv_match(type="DISTANCE_SENSOR", timeout=5, blocking=True)
-            self.progress("Got (%s)" % str(rf))
-            if rf is None:
-                raise NotAchievedException("Didn't receive DISTANCE_SENSOR when I should've")
-
-            self.start_subtest("Explicitly set to default address")
-            self.set_parameters({
-                "RNGFND1_TYPE": 2,  # maxbotix
-                "RNGFND1_ADDR": 0x70,
-            })
-            self.reboot_sitl()
-            self.do_timesync_roundtrip()
-            rf = self.mav.recv_match(type="DISTANCE_SENSOR", timeout=5, blocking=True)
-            self.progress("Got (%s)" % str(rf))
-            if rf is None:
-                raise NotAchievedException("Didn't receive DISTANCE_SENSOR when I should've")
-
-            self.start_subtest("Explicitly set to non-default address")
-            self.set_parameter("RNGFND1_ADDR", 0x71)
-            self.reboot_sitl()
-            self.do_timesync_roundtrip()
-            rf = self.mav.recv_match(type="DISTANCE_SENSOR", timeout=5, blocking=True)
-            self.progress("Got (%s)" % str(rf))
-            if rf is None:
-                raise NotAchievedException("Didn't receive DISTANCE_SENSOR when I should've")
-
-            self.start_subtest("Two MaxBotix RangeFinders")
-            self.set_parameters({
-                "RNGFND1_TYPE": 2,  # maxbotix
-                "RNGFND1_ADDR": 0x70,
-                "RNGFND1_MIN_CM": 150,
-                "RNGFND2_TYPE": 2,  # maxbotix
-                "RNGFND2_ADDR": 0x71,
-                "RNGFND2_MIN_CM": 250,
-            })
-            self.reboot_sitl()
-            self.do_timesync_roundtrip()
-            for i in [0, 1]:
-                rf = self.mav.recv_match(
-                    type="DISTANCE_SENSOR",
-                    timeout=5,
-                    blocking=True,
-                    condition="DISTANCE_SENSOR.id==%u" % i
-                )
-                self.progress("Got id==%u (%s)" % (i, str(rf)))
-                if rf is None:
-                    raise NotAchievedException("Didn't receive DISTANCE_SENSOR when I should've")
-                expected_dist = 150
-                if i == 1:
-                    expected_dist = 250
-                if rf.min_distance != expected_dist:
-                    raise NotAchievedException("Unexpected min_cm (want=%u got=%u)" %
-                                               (expected_dist, rf.min_distance))
-
-            self.context_pop()
-        except Exception as e:
-            self.print_exception_caught(e)
-            ex = e
-
-        self.reboot_sitl()
-        if ex is not None:
-            raise ex
-
-    def RangeFinderDrivers(self):
-        '''Test rangefinder drivers'''
-        self.set_parameters({
-            "RTL_ALT": 500,
-            "RTL_ALT_TYPE": 1,
-        })
-        drivers = [
-            ("lightwareserial", 8),  # autodetected between this and -binary
-            ("lightwareserial-binary", 8),
-            ("USD1_v0", 11),
-            ("USD1_v1", 11),
-            ("leddarone", 12),
-            ("maxsonarseriallv", 13),
-            ("nmea", 17, {"baud": 9600}),
-            ("wasp", 18),
-            ("benewake_tf02", 19),
-            ("blping", 23),
-            ("benewake_tfmini", 20),
-            ("lanbao", 26),
-            ("benewake_tf03", 27),
-            ("gyus42v2", 31),
-            ("teraranger_serial", 35),
-            ("nooploop_tofsense", 37),
-        ]
-        while len(drivers):
-            do_drivers = drivers[0:3]
-            drivers = drivers[3:]
-            command_line_args = []
-            self.context_push()
-            for offs in range(3):
-                serial_num = offs + 4
-                if len(do_drivers) > offs:
-                    if len(do_drivers[offs]) > 2:
-                        (sim_name, rngfnd_param_value, kwargs) = do_drivers[offs]
-                    else:
-                        (sim_name, rngfnd_param_value) = do_drivers[offs]
-                        kwargs = {}
-                    command_line_args.append("--serial%s=sim:%s" %
-                                             (serial_num, sim_name))
-                    sets = {
-                        "SERIAL%u_PROTOCOL" % serial_num: 9, # rangefinder
-                        "RNGFND%u_TYPE" % (offs+1): rngfnd_param_value,
-                    }
-                    if "baud" in kwargs:
-                        sets["SERIAL%u_BAUD" % serial_num] = kwargs["baud"]
-                    self.set_parameters(sets)
-            self.customise_SITL_commandline(command_line_args)
-            self.fly_rangefinder_drivers_fly([x[0] for x in do_drivers])
-            self.context_pop()
-
-        self.fly_rangefinder_mavlink()
-
-        i2c_drivers = [
-            ("maxbotixi2cxl", 2),
-        ]
-        while len(i2c_drivers):
-            do_drivers = i2c_drivers[0:9]
-            i2c_drivers = i2c_drivers[9:]
-            count = 1
-            p = {}
-            for d in do_drivers:
-                (sim_name, rngfnd_param_value) = d
-                p["RNGFND%u_TYPE" % count] = rngfnd_param_value
-                count += 1
-
-            self.set_parameters(p)
-
-            self.reboot_sitl()
-            self.fly_rangefinder_drivers_fly([x[0] for x in do_drivers])
-
-    def RangeFinderDriversMaxAlt(self):
-        '''test max-height behaviour'''
-        # lightwareserial goes to 130m when out of range
-        self.set_parameters({
-            "SERIAL4_PROTOCOL": 9,
-            "RNGFND1_TYPE": 8,
-            "WPNAV_SPEED_UP": 1000,  # cm/s
-        })
-        self.customise_SITL_commandline([
-            "--serial4=sim:lightwareserial",
-        ])
-        self.takeoff(95, mode='GUIDED', timeout=240, max_err=0.5)
-        self.assert_rangefinder_distance_between(90, 100)
-
-        self.wait_rangefinder_distance(90, 100)
-
-        rf_bit = mavutil.mavlink.MAV_SYS_STATUS_SENSOR_LASER_POSITION
-
-        self.assert_sensor_state(rf_bit, present=True, enabled=True, healthy=True)
-        self.assert_distance_sensor_quality(100)
-
-        self.progress("Moving higher to be out of max rangefinder range")
-        self.fly_guided_move_local(0, 0, 150)
-
-        # sensor remains healthy even out-of-range
-        self.assert_sensor_state(rf_bit, present=True, enabled=True, healthy=True)
-
-        self.assert_distance_sensor_quality(1)
-
-        self.do_RTL()
-
-    def ShipTakeoff(self):
-        '''Fly Simulated Ship Takeoff'''
-        # test ship takeoff
-        self.wait_groundspeed(0, 2)
-        self.set_parameters({
-            "SIM_SHIP_ENABLE": 1,
-            "SIM_SHIP_SPEED": 10,
-            "SIM_SHIP_DSIZE": 2,
-        })
-        self.wait_ready_to_arm()
-        # we should be moving with the ship
-        self.wait_groundspeed(9, 11)
-        self.takeoff(10)
-        # above ship our speed drops to 0
-        self.wait_groundspeed(0, 2)
-        self.land_and_disarm()
-        # ship will have moved on, so we land on the water which isn't moving
-        self.wait_groundspeed(0, 2)
-
-    def ParameterValidation(self):
-        '''Test parameters are checked for validity'''
-        # wait 10 seconds for initialisation
-        self.delay_sim_time(10)
-        self.progress("invalid; min must be less than max:")
-        self.set_parameters({
-            "MOT_PWM_MIN": 100,
-            "MOT_PWM_MAX": 50,
-        })
-        self.drain_mav()
-        self.assert_prearm_failure("Motors: Check MOT_PWM_MIN and MOT_PWM_MAX")
-        self.progress("invalid; min must be less than max (equal case):")
-        self.set_parameters({
-            "MOT_PWM_MIN": 100,
-            "MOT_PWM_MAX": 100,
-        })
-        self.drain_mav()
-        self.assert_prearm_failure("Motors: Check MOT_PWM_MIN and MOT_PWM_MAX")
-        self.progress("Spin min more than 0.3")
-        self.set_parameters({
-            "MOT_PWM_MIN": 1000,
-            "MOT_PWM_MAX": 2000,
-            "MOT_SPIN_MIN": 0.5,
-        })
-        self.drain_mav()
-        self.assert_prearm_failure("PreArm: Motors: MOT_SPIN_MIN too high 0.50 > 0.3")
-        self.progress("Spin arm more than spin min")
-        self.set_parameters({
-            "MOT_SPIN_MIN": 0.1,
-            "MOT_SPIN_ARM": 0.2,
-        })
-        self.drain_mav()
-        self.assert_prearm_failure("PreArm: Motors: MOT_SPIN_ARM > MOT_SPIN_MIN")
-
-    def SensorErrorFlags(self):
-        '''Test we get ERR messages when sensors have issues'''
-        self.reboot_sitl()
-
-        for (param_names, param_value, expected_subsys, expected_ecode, desc) in [
-                (['SIM_BARO_DISABLE', 'SIM_BAR2_DISABLE'], 1, 18, 4, 'unhealthy'),
-                (['SIM_BARO_DISABLE', 'SIM_BAR2_DISABLE'], 0, 18, 0, 'healthy'),
-                (['SIM_MAG1_FAIL', 'SIM_MAG2_FAIL', 'SIM_MAG3_FAIL'], 1, 3, 4, 'unhealthy'),
-                (['SIM_MAG1_FAIL', 'SIM_MAG2_FAIL', 'SIM_MAG3_FAIL'], 0, 3, 0, 'healthy'),
-        ]:
-            sp = dict()
-            for name in param_names:
-                sp[name] = param_value
-            self.set_parameters(sp)
-            self.delay_sim_time(1)
-            mlog = self.dfreader_for_current_onboard_log()
-            success = False
-            while True:
-                m = mlog.recv_match(type='ERR')
-                print("Got (%s)" % str(m))
-                if m is None:
-                    break
-                if m.Subsys == expected_subsys and m.ECode == expected_ecode:  # baro / ecode
-                    success = True
-                    break
-            if not success:
-                raise NotAchievedException("Did not find %s log message" % desc)
-
-    def AltEstimation(self):
-        '''Test that Alt Estimation is mandatory for ALT_HOLD'''
-        self.context_push()
-        ex = None
-        try:
-            # disable barometer so there is no altitude source
-            self.set_parameters({
-                "SIM_BARO_DISABLE": 1,
-                "SIM_BARO2_DISABL": 1,
-            })
-
-            self.wait_gps_disable(position_vertical=True)
-
-            # turn off arming checks (mandatory arming checks will still be run)
-            self.set_parameter("ARMING_CHECK", 0)
-
-            # delay 12 sec to allow EKF to lose altitude estimate
-            self.delay_sim_time(12)
-
-            self.change_mode("ALT_HOLD")
-            self.assert_prearm_failure("Need Alt Estimate")
-
-            # force arm vehicle in stabilize to bypass barometer pre-arm checks
-            self.change_mode("STABILIZE")
-            self.arm_vehicle()
-            self.set_rc(3, 1700)
-            try:
-                self.change_mode("ALT_HOLD", timeout=10)
-            except AutoTestTimeoutException:
-                self.progress("PASS not able to set mode without Position : %s" % "ALT_HOLD")
-
-            # check that mode change to ALT_HOLD has failed (it should)
-            if self.mode_is("ALT_HOLD"):
-                raise NotAchievedException("Changed to ALT_HOLD with no altitude estimate")
-
-        except Exception as e:
-            self.print_exception_caught(e)
-            ex = e
-        self.context_pop()
-        self.disarm_vehicle(force=True)
-        if ex is not None:
-            raise ex
-
-    def EKFSource(self):
-        '''Check EKF Source Prearms work'''
-        self.context_push()
-        ex = None
-        try:
-            self.set_parameters({
-                "EK3_ENABLE": 1,
-                "AHRS_EKF_TYPE": 3,
-            })
-            self.wait_ready_to_arm()
-
-            self.start_subtest("bad yaw source")
-            self.set_parameter("EK3_SRC3_YAW", 17)
-            self.assert_prearm_failure("Check EK3_SRC3_YAW")
-
-            self.context_push()
-            self.start_subtest("missing required yaw source")
-            self.set_parameters({
-                "EK3_SRC3_YAW": 3, # External Yaw with Compass Fallback
-                "COMPASS_USE": 0,
-                "COMPASS_USE2": 0,
-                "COMPASS_USE3": 0,
-            })
-            self.assert_prearm_failure("EK3 sources require Compass")
-            self.context_pop()
-
-        except Exception as e:
-            self.disarm_vehicle(force=True)
-            self.print_exception_caught(e)
-            ex = e
-        self.context_pop()
-        if ex is not None:
-            raise ex
-
-    def test_replay_gps_bit(self):
-        self.set_parameters({
-            "LOG_REPLAY": 1,
-            "LOG_DISARMED": 1,
-            "EK3_ENABLE": 1,
-            "EK2_ENABLE": 1,
-            "AHRS_TRIM_X": 0.01,
-            "AHRS_TRIM_Y": -0.03,
-            "GPS_TYPE2": 1,
-            "GPS_POS1_X": 0.1,
-            "GPS_POS1_Y": 0.2,
-            "GPS_POS1_Z": 0.3,
-            "GPS_POS2_X": -0.1,
-            "GPS_POS2_Y": -0.02,
-            "GPS_POS2_Z": -0.31,
-            "INS_POS1_X": 0.12,
-            "INS_POS1_Y": 0.14,
-            "INS_POS1_Z": -0.02,
-            "INS_POS2_X": 0.07,
-            "INS_POS2_Y": 0.012,
-            "INS_POS2_Z": -0.06,
-            "RNGFND1_TYPE": 1,
-            "RNGFND1_PIN": 0,
-            "RNGFND1_SCALING": 30,
-            "RNGFND1_POS_X": 0.17,
-            "RNGFND1_POS_Y": -0.07,
-            "RNGFND1_POS_Z": -0.005,
-            "SIM_SONAR_SCALE": 30,
-            "SIM_GPS2_DISABLE": 0,
-        })
-        self.reboot_sitl()
-
-        self.wait_sensor_state(mavutil.mavlink.MAV_SYS_STATUS_LOGGING, True, True, True)
-
-        current_log_filepath = self.current_onboard_log_filepath()
-        self.progress("Current log path: %s" % str(current_log_filepath))
-
-        self.change_mode("LOITER")
-        self.wait_ready_to_arm(require_absolute=True)
-        self.arm_vehicle()
-        self.takeoffAndMoveAway()
-        self.do_RTL()
-
-        self.reboot_sitl()
-
-        return current_log_filepath
-
-    def test_replay_beacon_bit(self):
-        self.set_parameters({
-            "LOG_REPLAY": 1,
-            "LOG_DISARMED": 1,
-        })
-
-        old_onboard_logs = sorted(self.log_list())
-        self.BeaconPosition()
-        new_onboard_logs = sorted(self.log_list())
-
-        log_difference = [x for x in new_onboard_logs if x not in old_onboard_logs]
-        return log_difference[2]
-
-    def test_replay_optical_flow_bit(self):
-        self.set_parameters({
-            "LOG_REPLAY": 1,
-            "LOG_DISARMED": 1,
-        })
-
-        old_onboard_logs = sorted(self.log_list())
-        self.OpticalFlowLimits()
-        new_onboard_logs = sorted(self.log_list())
-
-        log_difference = [x for x in new_onboard_logs if x not in old_onboard_logs]
-        print("log difference: %s" % str(log_difference))
-        return log_difference[0]
-
-    def GPSBlending(self):
-        '''Test GPS Blending'''
-        '''ensure we get dataflash log messages for blended instance'''
-
-        self.context_push()
-
-        ex = None
-
-        try:
-            # configure:
-            self.set_parameters({
-                "GPS_TYPE2": 1,
-                "SIM_GPS2_TYPE": 1,
-                "SIM_GPS2_DISABLE": 0,
-                "GPS_AUTO_SWITCH": 2,
-            })
-            self.reboot_sitl()
-
-            # ensure we're seeing the second GPS:
-            tstart = self.get_sim_time()
-            while True:
-                if self.get_sim_time_cached() - tstart > 60:
-                    raise NotAchievedException("Did not get good GPS2_RAW message")
-                m = self.mav.recv_match(type='GPS2_RAW', blocking=True, timeout=1)
-                self.progress("%s" % str(m))
-                if m is None:
-                    continue
-                if m.lat == 0:
-                    continue
-                break
-
-            # create a log we can expect blended data to appear in:
-            self.change_mode('LOITER')
-            self.wait_ready_to_arm()
-            self.arm_vehicle()
-            self.delay_sim_time(5)
-            self.disarm_vehicle()
-
-            # inspect generated log for messages:
-            dfreader = self.dfreader_for_current_onboard_log()
-            wanted = set([0, 1, 2])
-            seen_primary_change = False
-            while True:
-                m = dfreader.recv_match(type=["GPS", "EV"]) # disarmed
-                if m is None:
-                    break
-                mtype = m.get_type()
-                if mtype == 'GPS':
-                    try:
-                        wanted.remove(m.I)
-                    except KeyError:
-                        continue
-                elif mtype == 'EV':
-                    if m.Id == 67:  # GPS_PRIMARY_CHANGED
-                        seen_primary_change = True
-                if len(wanted) == 0 and seen_primary_change:
-                    break
-
-            if len(wanted):
-                raise NotAchievedException("Did not get all three GPS types")
-            if not seen_primary_change:
-                raise NotAchievedException("Did not see primary change")
-
-        except Exception as e:
-            self.progress("Caught exception: %s" %
-                          self.get_exception_stacktrace(e))
-            ex = e
-
-        self.context_pop()
-
-        self.reboot_sitl()
-
-        if ex is not None:
-            raise ex
-
-    def Callisto(self):
-        '''Test Callisto'''
-        self.customise_SITL_commandline(
-            ["--defaults", ','.join(self.model_defaults_filepath('Callisto')), ],
-            model="octa-quad:@ROMFS/models/Callisto.json",
-            wipe=True,
-        )
-        self.takeoff(10)
-        self.do_RTL()
-
-    def FlyEachFrame(self):
-        '''Fly each supported internal frame'''
-        vinfo = vehicleinfo.VehicleInfo()
-        copter_vinfo_options = vinfo.options[self.vehicleinfo_key()]
-        known_broken_frames = {
-            'heli-compound': "wrong binary, different takeoff regime",
-            'heli-dual': "wrong binary, different takeoff regime",
-            'heli': "wrong binary, different takeoff regime",
-            'heli-gas': "wrong binary, different takeoff regime",
-            'heli-blade360': "wrong binary, different takeoff regime",
-            "quad-can" : "needs CAN periph",
-        }
-        for frame in sorted(copter_vinfo_options["frames"].keys()):
-            self.start_subtest("Testing frame (%s)" % str(frame))
-            if frame in known_broken_frames:
-                self.progress("Actually, no I'm not - it is known-broken (%s)" %
-                              (known_broken_frames[frame]))
-                continue
-            frame_bits = copter_vinfo_options["frames"][frame]
-            print("frame_bits: %s" % str(frame_bits))
-            if frame_bits.get("external", False):
-                self.progress("Actually, no I'm not - it is an external simulation")
-                continue
-            model = frame_bits.get("model", frame)
-            # the model string for Callisto has crap in it.... we
-            # should really have another entry in the vehicleinfo data
-            # to carry the path to the JSON.
-            actual_model = model.split(":")[0]
-            defaults = self.model_defaults_filepath(actual_model)
-            if not isinstance(defaults, list):
-                defaults = [defaults]
-            self.customise_SITL_commandline(
-                ["--defaults", ','.join(defaults), ],
-                model=model,
-                wipe=True,
-            )
-
-            # add a listener that verifies yaw looks good:
-            def verify_yaw(mav, m):
-                if m.get_type() != 'ATTITUDE':
-                    return
-                yawspeed_thresh_rads = math.radians(20)
-                if m.yawspeed > yawspeed_thresh_rads:
-                    raise NotAchievedException("Excessive yaw on takeoff: %f deg/s > %f deg/s (frame=%s)" %
-                                               (math.degrees(m.yawspeed), math.degrees(yawspeed_thresh_rads), frame))
-            self.context_push()
-            self.install_message_hook_context(verify_yaw)
-            self.takeoff(10)
-            self.context_pop()
-            self.hover()
-            self.change_mode('ALT_HOLD')
-            self.delay_sim_time(1)
-
-            def verify_rollpitch(mav, m):
-                if m.get_type() != 'ATTITUDE':
-                    return
-                pitch_thresh_rad = math.radians(2)
-                if m.pitch > pitch_thresh_rad:
-                    raise NotAchievedException("Excessive pitch %f deg > %f deg" %
-                                               (math.degrees(m.pitch), math.degrees(pitch_thresh_rad)))
-                roll_thresh_rad = math.radians(2)
-                if m.roll > roll_thresh_rad:
-                    raise NotAchievedException("Excessive roll %f deg > %f deg" %
-                                               (math.degrees(m.roll), math.degrees(roll_thresh_rad)))
-            self.context_push()
-            self.install_message_hook_context(verify_rollpitch)
-            for i in range(5):
-                self.set_rc(4, 2000)
-                self.delay_sim_time(0.5)
-                self.set_rc(4, 1500)
-                self.delay_sim_time(5)
-            self.context_pop()
-
-            self.do_RTL()
-
-    def Replay(self):
-        '''test replay correctness'''
-        self.progress("Building Replay")
-        util.build_SITL('tool/Replay', clean=False, configure=False)
-
-        bits = [
-            ('GPS', self.test_replay_gps_bit),
-            ('Beacon', self.test_replay_beacon_bit),
-            ('OpticalFlow', self.test_replay_optical_flow_bit),
-        ]
-        for (name, func) in bits:
-            self.start_subtest("%s" % name)
-            self.test_replay_bit(func)
-
-    def test_replay_bit(self, bit):
-
-        self.context_push()
-        current_log_filepath = bit()
-
-        self.progress("Running replay on (%s) (%u bytes)" % (
-            (current_log_filepath, os.path.getsize(current_log_filepath))
-        ))
-
-        util.run_cmd(
-            ['build/sitl/tool/Replay', current_log_filepath],
-            directory=util.topdir(),
-            checkfail=True,
-            show=True,
-            output=True,
-        )
-
-        self.context_pop()
-
-        replay_log_filepath = self.current_onboard_log_filepath()
-        self.progress("Replay log path: %s" % str(replay_log_filepath))
-
-        check_replay = util.load_local_module("Tools/Replay/check_replay.py")
-
-        ok = check_replay.check_log(replay_log_filepath, self.progress, verbose=True)
-        if not ok:
-            raise NotAchievedException("check_replay (%s) failed" % current_log_filepath)
-
-    def DefaultIntervalsFromFiles(self):
-        '''Test setting default mavlink message intervals from files'''
-        ex = None
-        intervals_filepath = util.reltopdir("message-intervals-chan0.txt")
-        self.progress("Using filepath (%s)" % intervals_filepath)
-        try:
-            with open(intervals_filepath, "w") as f:
-                f.write("""30 50
-28 100
-29 200
-""")
-                f.close()
-
-            # other tests may have explicitly set rates, so wipe parameters:
-            def custom_stream_rate_setter():
-                for stream in mavutil.mavlink.MAV_DATA_STREAM_EXTRA3, mavutil.mavlink.MAV_DATA_STREAM_RC_CHANNELS:
-                    self.set_streamrate(5, stream=stream)
-
-            self.customise_SITL_commandline(
-                [],
-                wipe=True,
-                set_streamrate_callback=custom_stream_rate_setter,
-            )
-
-            self.assert_message_rate_hz("ATTITUDE", 20)
-            self.assert_message_rate_hz("SCALED_PRESSURE", 5)
-
-        except Exception as e:
-            self.print_exception_caught(e)
-            ex = e
-
-        os.unlink(intervals_filepath)
-
-        self.reboot_sitl()
-
-        if ex is not None:
-            raise ex
-
-    def BaroDrivers(self):
-        '''Test Baro Drivers'''
-        sensors = [
-            ("MS5611", 2),
-        ]
-        for (name, bus) in sensors:
-            self.context_push()
-            if bus is not None:
-                self.set_parameter("BARO_EXT_BUS", bus)
-            self.set_parameter("BARO_PROBE_EXT", 1 << 2)
-            self.reboot_sitl()
-            self.wait_ready_to_arm()
-            self.arm_vehicle()
-
-            # insert listener to compare airspeeds:
-            messages = [None, None, None]
-
-            global count
-            count = 0
-
-            def check_pressure(mav, m):
-                global count
-                m_type = m.get_type()
-                count += 1
-                # if count > 500:
-                #     if press_abs[0] is None or press_abs[1] is None:
-                #         raise NotAchievedException("Not receiving messages")
-                if m_type == 'SCALED_PRESSURE3':
-                    off = 2
-                elif m_type == 'SCALED_PRESSURE2':
-                    off = 1
-                elif m_type == 'SCALED_PRESSURE':
-                    off = 0
-                else:
-                    return
-
-                messages[off] = m
-
-                if None in messages:
-                    return
-                first = messages[0]
-                for msg in messages[1:]:
-                    delta_press_abs = abs(first.press_abs - msg.press_abs)
-                    if delta_press_abs > 0.5: # 50 Pa leeway
-                        raise NotAchievedException("Press_Abs mismatch (press1=%s press2=%s)" % (first, msg))
-                    delta_temperature = abs(first.temperature - msg.temperature)
-                    if delta_temperature > 300:  # that's 3-degrees leeway
-                        raise NotAchievedException("Temperature mismatch (t1=%s t2=%s)" % (first, msg))
-            self.install_message_hook_context(check_pressure)
-            self.fly_mission("copter_mission.txt", strict=False)
-            if None in messages:
-                raise NotAchievedException("Missing a message")
-
-            self.context_pop()
-        self.reboot_sitl()
-
-    def PositionWhenGPSIsZero(self):
-        '''Ensure position doesn't zero when GPS lost'''
-        # https://github.com/ArduPilot/ardupilot/issues/14236
-        self.progress("arm the vehicle and takeoff in Guided")
-        self.takeoff(20, mode='GUIDED')
-        self.progress("fly 50m North (or whatever)")
-        old_pos = self.mav.recv_match(type='GLOBAL_POSITION_INT', blocking=True)
-        self.fly_guided_move_global_relative_alt(50, 0, 20)
-        self.set_parameter('GPS_TYPE', 0)
-        self.drain_mav()
-        tstart = self.get_sim_time()
-        while True:
-            if self.get_sim_time_cached() - tstart > 30 and self.mode_is('LAND'):
-                self.progress("Bug not reproduced")
-                break
-            m = self.assert_receive_message('GLOBAL_POSITION_INT', timeout=1, verbose=True)
-            pos_delta = self.get_distance_int(old_pos, m)
-            self.progress("Distance: %f" % pos_delta)
-            if pos_delta < 5:
-                raise NotAchievedException("Bug reproduced - returned to near origin")
-        self.wait_disarmed()
-        self.reboot_sitl()
-
-    def SMART_RTL(self):
-        '''Check SMART_RTL'''
-        self.context_push()
-        ex = None
-        try:
-            self.progress("arm the vehicle and takeoff in Guided")
-            self.takeoff(20, mode='GUIDED')
-            self.progress("fly around a bit (or whatever)")
-            locs = [
-                (50, 0, 20),
-                (-50, 50, 20),
-                (-50, 0, 20),
-            ]
-            for (lat, lng, alt) in locs:
-                self.fly_guided_move_local(lat, lng, alt)
-
-            self.change_mode('SMART_RTL')
-            for (lat, lng, alt) in reversed(locs):
-                self.wait_distance_to_local_position(
-                    (lat, lng, -alt),
-                    0,
-                    10,
-                    timeout=60
-                )
-            self.wait_disarmed()
-
-        except Exception as e:
-            self.print_exception_caught(e)
-            ex = e
-            self.disarm_vehicle(force=True)
-
-        self.context_pop()
-
-        self.reboot_sitl()
-
-        if ex is not None:
-            raise ex
-
-    def get_ground_effect_duration_from_current_onboard_log(self, bit, ignore_multi=False):
-        '''returns a duration in seconds we were expecting to interact with
-        the ground.  Will die if there's more than one such block of
-        time and ignore_multi is not set (will return first duration
-        otherwise)
-        '''
-        ret = []
-        dfreader = self.dfreader_for_current_onboard_log()
-        seen_expected_start_TimeUS = None
-        first = None
-        last = None
-        while True:
-            m = dfreader.recv_match(type="XKF4")
-            if m is None:
-                break
-            last = m
-            if first is None:
-                first = m
-            # self.progress("%s" % str(m))
-            expected = m.SS & (1 << bit)
-            if expected:
-                if seen_expected_start_TimeUS is None:
-                    seen_expected_start_TimeUS = m.TimeUS
-                    continue
-            else:
-                if seen_expected_start_TimeUS is not None:
-                    duration = (m.TimeUS - seen_expected_start_TimeUS)/1000000.0
-                    ret.append(duration)
-                    seen_expected_start_TimeUS = None
-        if seen_expected_start_TimeUS is not None:
-            duration = (last.TimeUS - seen_expected_start_TimeUS)/1000000.0
-            ret.append(duration)
-        return ret
-
-    def get_takeoffexpected_durations_from_current_onboard_log(self, ignore_multi=False):
-        return self.get_ground_effect_duration_from_current_onboard_log(11, ignore_multi=ignore_multi)
-
-    def get_touchdownexpected_durations_from_current_onboard_log(self, ignore_multi=False):
-        return self.get_ground_effect_duration_from_current_onboard_log(12, ignore_multi=ignore_multi)
-
-    def ThrowDoubleDrop(self):
-        '''Test a more complicated drop-mode scenario'''
-        self.progress("Getting a lift to altitude")
-        self.set_parameters({
-            "SIM_SHOVE_Z": -11,
-            "THROW_TYPE": 1,   # drop
-            "MOT_SPOOL_TIME": 2,
-        })
-        self.change_mode('THROW')
-        self.wait_ready_to_arm()
-        self.arm_vehicle()
-        try:
-            self.set_parameter("SIM_SHOVE_TIME", 30000)
-        except ValueError:
-            # the shove resets this to zero
-            pass
-
-        self.wait_altitude(100, 1000, timeout=100, relative=True)
-        self.context_collect('STATUSTEXT')
-        self.wait_statustext("throw detected - spooling motors", check_context=True, timeout=10)
-        self.wait_statustext("throttle is unlimited - uprighting", check_context=True)
-        self.wait_statustext("uprighted - controlling height", check_context=True)
-        self.wait_statustext("height achieved - controlling position", check_context=True)
-        self.progress("Waiting for still")
-        self.wait_speed_vector(Vector3(0, 0, 0))
-        self.change_mode('ALT_HOLD')
-        self.set_rc(3, 1000)
-        self.wait_disarmed(timeout=90)
-        self.zero_throttle()
-
-        self.progress("second flight")
-        self.upload_square_mission_items_around_location(self.poll_home_position())
-
-        self.set_parameters({
-            "THROW_NEXTMODE": 3,  # auto
-        })
-
-        self.change_mode('THROW')
-        self.wait_ready_to_arm()
-        self.arm_vehicle()
-        try:
-            self.set_parameter("SIM_SHOVE_TIME", 30000)
-        except ValueError:
-            # the shove resets this to zero
-            pass
-
-        self.wait_altitude(100, 1000, timeout=100, relative=True)
-        self.wait_statustext("throw detected - spooling motors", check_context=True, timeout=10)
-        self.wait_statustext("throttle is unlimited - uprighting", check_context=True)
-        self.wait_statustext("uprighted - controlling height", check_context=True)
-        self.wait_statustext("height achieved - controlling position", check_context=True)
-        self.wait_mode('AUTO')
-        self.wait_disarmed(timeout=240)
-
-    def GroundEffectCompensation_takeOffExpected(self):
-        '''Test EKF's handling of takeoff-expected'''
-        self.change_mode('ALT_HOLD')
-        self.set_parameter("LOG_FILE_DSRMROT", 1)
-        self.progress("Making sure we'll have a short log to look at")
-        self.wait_ready_to_arm()
-        self.arm_vehicle()
-        self.disarm_vehicle()
-
-        # arm the vehicle and let it disarm normally.  This should
-        # yield a log where the EKF considers a takeoff imminent until
-        # disarm
-        self.start_subtest("Check ground effect compensation remains set in EKF while we're at idle on the ground")
-        self.arm_vehicle()
-        self.wait_disarmed()
-
-        durations = self.get_takeoffexpected_durations_from_current_onboard_log()
-        duration = durations[0]
-        want = 9
-        self.progress("takeoff-expected duration: %fs" % (duration,))
-        if duration < want:  # assumes default 10-second DISARM_DELAY
-            raise NotAchievedException("Should have been expecting takeoff for longer than %fs (want>%f)" %
-                                       (duration, want))
-
-        self.start_subtest("takeoffExpected should be false very soon after we launch into the air")
-        self.takeoff(mode='ALT_HOLD', alt_min=5)
-        self.change_mode('LAND')
-        self.wait_disarmed()
-        durations = self.get_takeoffexpected_durations_from_current_onboard_log(ignore_multi=True)
-        self.progress("touchdown-durations: %s" % str(durations))
-        duration = durations[0]
-        self.progress("takeoff-expected-duration %f" % (duration,))
-        want_lt = 5
-        if duration >= want_lt:
-            raise NotAchievedException("Was expecting takeoff for longer than expected; got=%f want<=%f" %
-                                       (duration, want_lt))
-
-    def _MAV_CMD_CONDITION_YAW(self, command):
-        self.start_subtest("absolute")
-        self.takeoff(20, mode='GUIDED')
-
-        m = self.mav.recv_match(type='VFR_HUD', blocking=True)
-        initial_heading = m.heading
-
-        self.progress("Ensuring initial heading is steady")
-        target = initial_heading
-        command(
-            mavutil.mavlink.MAV_CMD_CONDITION_YAW,
-            p1=target,  # target angle
-            p2=10,  # degrees/second
-            p3=1,  # -1 is counter-clockwise, 1 clockwise
-            p4=0,  # 1 for relative, 0 for absolute
-        )
-        self.wait_heading(target, minimum_duration=2, timeout=50)
-        self.wait_yaw_speed(0)
-
-        degsecond = 2
-
-        def rate_watcher(mav, m):
-            if m.get_type() != 'ATTITUDE':
-                return
-            if abs(math.degrees(m.yawspeed)) > 5*degsecond:
-                raise NotAchievedException("Moved too fast (%f>%f)" %
-                                           (math.degrees(m.yawspeed), 5*degsecond))
-        self.install_message_hook_context(rate_watcher)
-        self.progress("Yaw CW 60 degrees")
-        target = initial_heading + 60
-        part_way_target = initial_heading + 10
-        command(
-            mavutil.mavlink.MAV_CMD_CONDITION_YAW,
-            p1=target,     # target angle
-            p2=degsecond,  # degrees/second
-            p3=1,          # -1 is counter-clockwise, 1 clockwise
-            p4=0,          # 1 for relative, 0 for absolute
-        )
-        self.wait_heading(part_way_target)
-        self.wait_heading(target, minimum_duration=2)
-
-        self.progress("Yaw CCW 60 degrees")
-        target = initial_heading
-        part_way_target = initial_heading + 30
-        command(
-            mavutil.mavlink.MAV_CMD_CONDITION_YAW,
-            p1=target,  # target angle
-            p2=degsecond,  # degrees/second
-            p3=-1,  # -1 is counter-clockwise, 1 clockwise
-            p4=0,  # 1 for relative, 0 for absolute
-        )
-        self.wait_heading(part_way_target)
-        self.wait_heading(target, minimum_duration=2)
-
-        self.disarm_vehicle(force=True)
-        self.reboot_sitl()
-
-    def MAV_CMD_CONDITION_YAW(self):
-        '''Test response to MAV_CMD_CONDITION_YAW via mavlink'''
-        self.context_push()
-        self._MAV_CMD_CONDITION_YAW(self.run_cmd_int)
-        self.context_pop()
-        self.context_push()
-        self._MAV_CMD_CONDITION_YAW(self.run_cmd)
-        self.context_pop()
-
-    def GroundEffectCompensation_touchDownExpected(self):
-        '''Test EKF's handling of touchdown-expected'''
-        self.zero_throttle()
-        self.change_mode('ALT_HOLD')
-        self.set_parameter("LOG_FILE_DSRMROT", 1)
-        self.progress("Making sure we'll have a short log to look at")
-        self.wait_ready_to_arm()
-        self.arm_vehicle()
-        self.disarm_vehicle()
-
-        self.start_subtest("Make sure touchdown-expected duration is about right")
-        self.takeoff(20, mode='ALT_HOLD')
-        self.change_mode('LAND')
-        self.wait_disarmed()
-
-        durations = self.get_touchdownexpected_durations_from_current_onboard_log(ignore_multi=True)
-        self.progress("touchdown-durations: %s" % str(durations))
-        duration = durations[-1]
-        expected = 23  # this is the time in the final descent phase of LAND
-        if abs(duration - expected) > 5:
-            raise NotAchievedException("Was expecting roughly %fs of touchdown expected, got %f" % (expected, duration))
-
-    def upload_square_mission_items_around_location(self, loc):
-        alt = 20
-        loc.alt = alt
-        items = [
-            (mavutil.mavlink.MAV_CMD_NAV_TAKEOFF, 0, 0, alt)
-        ]
-
-        for (ofs_n, ofs_e) in (20, 20), (20, -20), (-20, -20), (-20, 20), (20, 20):
-            items.append((mavutil.mavlink.MAV_CMD_NAV_WAYPOINT, ofs_n, ofs_e, alt))
-
-        items.append((mavutil.mavlink.MAV_CMD_NAV_RETURN_TO_LAUNCH, 0, 0, 0))
-
-        self.upload_simple_relhome_mission(items)
-
-    def RefindGPS(self):
-        '''Refind the GPS and attempt to RTL rather than continue to land'''
-        # https://github.com/ArduPilot/ardupilot/issues/14236
-        self.progress("arm the vehicle and takeoff in Guided")
-        self.takeoff(50, mode='GUIDED')
-        self.progress("fly 50m North (or whatever)")
-        old_pos = self.mav.recv_match(type='GLOBAL_POSITION_INT', blocking=True)
-        self.fly_guided_move_global_relative_alt(50, 0, 50)
-        self.set_parameter('GPS_TYPE', 0)
-        self.drain_mav()
-        tstart = self.get_sim_time()
-        while True:
-            if self.get_sim_time_cached() - tstart > 30 and self.mode_is('LAND'):
-                self.progress("Bug not reproduced")
-                break
-            m = self.assert_receive_message('GLOBAL_POSITION_INT', timeout=1, verbose=True)
-            pos_delta = self.get_distance_int(old_pos, m)
-            self.progress("Distance: %f" % pos_delta)
-            if pos_delta < 5:
-                raise NotAchievedException("Bug reproduced - returned to near origin")
-        self.set_parameter('GPS_TYPE', 1)
-        self.do_RTL()
-
-    def GPSForYaw(self):
-        '''Moving baseline GPS yaw'''
-        self.context_push()
-        self.load_default_params_file("copter-gps-for-yaw.parm")
-        self.reboot_sitl()
-        ex = None
-        try:
-            self.wait_gps_fix_type_gte(6, message_type="GPS2_RAW", verbose=True)
-            m = self.assert_receive_message("GPS2_RAW")
-            self.progress(self.dump_message_verbose(m))
-            want = 27000
-            if abs(m.yaw - want) > 500:
-                raise NotAchievedException("Expected to get GPS-from-yaw (want %f got %f)" % (want, m.yaw))
-            self.wait_ready_to_arm()
-        except Exception as e:
-            self.print_exception_caught(e)
-            ex = e
-
-        self.context_pop()
-
-        self.reboot_sitl()
-
-        if ex is not None:
-            raise ex
-
-    def AP_Avoidance(self):
-        '''ADSB-based avoidance'''
-        self.set_parameters({
-            "AVD_ENABLE": 1,
-            "ADSB_TYPE": 1,  # mavlink
-            "AVD_F_ACTION": 2,  # climb or descend
-        })
-        self.reboot_sitl()
-
-        self.wait_ready_to_arm()
-
-        here = self.mav.location()
-
-        self.context_push()
-
-        self.start_subtest("F_ALT_MIN zero - disabled, can't arm in face of threat")
-        self.set_parameters({
-            "AVD_F_ALT_MIN": 0,
-        })
-        self.wait_ready_to_arm()
-        self.test_adsb_send_threatening_adsb_message(here)
-        self.delay_sim_time(1)
-        self.try_arm(result=False,
-                     expect_msg="ADSB threat detected")
-
-        self.wait_ready_to_arm(timeout=60)
-
-        self.context_pop()
-
-        self.start_subtest("F_ALT_MIN 16m relative - arm in face of threat")
-        self.context_push()
-        self.set_parameters({
-            "AVD_F_ALT_MIN": int(16 + here.alt),
-        })
-        self.wait_ready_to_arm()
-        self.test_adsb_send_threatening_adsb_message(here)
-#        self.delay_sim_time(1)
-        self.arm_vehicle()
-        self.disarm_vehicle()
-        self.context_pop()
-
-    def PAUSE_CONTINUE(self):
-        '''Test MAV_CMD_DO_PAUSE_CONTINUE in AUTO mode'''
-        self.load_mission(filename="copter_mission.txt", strict=False)
-        self.set_parameter(name="AUTO_OPTIONS", value=3)
-        self.change_mode(mode="AUTO")
-        self.wait_ready_to_arm()
-        self.arm_vehicle()
-
-        self.wait_current_waypoint(wpnum=3, timeout=500)
-        self.send_pause_command()
-        self.wait_groundspeed(speed_min=0, speed_max=1, minimum_duration=5)
-        self.send_resume_command()
-
-        self.wait_current_waypoint(wpnum=4, timeout=500)
-        self.send_pause_command()
-        self.wait_groundspeed(speed_min=0, speed_max=1, minimum_duration=5)
-        self.send_resume_command()
-
-        # sending a pause, or resume, to the aircraft twice, doesn't result in reporting a failure
-        self.wait_current_waypoint(wpnum=5, timeout=500)
-        self.send_pause_command()
-        self.send_pause_command()
-        self.wait_groundspeed(speed_min=0, speed_max=1, minimum_duration=5)
-        self.send_resume_command()
-        self.send_resume_command()
-
-        self.wait_disarmed(timeout=500)
-
-    def PAUSE_CONTINUE_GUIDED(self):
-        '''Test MAV_CMD_DO_PAUSE_CONTINUE in GUIDED mode'''
-        self.start_subtest("Started test for Pause/Continue in GUIDED mode with LOCATION!")
-        self.change_mode(mode="GUIDED")
-        self.wait_ready_to_arm()
-        self.arm_vehicle()
-        self.set_parameter(name="GUID_TIMEOUT", value=120)
-        self.user_takeoff(alt_min=30)
-
-        # send vehicle to global position target
-        location = self.home_relative_loc_ne(n=300, e=0)
-        target_typemask = MAV_POS_TARGET_TYPE_MASK.POS_ONLY
-        self.mav.mav.set_position_target_global_int_send(
-            0, # timestamp
-            1, # target system_id
-            1, # target component id
-            mavutil.mavlink.MAV_FRAME_GLOBAL_RELATIVE_ALT_INT, # relative altitude frame
-            target_typemask | MAV_POS_TARGET_TYPE_MASK.LAST_BYTE, # target typemask as pos only
-            int(location.lat * 1e7), # lat
-            int(location.lng * 1e7), # lon
-            30, # alt
-            0, # vx
-            0, # vy
-            0, # vz
-            0, # afx
-            0, # afy
-            0, # afz
-            0, # yaw
-            0) # yawrate
-
-        self.wait_distance_to_home(distance_min=100, distance_max=150, timeout=120)
-        self.send_pause_command()
-        self.wait_groundspeed(speed_min=0, speed_max=1, minimum_duration=5)
-        self.send_resume_command()
-        self.wait_location(loc=location, timeout=120)
-
-        self.end_subtest("Ended test for Pause/Continue in GUIDED mode with LOCATION!")
-        self.start_subtest("Started test for Pause/Continue in GUIDED mode with DESTINATION!")
-        self.guided_achieve_heading(heading=270)
-
-        # move vehicle on x direction
-        location = self.offset_location_ne(location=self.mav.location(), metres_north=0, metres_east=-300)
-        self.mav.mav.set_position_target_global_int_send(
-            0, # system time in milliseconds
-            1, # target system
-            1, # target component
-            mavutil.mavlink.MAV_FRAME_GLOBAL_RELATIVE_ALT_INT, # coordinate frame MAV_FRAME_BODY_NED
-            MAV_POS_TARGET_TYPE_MASK.POS_ONLY, # type mask (pos only)
-            int(location.lat*1e7), # position x
-            int(location.lng*1e7), # position y
-            30, # position z
-            0, # velocity x
-            0, # velocity y
-            0, # velocity z
-            0, # accel x
-            0, # accel y
-            0, # accel z
-            0, # yaw
-            0) # yaw rate
-
-        self.wait_location(loc=location, accuracy=200, timeout=120)
-        self.send_pause_command()
-        self.wait_groundspeed(speed_min=0, speed_max=1, minimum_duration=5)
-        self.send_resume_command()
-        self.wait_location(loc=location, timeout=120)
-
-        self.end_subtest("Ended test for Pause/Continue in GUIDED mode with DESTINATION!")
-        self.start_subtest("Started test for Pause/Continue in GUIDED mode with VELOCITY!")
-
-        # give velocity command
-        vx, vy, vz_up = (5, 5, 0)
-        self.test_guided_local_velocity_target(vx=vx, vy=vy, vz_up=vz_up, timeout=10)
-
-        self.wait_for_local_velocity(vx=vx, vy=vy, vz_up=vz_up, timeout=10)
-        self.send_pause_command()
-        self.wait_for_local_velocity(vx=0, vy=0, vz_up=0, timeout=10)
-        self.send_resume_command()
-        self.wait_for_local_velocity(vx=vx, vy=vy, vz_up=vz_up, timeout=10)
-        self.test_guided_local_velocity_target(vx=0, vy=0, vz_up=0, timeout=10)
-        self.wait_for_local_velocity(vx=0, vy=0, vz_up=0, timeout=10)
-
-        self.end_subtest("Ended test for Pause/Continue in GUIDED mode with VELOCITY!")
-        self.start_subtest("Started test for Pause/Continue in GUIDED mode with ACCELERATION!")
-
-        # give acceleration command
-        ax, ay, az_up = (1, 1, 0)
-        target_typemask = (MAV_POS_TARGET_TYPE_MASK.POS_IGNORE | MAV_POS_TARGET_TYPE_MASK.VEL_IGNORE |
-                           MAV_POS_TARGET_TYPE_MASK.YAW_IGNORE | MAV_POS_TARGET_TYPE_MASK.YAW_RATE_IGNORE)
-        self.mav.mav.set_position_target_local_ned_send(
-            0, # timestamp
-            1, # target system_id
-            1, # target component id
-            mavutil.mavlink.MAV_FRAME_LOCAL_NED,
-            target_typemask | MAV_POS_TARGET_TYPE_MASK.LAST_BYTE,
-            0, # x
-            0, # y
-            0, # z
-            0, # vx
-            0, # vy
-            0, # vz
-            ax, # afx
-            ay, # afy
-            -az_up, # afz
-            0, # yaw
-            0, # yawrate
-        )
-
-        self.wait_for_local_velocity(vx=5, vy=5, vz_up=0, timeout=10)
-        self.send_pause_command()
-        self.wait_for_local_velocity(vx=0, vy=0, vz_up=0, timeout=10)
-        self.send_resume_command()
-        self.wait_for_local_velocity(vx=5, vy=5, vz_up=0, timeout=10)
-        self.test_guided_local_velocity_target(vx=0, vy=0, vz_up=0, timeout=10)
-        self.wait_for_local_velocity(vx=0, vy=0, vz_up=0, timeout=10)
-        self.end_subtest("Ended test for Pause/Continue in GUIDED mode with ACCELERATION!")
-
-        # start pause/continue subtest with posvelaccel
-        self.start_subtest("Started test for Pause/Continue in GUIDED mode with POSITION and VELOCITY and ACCELERATION!")
-        self.guided_achieve_heading(heading=0)
-
-        # give posvelaccel command
-        x, y, z_up = (-300, 0, 30)
-        target_typemask = (MAV_POS_TARGET_TYPE_MASK.YAW_IGNORE | MAV_POS_TARGET_TYPE_MASK.YAW_RATE_IGNORE)
-        self.mav.mav.set_position_target_local_ned_send(
-            0, # timestamp
-            1, # target system_id
-            1, # target component id
-            mavutil.mavlink.MAV_FRAME_LOCAL_NED,
-            target_typemask | MAV_POS_TARGET_TYPE_MASK.LAST_BYTE,
-            x, # x
-            y, # y
-            -z_up, # z
-            0, # vx
-            0, # vy
-            0, # vz
-            0, # afx
-            0, # afy
-            0, # afz
-            0, # yaw
-            0, # yawrate
-        )
-
-        self.wait_distance_to_local_position(local_position=(x, y, -z_up), distance_min=400, distance_max=450, timeout=120)
-        self.send_pause_command()
-        self.wait_for_local_velocity(0, 0, 0, timeout=10)
-        self.send_resume_command()
-        self.wait_distance_to_local_position(local_position=(x, y, -z_up), distance_min=0, distance_max=10, timeout=120)
-
-        self.end_subtest("Ended test for Pause/Continue in GUIDED mode with POSITION and VELOCITY and ACCELERATION!")
-        self.do_RTL(timeout=120)
-
-    def DO_CHANGE_SPEED(self):
-        '''Change speed during misison using waypoint items'''
-        self.load_mission("mission.txt", strict=False)
-
-        self.set_parameters({
-            "AUTO_OPTIONS": 3,
-            "ANGLE_MAX": 4500,
-        })
-
-        self.change_mode('AUTO')
-        self.wait_ready_to_arm()
-        self.arm_vehicle()
-
-        self.wait_current_waypoint(1)
-        self.wait_groundspeed(
-            3.5, 4.5,
-            minimum_duration=5,
-            timeout=60,
-        )
-
-        self.wait_current_waypoint(3)
-        self.wait_groundspeed(
-            14.5, 15.5,
-            minimum_duration=10,
-            timeout=60,
-        )
-
-        self.wait_current_waypoint(5)
-        self.wait_groundspeed(
-            9.5, 11.5,
-            minimum_duration=10,
-            timeout=60,
-        )
-
-        self.set_parameter("ANGLE_MAX", 6000)
-        self.wait_current_waypoint(7)
-        self.wait_groundspeed(
-            15.5, 16.5,
-            minimum_duration=10,
-            timeout=60,
-        )
-
-        self.wait_disarmed()
-
-    def AUTO_LAND_TO_BRAKE(self):
-        '''ensure terrain altitude is taken into account when braking'''
-        self.set_parameters({
-            "PLND_ACC_P_NSE": 2.500000,
-            "PLND_ALT_MAX": 8.000000,
-            "PLND_ALT_MIN": 0.750000,
-            "PLND_BUS": -1,
-            "PLND_CAM_POS_X": 0.000000,
-            "PLND_CAM_POS_Y": 0.000000,
-            "PLND_CAM_POS_Z": 0.000000,
-            "PLND_ENABLED": 1,
-            "PLND_EST_TYPE": 1,
-            "PLND_LAG": 0.020000,
-            "PLND_LAND_OFS_X": 0.000000,
-            "PLND_LAND_OFS_Y": 0.000000,
-            "PLND_OPTIONS": 0,
-            "PLND_RET_BEHAVE": 0,
-            "PLND_RET_MAX": 4,
-            "PLND_STRICT": 1,
-            "PLND_TIMEOUT": 4.000000,
-            "PLND_TYPE": 4,
-            "PLND_XY_DIST_MAX": 2.500000,
-            "PLND_YAW_ALIGN": 0.000000,
-
-            "SIM_PLD_ALT_LMT": 15.000000,
-            "SIM_PLD_DIST_LMT": 10.000000,
-            "SIM_PLD_ENABLE": 1,
-            "SIM_PLD_HEIGHT": 0,
-            "SIM_PLD_LAT": -20.558929,
-            "SIM_PLD_LON": -47.415035,
-            "SIM_PLD_RATE": 100,
-            "SIM_PLD_TYPE": 1,
-            "SIM_PLD_YAW": 87,
-
-            "SIM_SONAR_SCALE": 12,
-        })
-
-        self.set_analog_rangefinder_parameters()
-
-        self.load_mission('mission.txt')
-        self.customise_SITL_commandline([
-            "--home", self.sitl_home_string_from_mission("mission.txt"),
-        ])
-
-        self.set_parameter('AUTO_OPTIONS', 3)
-        self.change_mode('AUTO')
-        self.wait_ready_to_arm()
-        self.arm_vehicle()
-
-        self.wait_current_waypoint(7)
-        self.wait_altitude(10, 15, relative=True, timeout=60)
-        self.change_mode('BRAKE')
-        # monitor altitude here
-        self.wait_altitude(10, 15, relative=True, minimum_duration=20)
-        self.change_mode('AUTO')
-        self.wait_disarmed()
-
-    def MAVLandedStateTakeoff(self):
-        '''check EXTENDED_SYS_STATE message'''
-        ex = None
-        try:
-            self.set_message_rate_hz(id=mavutil.mavlink.MAVLINK_MSG_ID_EXTENDED_SYS_STATE, rate_hz=1)
-            self.wait_extended_sys_state(vtol_state=mavutil.mavlink.MAV_VTOL_STATE_MC,
-                                         landed_state=mavutil.mavlink.MAV_LANDED_STATE_ON_GROUND, timeout=10)
-            self.load_mission(filename="copter_mission.txt")
-            self.set_parameter(name="AUTO_OPTIONS", value=3)
-            self.change_mode(mode="AUTO")
-            self.wait_ready_to_arm()
-            self.arm_vehicle()
-            self.wait_extended_sys_state(vtol_state=mavutil.mavlink.MAV_VTOL_STATE_MC,
-                                         landed_state=mavutil.mavlink.MAV_LANDED_STATE_TAKEOFF, timeout=30)
-            self.wait_extended_sys_state(vtol_state=mavutil.mavlink.MAV_VTOL_STATE_MC,
-                                         landed_state=mavutil.mavlink.MAV_LANDED_STATE_IN_AIR, timeout=60)
-            self.land_and_disarm()
-        except Exception as e:
-            self.print_exception_caught(e)
-            ex = e
-        self.set_message_rate_hz(mavutil.mavlink.MAVLINK_MSG_ID_EXTENDED_SYS_STATE, -1)
-        if ex is not None:
-            raise ex
-
-    def ATTITUDE_FAST(self):
-        '''ensure that when ATTITDE_FAST is set we get many messages'''
-        self.context_push()
-        ex = None
-        try:
-            old = self.get_parameter('LOG_BITMASK')
-            new = int(old) | (1 << 0)  # see defines.h
-            self.set_parameters({
-                "LOG_BITMASK": new,
-                "LOG_DISARMED": 1,
-            })
-            path = self.generate_rate_sample_log()
-
-        except Exception as e:
-            self.print_exception_caught(e)
-            ex = e
-
-        self.context_pop()
-
-        self.reboot_sitl()
-
-        if ex is not None:
-            raise ex
-
-        self.delay_sim_time(10)  # NFI why this is required
-
-        self.check_dflog_message_rates(path, {
-            'ATT': 400,
-        })
-
-    def BaseLoggingRates(self):
-        '''ensure messages come out at specific rates'''
-        path = self.generate_rate_sample_log()
-        self.delay_sim_time(10)  # NFI why this is required
-        self.check_dflog_message_rates(path, {
-            "ATT": 10,
-            "IMU": 25,
-        })
-
-    def FETtecESC_flight(self):
-        '''fly with servo outputs from FETtec ESC'''
-        self.start_subtest("FETtec ESC flight")
-        num_wp = self.load_mission("copter_mission.txt", strict=False)
-        self.fly_loaded_mission(num_wp)
-
-    def FETtecESC_esc_power_checks(self):
-        '''Make sure state machine copes with ESCs rebooting'''
-        self.start_subtest("FETtec ESC reboot")
-        self.wait_ready_to_arm()
-        self.context_collect('STATUSTEXT')
-        self.progress("Turning off an ESC off ")
-        mask = int(self.get_parameter("SIM_FTOWESC_POW"))
-
-        for mot_id_to_kill in 1, 2:
-            self.progress("Turning ESC=%u off" % mot_id_to_kill)
-            self.set_parameter("SIM_FTOWESC_POW", mask & ~(1 << mot_id_to_kill))
-            self.delay_sim_time(1)
-            self.assert_prearm_failure("are not running")
-            self.progress("Turning it back on")
-            self.set_parameter("SIM_FTOWESC_POW", mask)
-            self.wait_ready_to_arm()
-
-            self.progress("Turning ESC=%u off (again)" % mot_id_to_kill)
-            self.set_parameter("SIM_FTOWESC_POW", mask & ~(1 << mot_id_to_kill))
-            self.delay_sim_time(1)
-            self.assert_prearm_failure("are not running")
-            self.progress("Turning it back on")
-            self.set_parameter("SIM_FTOWESC_POW", mask)
-            self.wait_ready_to_arm()
-
-        self.progress("Turning all ESCs off")
-        self.set_parameter("SIM_FTOWESC_POW", 0)
-        self.delay_sim_time(1)
-        self.assert_prearm_failure("are not running")
-        self.progress("Turning them back on")
-        self.set_parameter("SIM_FTOWESC_POW", mask)
-        self.wait_ready_to_arm()
-
-    def fettec_assert_bad_mask(self, mask):
-        '''assert the mask is bad for fettec driver'''
-        self.start_subsubtest("Checking mask (%s) is bad" % (mask,))
-        self.context_push()
-        self.set_parameter("SERVO_FTW_MASK", mask)
-        self.reboot_sitl()
-        self.delay_sim_time(12)  # allow accels/gyros to be happy
-        tstart = self.get_sim_time()
-        while True:
-            if self.get_sim_time_cached() - tstart > 20:
-                raise NotAchievedException("Expected mask to be only problem within 20 seconds")
-            try:
-                self.assert_prearm_failure("Invalid motor mask")
-                break
-            except NotAchievedException:
-                self.delay_sim_time(1)
-        self.context_pop()
-        self.reboot_sitl()
-
-    def fettec_assert_good_mask(self, mask):
-        '''assert the mask is bad for fettec driver'''
-        self.start_subsubtest("Checking mask (%s) is good" % (mask,))
-        self.context_push()
-        self.set_parameter("SERVO_FTW_MASK", mask)
-        self.reboot_sitl()
-        self.wait_ready_to_arm()
-        self.context_pop()
-        self.reboot_sitl()
-
-    def FETtecESC_safety_switch(self):
-        mot = self.find_first_set_bit(int(self.get_parameter("SERVO_FTW_MASK"))) + 1
-        self.wait_esc_telem_rpm(mot, 0, 0)
-        self.wait_ready_to_arm()
-        self.context_push()
-        self.set_parameter("DISARM_DELAY", 0)
-        self.arm_vehicle()
-        # we have to wait for a while for the arming tone to go out
-        # before the motors will spin:
-        self.wait_esc_telem_rpm(
-            esc=mot,
-            rpm_min=17640,
-            rpm_max=17640,
-            minimum_duration=2,
-            timeout=5,
-        )
-        self.set_safetyswitch_on()
-        self.wait_esc_telem_rpm(mot, 0, 0)
-        self.set_safetyswitch_off()
-        self.wait_esc_telem_rpm(
-            esc=mot,
-            rpm_min=17640,
-            rpm_max=17640,
-            minimum_duration=2,
-            timeout=5,
-        )
-        self.context_pop()
-        self.wait_disarmed()
-
-    def FETtecESC_btw_mask_checks(self):
-        '''ensure prearm checks work as expected'''
-        for bad_mask in [0b1000000000000000, 0b10100000000000000]:
-            self.fettec_assert_bad_mask(bad_mask)
-        for good_mask in [0b00001, 0b00101, 0b110000000000]:
-            self.fettec_assert_good_mask(good_mask)
-
-    def FETtecESC(self):
-        '''Test FETtecESC'''
-        self.set_parameters({
-            "SERIAL5_PROTOCOL": 38,
-            "SERVO_FTW_MASK": 0b11101000,
-            "SIM_FTOWESC_ENA": 1,
-            "SERVO1_FUNCTION": 0,
-            "SERVO2_FUNCTION": 0,
-            "SERVO3_FUNCTION": 0,
-            "SERVO4_FUNCTION": 33,
-            "SERVO5_FUNCTION": 0,
-            "SERVO6_FUNCTION": 34,
-            "SERVO7_FUNCTION": 35,
-            "SERVO8_FUNCTION": 36,
-            "SIM_ESC_TELEM": 0,
-        })
-        self.customise_SITL_commandline(["--serial5=sim:fetteconewireesc"])
-        self.FETtecESC_safety_switch()
-        self.FETtecESC_esc_power_checks()
-        self.FETtecESC_btw_mask_checks()
-        self.FETtecESC_flight()
-
-    def PerfInfo(self):
-        '''Test Scheduler PerfInfo output'''
-        self.set_parameter('SCHED_OPTIONS', 1)  # enable gathering
-        # sometimes we need to trigger collection....
-        content = self.fetch_file_via_ftp("@SYS/tasks.txt")
-        self.delay_sim_time(5)
-        content = self.fetch_file_via_ftp("@SYS/tasks.txt")
-        self.progress("Got content (%s)" % str(content))
-
-        lines = content.split("\n")
-
-        if not lines[0].startswith("TasksV2"):
-            raise NotAchievedException("Expected TasksV2 as first line first not (%s)" % lines[0])
-        # last line is empty, so -2 here
-        if not lines[-2].startswith("AP_Vehicle::update_arming"):
-            raise NotAchievedException("Expected EFI last not (%s)" % lines[-2])
-
-    def RTL_TO_RALLY(self, target_system=1, target_component=1):
-        '''Check RTL to rally point'''
-        self.wait_ready_to_arm()
-        rally_loc = self.home_relative_loc_ne(50, -25)
-        rally_alt = 37
-        items = [
-            self.mav.mav.mission_item_int_encode(
-                target_system,
-                target_component,
-                0, # seq
-                mavutil.mavlink.MAV_FRAME_GLOBAL_RELATIVE_ALT,
-                mavutil.mavlink.MAV_CMD_NAV_RALLY_POINT,
-                0, # current
-                0, # autocontinue
-                0, # p1
-                0, # p2
-                0, # p3
-                0, # p4
-                int(rally_loc.lat * 1e7), # latitude
-                int(rally_loc.lng * 1e7), # longitude
-                rally_alt, # altitude
-                mavutil.mavlink.MAV_MISSION_TYPE_RALLY),
-        ]
-        self.upload_using_mission_protocol(
-            mavutil.mavlink.MAV_MISSION_TYPE_RALLY,
-            items
-        )
-        self.set_parameters({
-            'RALLY_INCL_HOME': 0,
-        })
-        self.takeoff(10)
-        self.change_mode('RTL')
-        self.wait_location(rally_loc)
-        self.assert_altitude(rally_alt, relative=True)
-        self.progress("Ensuring we're descending")
-        self.wait_altitude(20, 25, relative=True)
-        self.change_mode('LOITER')
-        self.progress("Flying home")
-        self.clear_mission(mavutil.mavlink.MAV_MISSION_TYPE_RALLY)
-        self.change_mode('RTL')
-        self.wait_disarmed()
-        self.assert_at_home()
-
-    def NoRCOnBootPreArmFailure(self):
-        '''Ensure we can't arm with no RC on boot if THR_FS_VALUE set'''
-        self.context_push()
-        for rc_failure_mode in 1, 2:
-            self.set_parameters({
-                "SIM_RC_FAIL": rc_failure_mode,
-            })
-            self.reboot_sitl()
-            if rc_failure_mode == 1:
-                self.assert_prearm_failure("RC not found",
-                                           other_prearm_failures_fatal=False)
-            elif rc_failure_mode == 2:
-                self.assert_prearm_failure("Throttle below failsafe",
-                                           other_prearm_failures_fatal=False)
-        self.context_pop()
-        self.reboot_sitl()
-
-    def IMUConsistency(self):
-        '''test IMUs must be consistent with one another'''
-        self.wait_ready_to_arm()
-
-        self.start_subsubtest("prearm checks for accel inconsistency")
-        self.context_push()
-        self.set_parameters({
-            "SIM_ACC1_BIAS_X": 5,
-        })
-        self.assert_prearm_failure("Accels inconsistent")
-        self.context_pop()
-        tstart = self.get_sim_time()
-        self.wait_ready_to_arm()
-        if self.get_sim_time() - tstart < 8:
-            raise NotAchievedException("Should take 10 seconds to become armableafter IMU upset")
-
-        self.start_subsubtest("prearm checks for gyro inconsistency")
-        self.context_push()
-        self.set_parameters({
-            "SIM_GYR1_BIAS_X": math.radians(10),
-        })
-        self.assert_prearm_failure("Gyros inconsistent")
-        self.context_pop()
-        tstart = self.get_sim_time()
-        self.wait_ready_to_arm()
-        if self.get_sim_time() - tstart < 8:
-            raise NotAchievedException("Should take 10 seconds to become armableafter IMU upset")
-
-    def Sprayer(self):
-        """Test sprayer functionality."""
-        self.context_push()
-
-        rc_ch = 9
-        pump_ch = 5
-        spinner_ch = 6
-        pump_ch_min = 1050
-        pump_ch_trim = 1520
-        pump_ch_max = 1950
-        spinner_ch_min = 975
-        spinner_ch_trim = 1510
-        spinner_ch_max = 1975
-
-        self.set_parameters({
-            "SPRAY_ENABLE": 1,
-
-            "SERVO%u_FUNCTION" % pump_ch: 22,
-            "SERVO%u_MIN" % pump_ch: pump_ch_min,
-            "SERVO%u_TRIM" % pump_ch: pump_ch_trim,
-            "SERVO%u_MAX" % pump_ch: pump_ch_max,
-
-            "SERVO%u_FUNCTION" % spinner_ch: 23,
-            "SERVO%u_MIN" % spinner_ch: spinner_ch_min,
-            "SERVO%u_TRIM" % spinner_ch: spinner_ch_trim,
-            "SERVO%u_MAX" % spinner_ch: spinner_ch_max,
-
-            "SIM_SPR_ENABLE": 1,
-            "SIM_SPR_PUMP": pump_ch,
-            "SIM_SPR_SPIN": spinner_ch,
-
-            "RC%u_OPTION" % rc_ch: 15,
-            "LOG_DISARMED": 1,
-        })
-
-        self.reboot_sitl()
-
-        self.wait_ready_to_arm()
-        self.arm_vehicle()
-
-        self.progress("test bootup state - it's zero-output!")
-        self.wait_servo_channel_value(spinner_ch, 0)
-        self.wait_servo_channel_value(pump_ch, 0)
-
-        self.progress("Enable sprayer")
-        self.set_rc(rc_ch, 2000)
-
-        self.progress("Testing zero-speed state")
-        self.wait_servo_channel_value(spinner_ch, spinner_ch_min)
-        self.wait_servo_channel_value(pump_ch, pump_ch_min)
-
-        self.progress("Testing turning it off")
-        self.set_rc(rc_ch, 1000)
-        self.wait_servo_channel_value(spinner_ch, spinner_ch_min)
-        self.wait_servo_channel_value(pump_ch, pump_ch_min)
-
-        self.progress("Testing turning it back on")
-        self.set_rc(rc_ch, 2000)
-        self.wait_servo_channel_value(spinner_ch, spinner_ch_min)
-        self.wait_servo_channel_value(pump_ch, pump_ch_min)
-
-        self.takeoff(30, mode='LOITER')
-
-        self.progress("Testing speed-ramping")
-        self.set_rc(1, 1700) # start driving forward
-
-        # this is somewhat empirical...
-        self.wait_servo_channel_value(
-            pump_ch,
-            1458,
-            timeout=60,
-            comparator=lambda x, y : abs(x-y) < 5
-        )
-
-        self.progress("Turning it off again")
-        self.set_rc(rc_ch, 1000)
-        self.wait_servo_channel_value(spinner_ch, spinner_ch_min)
-        self.wait_servo_channel_value(pump_ch, pump_ch_min)
-
-        self.start_subtest("Checking mavlink commands")
-        self.progress("Starting Sprayer")
-        self.run_cmd_int(mavutil.mavlink.MAV_CMD_DO_SPRAYER, p1=1)
-
-        self.progress("Testing speed-ramping")
-        self.wait_servo_channel_value(
-            pump_ch,
-            1458,
-            timeout=60,
-            comparator=lambda x, y : abs(x-y) < 5
-        )
-
-        self.start_subtest("Stopping Sprayer")
-        self.run_cmd(mavutil.mavlink.MAV_CMD_DO_SPRAYER, p1=0)
-
-        self.wait_servo_channel_value(pump_ch, pump_ch_min)
-
-        self.context_pop()
-
-        self.disarm_vehicle(force=True)
-        self.reboot_sitl()
-
-        self.progress("Sprayer OK")
-
-    def tests1a(self):
-        '''return list of all tests'''
-        ret = super(AutoTestCopter, self).tests()  # about 5 mins and ~20 initial tests from autotest/vehicle_test_suite.py
-        ret.extend([
-             self.NavDelayTakeoffAbsTime,
-             self.NavDelayAbsTime,
-             self.NavDelay,
-             self.GuidedSubModeChange,
-             self.MAV_CMD_CONDITION_YAW,
-             self.LoiterToAlt,
-             self.PayloadPlaceMission,
-             self.PrecisionLoiterCompanion,
-             self.Landing,
-             self.PrecisionLanding,
-             self.SetModesViaModeSwitch,
-             self.SetModesViaAuxSwitch,
-             self.AuxSwitchOptions,
-             self.AuxFunctionsInMission,
-             self.AutoTune,
-             self.AutoTuneYawD,
-             self.NoRCOnBootPreArmFailure,
-        ])
-        return ret
-
-    def tests1b(self):
-        '''return list of all tests'''
-        ret = ([
-             self.ThrowMode,
-             self.BrakeMode,
-             self.RecordThenPlayMission,
-             self.ThrottleFailsafe,
-             self.ThrottleFailsafePassthrough,
-             self.GCSFailsafe,
-             self.CustomController,
-        ])
-        return ret
-
-    def tests1c(self):
-        '''return list of all tests'''
-        ret = ([
-             self.BatteryFailsafe,
-             self.VibrationFailsafe,
-             self.EK3AccelBias,
-             self.StabilityPatch,
-             self.OBSTACLE_DISTANCE_3D,
-             self.AC_Avoidance_Proximity,
-             self.AC_Avoidance_Proximity_AVOID_ALT_MIN,
-             self.AC_Avoidance_Fence,
-             self.AC_Avoidance_Beacon,
-             self.BaroWindCorrection,
-             self.SetpointGlobalPos,
-             self.ThrowDoubleDrop,
-             self.SetpointGlobalVel,
-             self.SetpointBadVel,
-             self.SplineTerrain,
-             self.TakeoffCheck,
-        ])
-        return ret
-
-    def tests1d(self):
-        '''return list of all tests'''
-        ret = ([
-             self.HorizontalFence,
-             self.HorizontalAvoidFence,
-             self.MaxAltFence,
-             self.MaxAltFenceAvoid,
-             self.MinAltFence,
-             self.FenceFloorEnabledLanding,
-             self.AutoTuneSwitch,
-             self.GPSGlitchLoiter,
-             self.GPSGlitchLoiter2,
-             self.GPSGlitchAuto,
-             self.ModeAltHold,
-             self.ModeLoiter,
-             self.SimpleMode,
-             self.SuperSimpleCircle,
-             self.ModeCircle,
-             self.MagFail,
-             self.OpticalFlow,
-             self.OpticalFlowLocation,
-             self.OpticalFlowLimits,
-             self.OpticalFlowCalibration,
-             self.MotorFail,
-             self.ModeFlip,
-             self.CopterMission,
-             self.TakeoffAlt,
-             self.SplineLastWaypoint,
-             self.Gripper,
-             self.TestLocalHomePosition,
-             self.TestGripperMission,
-             self.VisionPosition,
-             self.ATTITUDE_FAST,
-             self.BaseLoggingRates,
-             self.BodyFrameOdom,
-             self.GPSViconSwitching,
-        ])
-        return ret
-
-    def tests1e(self):
-        '''return list of all tests'''
-        ret = ([
-             self.BeaconPosition,
-             self.RTLSpeed,
-             self.Mount,
-             self.MountYawVehicleForMountROI,
-             self.MAV_CMD_DO_MOUNT_CONTROL,
-             self.MAV_CMD_DO_GIMBAL_MANAGER_CONFIGURE,
-             self.Button,
-             self.ShipTakeoff,
-             self.RangeFinder,
-             self.BaroDrivers,
-             self.SurfaceTracking,
-             self.Parachute,
-             self.ParameterChecks,
-             self.ManualThrottleModeChange,
-             self.MANUAL_CONTROL,
-             self.ModeZigZag,
-             self.PosHoldTakeOff,
-             self.ModeFollow,
-             self.RangeFinderDrivers,
-             self.RangeFinderDriversMaxAlt,
-             self.MaxBotixI2CXL,
-             self.MAVProximity,
-             self.ParameterValidation,
-             self.AltTypes,
-             self.PAUSE_CONTINUE,
-             self.PAUSE_CONTINUE_GUIDED,
-             self.RichenPower,
-             self.IE24,
-             self.MAVLandedStateTakeoff,
-             self.Weathervane,
-             self.MAV_CMD_AIRFRAME_CONFIGURATION,
-             self.MAV_CMD_NAV_LOITER_UNLIM,
-             self.MAV_CMD_NAV_RETURN_TO_LAUNCH,
-             self.MAV_CMD_NAV_VTOL_LAND,
-             self.clear_roi,
-        ])
-        return ret
-
-    def tests2a(self):
-        '''return list of all tests'''
-        ret = ([
-            # something about SITLCompassCalibration appears to fail
-            # this one, so we put it first:
-            self.FixedYawCalibration,
-
-            # we run this single 8min-and-40s test on its own, apart
-            #   from requiring FixedYawCalibration right before it
-            #   because without it, it fails to calibrate this
-            #   autotest appears to interfere with
-            #   FixedYawCalibration, no idea why.
-            self.SITLCompassCalibration,
-        ])
-        return ret
-
-    def ScriptMountPOI(self):
-        '''test the MountPOI example script'''
-        self.context_push()
-
-        self.install_terrain_handlers_context()
-        self.set_parameters({
-            "SCR_ENABLE": 1,
-            "RC12_OPTION": 300,
-        })
-        self.setup_servo_mount()
-        self.reboot_sitl()
-        self.set_rc(6, 1300)
-        self.install_applet_script_context('mount-poi.lua')
-        self.reboot_sitl()
-        self.wait_ready_to_arm()
-        self.context_collect('STATUSTEXT')
-        self.set_rc(12, 2000)
-        self.wait_statustext('POI.*-35.*149', check_context=True, regex=True)
-        self.set_rc(12, 1000)
-
-        self.context_pop()
-        self.reboot_sitl()
-
-    def AHRSTrimLand(self):
-        '''test land detector with significant AHRS trim'''
-        self.context_push()
-        self.set_parameters({
-            "SIM_ACC_TRIM_X": 0.12,
-            "AHRS_TRIM_X": 0.12,
-        })
-        self.reboot_sitl()
-        self.wait_ready_to_arm()
-        self.takeoff(alt_min=20, mode='LOITER')
-        self.do_RTL()
-        self.context_pop()
-        self.reboot_sitl()
-
-    def turn_safety_x(self, value):
-        self.mav.mav.set_mode_send(
-            self.mav.target_system,
-            mavutil.mavlink.MAV_MODE_FLAG_DECODE_POSITION_SAFETY,
-            value)
-
-    def turn_safety_off(self):
-        self.turn_safety_x(0)
-
-    def turn_safety_on(self):
-        self.turn_safety_x(1)
-
-    def SafetySwitch(self):
-        '''test safety switch behaviour'''
-        self.wait_ready_to_arm()
-
-        self.turn_safety_on()
-        self.assert_prearm_failure("safety switch")
-
-        self.turn_safety_off()
-        self.wait_ready_to_arm()
-
-        self.takeoff(2, mode='LOITER')
-        self.turn_safety_on()
-
-        self.wait_servo_channel_value(1, 0)
-        self.turn_safety_off()
-
-        self.change_mode('LAND')
-        self.wait_disarmed()
-
-    def GuidedYawRate(self):
-        '''ensuer guided yaw rate is not affected by rate of sewt-attitude messages'''
-        self.takeoff(30, mode='GUIDED')
-        rates = {}
-        for rate in 1, 10:
-            # command huge yaw rate for a while
-            tstart = self.get_sim_time()
-            interval = 1/rate
-            yawspeed_rads_sum = 0
-            yawspeed_rads_count = 0
-            last_sent = 0
-            while True:
-                self.drain_mav()
-                tnow = self.get_sim_time_cached()
-                if tnow - last_sent > interval:
-                    self.do_yaw_rate(60)  # this is... unlikely
-                    last_sent = tnow
-                if tnow - tstart < 5:  # let it spin up to speed first
-                    continue
-                yawspeed_rads_sum += self.mav.messages['ATTITUDE'].yawspeed
-                yawspeed_rads_count += 1
-                if tnow - tstart > 15:  # 10 seconds of measurements
-                    break
-            yawspeed_degs = math.degrees(yawspeed_rads_sum / yawspeed_rads_count)
-            rates[rate] = yawspeed_degs
-            self.progress("Input rate %u hz: average yaw rate %f deg/s" % (rate, yawspeed_degs))
-
-        if rates[10] < rates[1] * 0.95:
-            raise NotAchievedException("Guided yaw rate slower for higher rate updates")
-
-        self.do_RTL()
-
-    def test_rplidar(self, sim_device_name, expected_distances):
-        '''plonks a Copter with a RPLidarA2 in the middle of a simulated field
-        of posts and checks that the measurements are what we expect.'''
-        self.set_parameters({
-            "SERIAL5_PROTOCOL": 11,
-            "PRX1_TYPE": 5,
-        })
-        self.customise_SITL_commandline([
-            "--serial5=sim:%s:" % sim_device_name,
-            "--home", "51.8752066,14.6487840,0,0",  # SITL has "posts" here
-        ])
-
-        self.wait_ready_to_arm()
-
-        wanting_distances = copy.copy(expected_distances)
-        tstart = self.get_sim_time()
-        timeout = 60
-        while True:
-            now = self.get_sim_time_cached()
-            if now - tstart > timeout:
-                raise NotAchievedException("Did not get all distances")
-            m = self.mav.recv_match(type="DISTANCE_SENSOR",
-                                    blocking=True,
-                                    timeout=1)
-            if m is None:
-                continue
-            self.progress("Got (%s)" % str(m))
-            if m.orientation not in wanting_distances:
-                continue
-            if abs(m.current_distance - wanting_distances[m.orientation]) > 5:
-                self.progress("Wrong distance orient=%u want=%u got=%u" %
-                              (m.orientation,
-                               wanting_distances[m.orientation],
-                               m.current_distance))
-                continue
-            self.progress("Correct distance for orient %u (want=%u got=%u)" %
-                          (m.orientation,
-                           wanting_distances[m.orientation],
-                           m.current_distance))
-            del wanting_distances[m.orientation]
-            if len(wanting_distances.items()) == 0:
-                break
-
-    def RPLidarA2(self):
-        '''test Raspberry Pi Lidar A2'''
-        expected_distances = {
-            mavutil.mavlink.MAV_SENSOR_ROTATION_NONE: 276,
-            mavutil.mavlink.MAV_SENSOR_ROTATION_YAW_45: 256,
-            mavutil.mavlink.MAV_SENSOR_ROTATION_YAW_90: 1130,
-            mavutil.mavlink.MAV_SENSOR_ROTATION_YAW_135: 1286,
-            mavutil.mavlink.MAV_SENSOR_ROTATION_YAW_180: 626,
-            mavutil.mavlink.MAV_SENSOR_ROTATION_YAW_225: 971,
-            mavutil.mavlink.MAV_SENSOR_ROTATION_YAW_270: 762,
-            mavutil.mavlink.MAV_SENSOR_ROTATION_YAW_315: 792,
-        }
-
-        self.test_rplidar("rplidara2", expected_distances)
-
-    def RPLidarA1(self):
-        '''test Raspberry Pi Lidar A1'''
-        return  # we don't send distances when too long?
-        expected_distances = {
-            mavutil.mavlink.MAV_SENSOR_ROTATION_NONE: 276,
-            mavutil.mavlink.MAV_SENSOR_ROTATION_YAW_45: 256,
-            mavutil.mavlink.MAV_SENSOR_ROTATION_YAW_90: 800,
-            mavutil.mavlink.MAV_SENSOR_ROTATION_YAW_135: 800,
-            mavutil.mavlink.MAV_SENSOR_ROTATION_YAW_180: 626,
-            mavutil.mavlink.MAV_SENSOR_ROTATION_YAW_225: 800,
-            mavutil.mavlink.MAV_SENSOR_ROTATION_YAW_270: 762,
-            mavutil.mavlink.MAV_SENSOR_ROTATION_YAW_315: 792,
-        }
-
-        self.test_rplidar("rplidara1", expected_distances)
-
-    def BrakeZ(self):
-        '''check jerk limit correct in Brake mode'''
-        self.set_parameter('PSC_JERK_Z', 3)
-        self.takeoff(50, mode='GUIDED')
-        vx, vy, vz_up = (0, 0, -1)
-        self.test_guided_local_velocity_target(vx=vx, vy=vy, vz_up=vz_up, timeout=10)
-
-        self.wait_for_local_velocity(vx=vx, vy=vy, vz_up=vz_up, timeout=10)
-        self.change_mode('BRAKE')
-        self.wait_for_local_velocity(vx=0, vy=0, vz_up=0, timeout=10)
-        self.land_and_disarm()
-
-    def MISSION_START(self):
-        '''test mavlink command MAV_CMD_MISSION_START'''
-        self.upload_simple_relhome_mission([
-            (mavutil.mavlink.MAV_CMD_NAV_TAKEOFF, 0, 0, 200),
-            (mavutil.mavlink.MAV_CMD_NAV_RETURN_TO_LAUNCH, 0, 0, 0),
-        ])
-        for command in self.run_cmd, self.run_cmd_int:
-            self.change_mode('LOITER')
-            self.set_current_waypoint(1)
-            self.wait_ready_to_arm()
-            self.arm_vehicle()
-            self.change_mode('AUTO')
-            command(mavutil.mavlink.MAV_CMD_MISSION_START)
-            self.wait_altitude(20, 1000, relative=True)
-            self.change_mode('RTL')
-            self.wait_disarmed()
-
-    def DO_CHANGE_SPEED_in_guided(self):
-        '''test Copter DO_CHANGE_SPEED handling in guided mode'''
-        self.takeoff(20, mode='GUIDED')
-
-        new_loc = self.mav.location()
-        new_loc_offset_n = 2000
-        new_loc_offset_e = 0
-        self.location_offset_ne(new_loc, new_loc_offset_n, new_loc_offset_e)
-
-        second_loc_offset_n = -1000
-        second_loc_offset_e = 0
-        second_loc = self.mav.location()
-        self.location_offset_ne(second_loc, second_loc_offset_n, second_loc_offset_e)
-
-        # for run_cmd we fly away from home
-        for (tloc, command) in (new_loc, self.run_cmd), (second_loc, self.run_cmd_int):
-            self.run_cmd_int(
-                mavutil.mavlink.MAV_CMD_DO_REPOSITION,
-                p1=-1,  # "default"
-                p2=0,   # flags; none supplied here
-                p3=0,   # loiter radius for planes, zero ignored
-                p4=float("nan"),  # nan means do whatever you want to do
-                p5=int(tloc.lat * 1e7),
-                p6=int(tloc.lng * 1e7),
-                p7=tloc.alt,
-                frame=mavutil.mavlink.MAV_FRAME_GLOBAL,
-            )
-            for speed in [2, 10, 4]:
-                command(
-                    mavutil.mavlink.MAV_CMD_DO_CHANGE_SPEED,
-                    p1=1,  # groundspeed,
-                    p2=speed,
-                    p3=-1,  # throttle, -1 is no-change
-                    p4=0,   # absolute value, not relative
-                )
-                self.wait_groundspeed(speed-0.2, speed+0.2, minimum_duration=10, timeout=20)
-
-        # we've made random changes to vehicle guided speeds above;
-        # reboot vehicle to reset those:
-        self.disarm_vehicle(force=True)
-        self.reboot_sitl()
-
-    def _MAV_CMD_DO_FLIGHTTERMINATION(self, command):
-        self.set_parameters({
-            "SYSID_MYGCS": self.mav.source_system,
-            "DISARM_DELAY": 0,
-        })
-        self.wait_ready_to_arm()
-        self.arm_vehicle()
-        self.context_collect('STATUSTEXT')
-        command(mavutil.mavlink.MAV_CMD_DO_FLIGHTTERMINATION, p1=1)
-        self.wait_disarmed()
-        self.reboot_sitl()
-
-    def MAV_CMD_DO_FLIGHTTERMINATION(self):
-        '''test MAV_CMD_DO_FLIGHTTERMINATION works on Copter'''
-        self._MAV_CMD_DO_FLIGHTTERMINATION(self.run_cmd)
-        self._MAV_CMD_DO_FLIGHTTERMINATION(self.run_cmd_int)
-
-    def MAV_CMD_NAV_LOITER_UNLIM(self):
-        '''ensure MAV_CMD_NAV_LOITER_UNLIM via mavlink works'''
-        for command in self.run_cmd, self.run_cmd_int:
-            self.change_mode('STABILIZE')
-            command(mavutil.mavlink.MAV_CMD_NAV_LOITER_UNLIM)
-            self.wait_mode('LOITER')
-
-    def MAV_CMD_NAV_RETURN_TO_LAUNCH(self):
-        '''ensure MAV_CMD_NAV_RETURN_TO_LAUNCH via mavlink works'''
-        for command in self.run_cmd, self.run_cmd_int:
-            self.change_mode('STABILIZE')
-            command(mavutil.mavlink.MAV_CMD_NAV_RETURN_TO_LAUNCH)
-            self.wait_mode('RTL')
-
-    def MAV_CMD_NAV_VTOL_LAND(self):
-        '''ensure MAV_CMD_NAV_LAND via mavlink works'''
-        for command in self.run_cmd, self.run_cmd_int:
-            self.change_mode('STABILIZE')
-            command(mavutil.mavlink.MAV_CMD_NAV_VTOL_LAND)
-            self.wait_mode('LAND')
-            self.change_mode('STABILIZE')
-            command(mavutil.mavlink.MAV_CMD_NAV_LAND)
-            self.wait_mode('LAND')
-
-    def clear_roi(self):
-        '''ensure three commands that clear ROI are equivalent'''
-
-        self.upload_simple_relhome_mission([
-            (mavutil.mavlink.MAV_CMD_NAV_TAKEOFF,    0, 0, 20),
-            (mavutil.mavlink.MAV_CMD_NAV_WAYPOINT,   0, 0, 20),
-            (mavutil.mavlink.MAV_CMD_NAV_WAYPOINT, 200, 0, 20), # directly North, i.e. 0 degrees
-            (mavutil.mavlink.MAV_CMD_NAV_WAYPOINT, 400, 0, 20), # directly North, i.e. 0 degrees
-        ])
-
-        self.set_parameter("AUTO_OPTIONS", 3)
-        self.change_mode('AUTO')
-        self.wait_ready_to_arm()
-        self.arm_vehicle()
-        home_loc = self.mav.location()
-
-        cmd_ids = [
-            mavutil.mavlink.MAV_CMD_DO_SET_ROI,
-            mavutil.mavlink.MAV_CMD_DO_SET_ROI_LOCATION,
-            mavutil.mavlink.MAV_CMD_DO_SET_ROI_NONE,
-        ]
-        for command in self.run_cmd, self.run_cmd_int:
-            for cmd_id in cmd_ids:
-                self.wait_waypoint(2, 2)
-
-                # Set an ROI at the Home location, expect to point at Home
-                self.run_cmd(mavutil.mavlink.MAV_CMD_DO_SET_ROI_LOCATION, p5=home_loc.lat, p6=home_loc.lng, p7=home_loc.alt)
-                self.wait_heading(180)
-
-                # Clear the ROI, expect to point at the next Waypoint
-                self.progress("Clear ROI using %s(%d)" % (command.__name__, cmd_id))
-                command(cmd_id)
-                self.wait_heading(0)
-
-                self.wait_waypoint(4, 4)
-                self.set_current_waypoint_using_mav_cmd_do_set_mission_current(seq=2)
-
-        self.land_and_disarm()
-
-    def start_flying_simple_rehome_mission(self, items):
-        '''uploads items, changes mode to auto, waits ready to arm and arms
-        vehicle.  If the first item it a takeoff you can expect the
-        vehicle to fly after this method returns
-        '''
-
-        self.upload_simple_relhome_mission(items)
-
-        self.set_parameter("AUTO_OPTIONS", 3)
-        self.change_mode('AUTO')
-        self.wait_ready_to_arm()
-
-        self.arm_vehicle()
-
-    def _MAV_CMD_DO_LAND_START(self, run_cmd):
-        alt = 5
-        self.start_flying_simple_rehome_mission([
-            (mavutil.mavlink.MAV_CMD_NAV_TAKEOFF, 0, 0, alt),
-            (mavutil.mavlink.MAV_CMD_NAV_WAYPOINT, 200, 0, alt),
-            (mavutil.mavlink.MAV_CMD_NAV_LAND, 0, 0, 0),
-            (mavutil.mavlink.MAV_CMD_DO_LAND_START, 0, 0, alt),
-            (mavutil.mavlink.MAV_CMD_NAV_WAYPOINT, 200, 2000, alt),
-            (mavutil.mavlink.MAV_CMD_NAV_LAND, 0, 0, 0),
-        ])
-
-        self.wait_current_waypoint(2)
-        run_cmd(mavutil.mavlink.MAV_CMD_DO_LAND_START)
-        self.wait_current_waypoint(5)
-        # we pretend to be in RTL mode while doing this:
-        self.wait_mode("AUTO_RTL")
-        self.do_RTL()
-
-    def MAV_CMD_DO_LAND_START(self):
-        '''test handling of mavlink-received MAV_CMD_DO_LAND_START command'''
-        self._MAV_CMD_DO_LAND_START(self.run_cmd)
-        self.zero_throttle()
-        self._MAV_CMD_DO_LAND_START(self.run_cmd_int)
-
-    def _MAV_CMD_SET_EKF_SOURCE_SET(self, run_cmd):
-        run_cmd(
-            mavutil.mavlink.MAV_CMD_SET_EKF_SOURCE_SET,
-            17,
-            want_result=mavutil.mavlink.MAV_RESULT_DENIED,
-        )
-
-        self.change_mode('LOITER')
-        self.wait_ready_to_arm()
-
-        run_cmd(mavutil.mavlink.MAV_CMD_SET_EKF_SOURCE_SET, 2)
-
-        self.assert_prearm_failure('Need Position Estimate')
-        run_cmd(mavutil.mavlink.MAV_CMD_SET_EKF_SOURCE_SET, 1)
-
-        self.wait_ready_to_arm()
-
-    def MAV_CMD_SET_EKF_SOURCE_SET(self):
-        '''test setting of source sets using mavlink command'''
-        self._MAV_CMD_SET_EKF_SOURCE_SET(self.run_cmd)
-        self._MAV_CMD_SET_EKF_SOURCE_SET(self.run_cmd_int)
-
-    def MAV_CMD_NAV_TAKEOFF(self):
-        '''test issuing takeoff command via mavlink'''
-        self.change_mode('GUIDED')
-        self.wait_ready_to_arm()
-
-        self.arm_vehicle()
-        self.run_cmd(mavutil.mavlink.MAV_CMD_NAV_TAKEOFF, p7=5)
-        self.wait_altitude(4.5, 5.5, minimum_duration=5, relative=True)
-        self.change_mode('LAND')
-        self.wait_disarmed()
-
-        self.start_subtest("Check NAV_TAKEOFF is above home location, not current location")
-        # reset home 20 metres above current location
-        current_alt_abs = self.get_altitude(relative=False)
-
-        loc = self.mav.location()
-
-        home_z_ofs = 20
-        self.run_cmd(
-            mavutil.mavlink.MAV_CMD_DO_SET_HOME,
-            p5=loc.lat,
-            p6=loc.lng,
-            p7=current_alt_abs + home_z_ofs,
-        )
-
-        self.change_mode('GUIDED')
-        self.arm_vehicle()
-        takeoff_alt = 5
-        self.run_cmd(mavutil.mavlink.MAV_CMD_NAV_TAKEOFF, p7=takeoff_alt)
-        self.wait_altitude(
-            current_alt_abs + home_z_ofs + takeoff_alt - 0.5,
-            current_alt_abs + home_z_ofs + takeoff_alt + 0.5,
-            minimum_duration=5,
-            relative=False,
-        )
-        self.change_mode('LAND')
-        self.wait_disarmed()
-
-        self.reboot_sitl()  # unlock home position
-
-    def MAV_CMD_NAV_TAKEOFF_command_int(self):
-        '''test issuing takeoff command via mavlink and command_int'''
-        self.change_mode('GUIDED')
-        self.wait_ready_to_arm()
-
-        self.start_subtest("Check NAV_TAKEOFF is above home location, not current location")
-        # reset home 20 metres above current location
-        current_alt_abs = self.get_altitude(relative=False)
-
-        loc = self.mav.location()
-
-        home_z_ofs = 20
-        self.run_cmd(
-            mavutil.mavlink.MAV_CMD_DO_SET_HOME,
-            p5=loc.lat,
-            p6=loc.lng,
-            p7=current_alt_abs + home_z_ofs,
-        )
-
-        self.change_mode('GUIDED')
-        self.arm_vehicle()
-        takeoff_alt = 5
-        self.run_cmd_int(
-            mavutil.mavlink.MAV_CMD_NAV_TAKEOFF,
-            p7=takeoff_alt,
-            frame=mavutil.mavlink.MAV_FRAME_GLOBAL_RELATIVE_ALT,
-        )
-        self.wait_altitude(
-            current_alt_abs + home_z_ofs + takeoff_alt - 0.5,
-            current_alt_abs + home_z_ofs + takeoff_alt + 0.5,
-            minimum_duration=5,
-            relative=False,
-        )
-        self.change_mode('LAND')
-        self.wait_disarmed()
-
-        self.reboot_sitl()  # unlock home position
-
-    def tests2b(self):  # this block currently around 9.5mins here
-        '''return list of all tests'''
-        ret = ([
-            self.MotorVibration,
-            Test(self.DynamicNotches, attempts=4),
-            self.PositionWhenGPSIsZero,
-            Test(self.DynamicRpmNotches, attempts=4),
-            self.PIDNotches,
-            self.RefindGPS,
-            Test(self.GyroFFT, attempts=1, speedup=8),
-            Test(self.GyroFFTHarmonic, attempts=4, speedup=8),
-            Test(self.GyroFFTAverage, attempts=1, speedup=8),
-            Test(self.GyroFFTContinuousAveraging, attempts=4, speedup=8),
-            self.GyroFFTPostFilter,
-            self.GyroFFTMotorNoiseCheck,
-            self.CompassReordering,
-            self.CRSF,
-            self.MotorTest,
-            self.AltEstimation,
-            self.EKFSource,
-            self.GSF,
-            self.GSF_reset,
-            self.AP_Avoidance,
-            self.SMART_RTL,
-            self.RTL_TO_RALLY,
-            self.FlyEachFrame,
-            self.GPSBlending,
-            self.DataFlash,
-            Test(self.DataFlashErase, attempts=8),
-            self.Callisto,
-            self.PerfInfo,
-            self.Replay,
-            self.FETtecESC,
-            self.ProximitySensors,
-            self.GroundEffectCompensation_touchDownExpected,
-            self.GroundEffectCompensation_takeOffExpected,
-            self.DO_CHANGE_SPEED,
-            self.MISSION_START,
-            self.AUTO_LAND_TO_BRAKE,
-            self.WPNAV_SPEED,
-            self.WPNAV_SPEED_UP,
-            self.WPNAV_SPEED_DN,
-            self.DO_WINCH,
-            self.SensorErrorFlags,
-            self.GPSForYaw,
-            self.DefaultIntervalsFromFiles,
-            self.GPSTypes,
-            self.MultipleGPS,
-            self.WatchAlts,
-            self.GuidedEKFLaneChange,
-            self.Sprayer,
-            self.EK3_RNG_USE_HGT,
-            self.TerrainDBPreArm,
-            self.ThrottleGainBoost,
-            self.ScriptMountPOI,
-            self.FlyMissionTwice,
-            self.FlyMissionTwiceWithReset,
-            self.MissionIndexValidity,
-            self.InvalidJumpTags,
-            self.IMUConsistency,
-            self.AHRSTrimLand,
-            self.GuidedYawRate,
-            self.NoArmWithoutMissionItems,
-            self.DO_CHANGE_SPEED_in_guided,
-            self.RPLidarA1,
-            self.RPLidarA2,
-            self.SafetySwitch,
-            self.BrakeZ,
-            self.MAV_CMD_DO_FLIGHTTERMINATION,
-            self.MAV_CMD_DO_LAND_START,
-            self.MAV_CMD_SET_EKF_SOURCE_SET,
-            self.MAV_CMD_NAV_TAKEOFF,
-            self.MAV_CMD_NAV_TAKEOFF_command_int,
-        ])
-        return ret
-
-    def testcan(self):
-        ret = ([
-            self.CANGPSCopterMission,
-            self.TestLogDownloadMAVProxyCAN,
-        ])
-        return ret
-
-    def tests(self):
-        ret = []
-        ret.extend(self.tests1a())
-        ret.extend(self.tests1b())
-        ret.extend(self.tests1c())
-        ret.extend(self.tests1d())
-        ret.extend(self.tests1e())
-        ret.extend(self.tests2a())
-        ret.extend(self.tests2b())
-        return ret
-
-    def disabled_tests(self):
-        return {
-            "Parachute": "See https://github.com/ArduPilot/ardupilot/issues/4702",
-            "HorizontalAvoidFence": "See https://github.com/ArduPilot/ardupilot/issues/11525",
-            "AltEstimation": "See https://github.com/ArduPilot/ardupilot/issues/15191",
-            "GroundEffectCompensation_takeOffExpected": "Flapping",
-            "GroundEffectCompensation_touchDownExpected": "Flapping",
-            "FlyMissionTwice": "See https://github.com/ArduPilot/ardupilot/pull/18561",
-        }
-
-
-class AutoTestCopterTests1a(AutoTestCopter):
-    def tests(self):
-        return self.tests1a()
-
-
-class AutoTestCopterTests1b(AutoTestCopter):
-    def tests(self):
-        return self.tests1b()
-
-
-class AutoTestCopterTests1c(AutoTestCopter):
-    def tests(self):
-        return self.tests1c()
-
-
-class AutoTestCopterTests1d(AutoTestCopter):
-    def tests(self):
-        return self.tests1d()
-
-
-class AutoTestCopterTests1e(AutoTestCopter):
-    def tests(self):
-        return self.tests1e()
-
-
-class AutoTestCopterTests2a(AutoTestCopter):
-    def tests(self):
-        return self.tests2a()
-
-
-class AutoTestCopterTests2b(AutoTestCopter):
-    def tests(self):
-        return self.tests2b()
-
-
-class AutoTestCAN(AutoTestCopter):
-
-    def tests(self):
-        return self.testcan()
->>>>>>> fd81aaee
+        return self.testcan()