#!/usr/bin/env python
# encoding: utf-8

from __future__ import print_function
from waflib import Build, Logs, Options, Utils
from waflib.Configure import conf
from waflib.TaskGen import before_method, feature
import os.path, os
from collections import OrderedDict

import ap_persistent

SOURCE_EXTS = [
    '*.S',
    '*.c',
    '*.cpp',
]

COMMON_VEHICLE_DEPENDENT_LIBRARIES = [
    'AP_AccelCal',
    'AP_ADC',
    'AP_AHRS',
    'AP_Airspeed',
    'AP_Baro',
    'AP_BattMonitor',
    'AP_BoardConfig',
    'AP_Buffer',
    'AP_Common',
    'AP_Compass',
    'AP_Declination',
    'AP_GPS',
    'AP_HAL',
    'AP_HAL_Empty',
    'AP_InertialSensor',
    'AP_Math',
    'AP_Mission',
    'AP_NavEKF2',
    'AP_NavEKF3',
    'AP_Notify',
    'AP_OpticalFlow',
    'AP_Param',
    'AP_Rally',
    'AP_RangeFinder',
    'AP_Scheduler',
    'AP_SerialManager',
    'AP_Terrain',
    'AP_Vehicle',
    'DataFlash',
    'Filter',
    'GCS_MAVLink',
    'RC_Channel',
    'SRV_Channel',
    'StorageManager',
    'AP_Tuning',
    'AP_RPM',
    'AP_RSSI',
    'AP_Mount',
    'AP_Module',
    'AP_Button',
    'AP_ICEngine',
    'AP_Frsky_Telem',
    'AP_FlashStorage',
<<<<<<< HEAD
    'AP_Perf',
=======
    'AP_Relay',
    'AP_ServoRelayEvents',
>>>>>>> 89478d5a
]

def get_legacy_defines(sketch_name):
    return [
        'APM_BUILD_DIRECTORY=APM_BUILD_' + sketch_name,
        'SKETCH="' + sketch_name + '"',
        'SKETCHNAME="' + sketch_name + '"',
    ]

IGNORED_AP_LIBRARIES = [
    'doc',
    'GCS_Console',
]

@conf
def ap_get_all_libraries(bld):
    libraries = []
    for lib_node in bld.srcnode.ant_glob('libraries/*', dir=True, src=False):
        name = lib_node.name
        if name in IGNORED_AP_LIBRARIES:
            continue
        if name.startswith('AP_HAL'):
            continue
        if name == 'SITL':
            continue
        libraries.append(name)
    libraries.extend(['AP_HAL', 'AP_HAL_Empty'])
    return libraries

@conf
def ap_common_vehicle_libraries(bld):
    return COMMON_VEHICLE_DEPENDENT_LIBRARIES

_grouped_programs = {}

@conf
def ap_program(bld,
               program_groups='bin',
               program_dir=None,
               use_legacy_defines=True,
               program_name=None,
               **kw):
    if 'target' in kw:
        bld.fatal('Do not pass target for program')
    if 'defines' not in kw:
        kw['defines'] = []
    if 'source' not in kw:
        kw['source'] = bld.path.ant_glob(SOURCE_EXTS)

    if not program_name:
        program_name = bld.path.name

    if use_legacy_defines:
        kw['defines'].extend(get_legacy_defines(bld.path.name))

    kw['cxxflags'] = kw.get('cxxflags', []) + ['-include', 'ap_config.h']
    kw['features'] = kw.get('features', []) + bld.env.AP_PROGRAM_FEATURES

    program_groups = Utils.to_list(program_groups)

    if not program_dir:
        program_dir = program_groups[0]

    name = os.path.join(program_dir, program_name)

    tg_constructor = bld.program
    if bld.env.AP_PROGRAM_AS_STLIB:
        tg_constructor = bld.stlib
    else:
        if bld.env.STATIC_LINKING:
            kw['features'].append('static_linking')


    tg = tg_constructor(
        target='#%s' % name,
        name=name,
        program_name=program_name,
        program_dir=program_dir,
        **kw
    )

    for group in program_groups:
        _grouped_programs.setdefault(group, []).append(tg)

@conf
def ap_example(bld, **kw):
    kw['program_groups'] = 'examples'
    ap_program(bld, use_legacy_defines=False, **kw)

def unique_list(items):
    '''remove duplicate elements from a list while maintaining ordering'''
    return list(OrderedDict.fromkeys(items))

@conf
def ap_stlib(bld, **kw):
    if 'name' not in kw:
        bld.fatal('Missing name for ap_stlib')
    if 'ap_vehicle' not in kw:
        bld.fatal('Missing ap_vehicle for ap_stlib')
    if 'ap_libraries' not in kw:
        bld.fatal('Missing ap_libraries for ap_stlib')

    kw['ap_libraries'] = unique_list(kw['ap_libraries'] + bld.env.AP_LIBRARIES)
    for l in kw['ap_libraries']:
        bld.ap_library(l, kw['ap_vehicle'])

    kw['features'] = kw.get('features', []) + ['cxx', 'cxxstlib']
    kw['target'] = kw['name']
    kw['source'] = []

    bld.stlib(**kw)

_created_program_dirs = set()
@feature('cxxstlib', 'cxxprogram')
@before_method('process_rule')
def ap_create_program_dir(self):
    if not hasattr(self, 'program_dir'):
        return
    if self.program_dir in _created_program_dirs:
        return
    self.bld.bldnode.make_node(self.program_dir).mkdir()
    _created_program_dirs.add(self.program_dir)

@feature('cxxstlib')
@before_method('process_rule')
def ap_stlib_target(self):
    if self.target.startswith('#'):
        self.target = self.target[1:]
    self.target = '#%s' % os.path.join('lib', self.target)

@conf
def ap_find_tests(bld, use=[]):
    if not bld.env.HAS_GTEST:
        return

    features = []
    if bld.cmd == 'check':
        features.append('test')

    use = Utils.to_list(use)
    use.append('GTEST')

    includes = [bld.srcnode.abspath() + '/tests/']

    for f in bld.path.ant_glob(incl='*.cpp'):
        ap_program(
            bld,
            features=features,
            includes=includes,
            source=[f],
            use=use,
            program_name=f.change_ext('').name,
            program_groups='tests',
            use_legacy_defines=False,
            cxxflags=['-Wno-undef'],
        )

_versions = []

@conf
def ap_version_append_str(ctx, k, v):
    ctx.env['AP_VERSION_ITEMS'] += [(k, '"{}"'.format(os.environ.get(k, v)))]

@conf
def write_version_header(ctx, tgt):
    with open(tgt, 'w') as f:
        print('#pragma once\n', file=f)

        for k, v in ctx.env['AP_VERSION_ITEMS']:
            print('#define {} {}'.format(k, v), file=f)

@conf
def ap_find_benchmarks(bld, use=[]):
    if not bld.env.HAS_GBENCHMARK:
        return

    includes = [bld.srcnode.abspath() + '/benchmarks/']

    for f in bld.path.ant_glob(incl='*.cpp'):
        ap_program(
            bld,
            features=['gbenchmark'],
            includes=includes,
            source=[f],
            use=use,
            program_name=f.change_ext('').name,
            program_groups='benchmarks',
            use_legacy_defines=False,
        )

def test_summary(bld):
    from io import BytesIO
    import sys

    if not hasattr(bld, 'utest_results'):
        Logs.info('check: no test run')
        return

    fails = []

    for filename, exit_code, out, err in bld.utest_results:
        Logs.pprint('GREEN' if exit_code == 0 else 'YELLOW',
                    '    %s' % filename,
                    'returned %d' % exit_code)

        if exit_code != 0:
            fails.append(filename)
        elif not bld.options.check_verbose:
            continue

        if len(out):
            buf = BytesIO(out)
            for line in buf:
                print("    OUT: %s" % line.decode(), end='', file=sys.stderr)
            print()

        if len(err):
            buf = BytesIO(err)
            for line in buf:
                print("    ERR: %s" % line.decode(), end='', file=sys.stderr)
            print()

    if not fails:
        Logs.info('check: All %u tests passed!' % len(bld.utest_results))
        return

    Logs.error('check: %u of %u tests failed' %
               (len(fails), len(bld.utest_results)))

    for filename in fails:
        Logs.error('    %s' % filename)

    bld.fatal('check: some tests failed')

_build_commands = {}

def _process_build_command(bld):
    if bld.cmd not in _build_commands:
        return

    params = _build_commands[bld.cmd]

    targets = params['targets']
    if targets:
        if bld.targets:
            bld.targets += ',' + targets
        else:
            bld.targets = targets

    program_group_list = Utils.to_list(params['program_group_list'])
    bld.options.program_group.extend(program_group_list)

def build_command(name,
                   targets=None,
                   program_group_list=[],
                   doc='build shortcut'):
    _build_commands[name] = dict(
        targets=targets,
        program_group_list=program_group_list,
    )

    class context_class(Build.BuildContext):
        cmd = name
    context_class.__doc__ = doc

def _select_programs_from_group(bld):
    groups = bld.options.program_group
    if not groups:
        if bld.targets:
            groups = []
        else:
            groups = ['bin']

    if 'all' in groups:
        groups = _grouped_programs.keys()

    for group in groups:
        if group not in _grouped_programs:
            bld.fatal('Group %s not found' % group)

        tg = _grouped_programs[group][0]
        if bld.targets:
            bld.targets += ',' + tg.name
        else:
            bld.targets = tg.name

        for tg in _grouped_programs[group][1:]:
            bld.targets += ',' + tg.name

def options(opt):
    opt.ap_groups = {
        'configure': opt.add_option_group('Ardupilot configure options'),
        'build': opt.add_option_group('Ardupilot build options'),
        'check': opt.add_option_group('Ardupilot check options'),
        'clean': opt.add_option_group('Ardupilot clean options'),
    }

    g = opt.ap_groups['build']

    g.add_option('--program-group',
        action='append',
        default=[],
        help='''
Select all programs that go in <PROGRAM_GROUP>/ for the build. Example: `waf
--program-group examples` builds all examples. The special group "all" selects
all programs.
''')

    g.add_option('--upload',
        action='store_true',
        help='''
Upload applicable targets to a connected device. Not all platforms may support
this. Example: `waf copter --upload` means "build arducopter and upload it to
my board".
''')

    g = opt.ap_groups['check']

    g.add_option('--check-verbose',
        action='store_true',
        help='Output all test programs.')

    g = opt.ap_groups['clean']

    g.add_option('--clean-all-sigs',
        action='store_true',
        help='''
Clean signatures for all tasks. By default, tasks that scan for implicit
dependencies (like the compilation tasks) keep the dependency information
across clean commands, so that that information is changed only when really
necessary. Also, some tasks that don't really produce files persist their
signature. This option avoids that behavior when cleaning the build.
''')

def build(bld):
    bld.add_pre_fun(_process_build_command)
    bld.add_pre_fun(_select_programs_from_group)<|MERGE_RESOLUTION|>--- conflicted
+++ resolved
@@ -60,12 +60,9 @@
     'AP_ICEngine',
     'AP_Frsky_Telem',
     'AP_FlashStorage',
-<<<<<<< HEAD
     'AP_Perf',
-=======
     'AP_Relay',
     'AP_ServoRelayEvents',
->>>>>>> 89478d5a
 ]
 
 def get_legacy_defines(sketch_name):
