# this file lists all board types for boards that use the bootloader
# protocol implemented in this bootloader.

TARGET_HW_PX4_FMU_V1                    5
TARGET_HW_PX4_FMU_V2                    9
TARGET_HW_PX4_FMU_V3                    9 # same as FMU_V2
TARGET_HW_PX4_FMU_V4                   11
TARGET_HW_PX4_FMU_V4_PRO               13
TARGET_HW_UVIFY_CORE		           20
TARGET_HW_PX4_FMU_V5                   50
TARGET_HW_PX4_FMU_V5X                  51
TARGET_HW_PX4_FMU_V6                   52
TARGET_HW_PX4_FMU_V6X                  53
TARGET_HW_ARK_FMU_V6X                  57
TARGET_HW_MINDPX_V2                    88
TARGET_HW_PX4_FLOW_V1                   6
TARGET_HW_PX4_DISCOVERY_V1             99
TARGET_HW_PX4_PIO_V1                   10
TARGET_HW_PX4_PIO_V2                   10 # same as PIO_V1
TARGET_HW_PX4_PIO_V3                   13
TARGET_HW_PX4_AEROCORE_V1              98
TARGET_HW_TAP_V1                       64
TARGET_HW_CRAZYFLIE                    12
TARGET_HW_CRAZYFLIE21                  14
TARGET_HW_OMNIBUSF4SD                  42
TARGET_HW_AUAV_X2V1                    33
TARGET_HW_AEROFC_V1                    65
TARGET_TAP_V2                          66
TARGET_HW_CUBE_F4                       9
TARGET_HW_AV_V1                        29
TARGET_HW_KAKUTEF7                    123
TARGET_HW_SMARTAP_AIRLINK              55
TARGET_HW_SMARTAP_PRO                  32
TARGET_HW_MODALAI_FC_V1             41775
TARGET_HW_MODALAI_FC_V2             41776
TARGET_HW_MODALAI_VOXL2_IO          41777
TARGET_HW_HOLYBRO_PIX32_V5             78
TARGET_HW_HOLYBRO_CAN_GPS              79
TARGET_HW_FMUK66_V3                    28
TARGET_HW_AV_X_V1                      29
TARGET_HW_FMUK66_E                     30
TARGET_HW_FMURT1062-V1                 31
TARGET_HW_ARK_CAN_FLOW                 80
TARGET_HW_ARK_CAN_GPS                  81
TARGET_HW_ARK_CAN_RTK_GPS              82
TARGET_HW_ARK_CANNODE                  83
TARGET_HW_FF_RTK_CAN_GPS               85
TARGET_HW_PDW_MAS_MAIN-V1              86
TARGET_HW_ATL_MANTIS_EDU               97
TARGET_HW_THE_PEACH_K1                212
TARGET_HW_THE_PEACH_R1                213


Reserved  PX4 [BL] FMU v5X.x           51
Reserved "PX4 [BL] FMU v6.x"           52
Reserved "PX4 [BL] FMU v6X.x"          53
Reserved "PX4 [BL] FMU v6C.x"          56

Reserved "ARK [BL] FMU v6X.x"          57

Reserved "GUMSTIX [BL] FMU v6"         54
Reserved "ARK CAN FLOW"                80
Reserved "NXP ucans32k146"             34

# values from external vendors
EXT_HW_RADIOLINK_MINI_PIX               3

# NOTE: the full range from 1000 to 19999 (inclusive) is reserved for
# use by the ArduPilot bootloader. Do not allocate IDs in this range
# except via changes to the ArduPilot code

# Do not allocate IDs in the range 1000 to 19999 except via a PR
# against this file in https://github.com/ArduPilot/ardupilot/tree/master/Tools/AP_Bootloader/board_types.txt

# if you want to reserve a block of IDs, please limit that allocation
#  to 10 IDs at a time.

# please fill gaps rather than adding past ID #7109

# values starting with AP_ are implemented in the ArduPilot bootloader
# https://github.com/ArduPilot/ardupilot/tree/master/Tools/AP_Bootloader
# the values come from the APJ_BOARD_ID in the hwdef files here:
# https://github.com/ArduPilot/ardupilot/tree/master/libraries/AP_HAL_ChibiOS/hwdef

AP_HW_CUBEYELLOW                      120
AP_HW_OMNIBUSF7V2                     121
AP_HW_KAKUTEF4                        122
AP_HW_REVOLUTION                      124
AP_HW_MATEKF405                       125
AP_HW_NUCLEOF767ZI                    126
AP_HW_MATEKF405_WING                  127
AP_HW_AIRBOTF4                        128
AP_HW_SPARKYV2                        130
AP_HW_OMNIBUSF4PRO                    131
AP_HW_ANYFCF7                         132
AP_HW_OMNIBUSNANOV6                   133
AP_HW_SPEEDYBEEF4                     134
AP_HW_F35LIGHTNING                    135
AP_HW_MRO_X2V1_777                    136
AP_HW_OMNIBUSF4V6                     137
AP_HW_HELIOSPRING                     138
AP_HW_DURANDAL                        139
AP_HW_CUBEORANGE                      140
AP_HW_MRO_CONTROL_ZERO                141
AP_HW_MRO_CONTROL_ZERO_OEM            142
AP_HW_MATEKF765_WING                  143
AP_HW_JDMINIF405                      144
AP_HW_KAKUTEF7_MINI                   145
AP_HW_H757I_EVAL                      146
AP_HW_F4BY                             20 # value due to previous release by vendor
AP_HW_MAZZYSTARDRONE                  188

AP_HW_VRBRAIN_V51                    1151
AP_HW_VRBRAIN_V52                    1152
AP_HW_VRBRAIN_V54                    1154
AP_HW_VRCORE_V10                     1910
AP_HW_VRUBRAIN_V51                   1351
AP_HW_F103_PERIPH                    1000
AP_HW_CUAV_GPS                       1001
AP_HW_OMNIBUSF4                      1002
AP_HW_CUBEBLACKPLUS                  1003
AP_HW_F303_PERIPH                    1004
AP_HW_ZUBAXGNSS                      1005
AP_HW_NIGHTCRAWLER                   1006
AP_HW_SKYBOT                         1007
AP_HW_FRSKY_R9                       1008
AP_HW_CUAV_NORA                      1009
AP_HW_CUAV_X7_PRO                    1010
AP_HW_SUCCEXF4                       1011
AP_HW_LIGHTSPARKMINI                 1012
AP_HW_MATEKH743                      1013
AP_HW_MATEKF405_GPS                  1014
AP_HW_MRO_NEXUS                      1015
AP_HW_HITEC_MOSAIC                   1016
AP_HW_MRO_PIXRACER_PRO               1017
AP_HW_TWD_H7                         1018
AP_HW_MAMBA405                       1019
AP_HW_H31_PIXC4                      1020
AP_HW_QioTekZealotF427               1021
AP_HW_MRO_CTRL_ZERO_CLASSIC          1022
AP_HW_MRO_CTRL_ZERO_H7               1023
AP_HW_MRO_CTRL_ZERO_OEM_H7           1024
AP_HW_BEASTH7                        1025
AP_HW_BEASTF7                        1026
AP_HW_FlywooF745                     1027
AP_HW_FreeflyRTK                     1028
AP_HW_luminousbee5                   1029
AP_HW_KAKUTEF4_MINI                  1030
AP_HW_H31_PIXC4_PI                   1031
AP_HW_H31_PIXC4_JETSON               1032
AP_HW_CUBEORANGE_JOEY                1033
AP_HW_SierraF9P                      1034
AP_HW_HolybroGPS                     1035
AP_HW_QioTekZealotH743               1036
AP_HW_HEREPRO                        1037
AP_HW_MAMBABASICF4                   1038
AP_HW_ARGOSDYNE_DP1000               1039
AP_HW_Nucleo491                      1040
AP_HW_mRoM10095                      1041
AP_HW_FlywooF745Nano                 1042
AP_HW_HERE3PLUS                      1043
AP_HW_BirdCANdy                      1044
AP_HW_SKYSTARSF405DJI                1045
AP_HW_HITEC_AIRSPEED                 1046
AP_HW_NucleoL496                     1047
AP_HW_KakuteH7                       1048
AP_HW_ICSI_Kestrel                   1049
AP_HW_SierraL431                     1050
AP_HW_NucleoL476                     1051
AP_HW_SierraF405                     1052
AP_HW_CarbonixL496                   1053
AP_HW_MatekF405_TE                   1054
AP_HW_SierraF412                     1055
AP_HW_BEASTH7v2                      1056
AP_HW_BEASTF7v2                      1057
AP_HW_KakuteH7Mini                   1058
AP_HW_JHEMCUGSF405A                  1059
AP_HW_SPRACINGH7                     1060
AP_HW_DEVEBOXH7                      1061
AP_HW_MatekL431                      1062
AP_HW_CUBEORANGEPLUS                 1063
AP_HW_CarbonixF405                   1064
AP_HW_QioTekAdeptF407                1065
AP_HW_QioTekAdeptF427                1066
AP_HW_FlyingMoonF407                 1067
AP_HW_FlyingMoonF427                 1068
AP_HW_CUBERED_PRIMARY                1069
AP_HW_CUBERED_SECONDARY              1070
AP_HW_GreenSight_UltraBlue           1071
AP_HW_GreenSight_microBlue           1072
AP_HW_MAMBAH743_V4                   1073
AP_HW_REAPERF745_V2                  1074
AP_HW_SKYSTARSH7HD                   1075
AP_HW_PixSurveyA1                    1076
AP_HW_AEROFOX_AIRSPEED               1077
AP_HW_ATOMRCF405                     1078
AP_HW_CUBEPILOT_CANMOD               1079
AP_HW_AEROFOX_PMU                    1080
AP_HW_JHEMCUGF16F405                 1081
AP_HW_SPEEDYBEEF4V3                  1082
AP_HW_PixPilot-V6                    1083
AP_HW_JFB100                         1084
AP_HW_C_RTK2_HP                      1085
AP_HW_JUMPER_XIAKE800                1086
AP_HW_Sierra_F1                      1087
AP_HW_HolybroCompass                 1088
AP_HW_FOXEERH743_V1                  1089
AP_HW_PixFlamingoL4R5_V1             1090

AP_HW_Sierra-TrueNavPro              1091
AP_HW_Sierra-TrueNav                 1092
AP_HW_Sierra-TrueNorth               1093
AP_HW_Sierra-TrueSpeed               1094
AP_HW_Sierra-PrecisionPoint          1095
AP_HW_PixPilot-V3                    1096
AP_HW_PixSurveyA2                    1097
AP_HW_mRoCANPWM                      1098
AP_HW_FlywooF405S_AIO                1099
AP_HW_mRoCANPower                    1100
AP_HW_mRoControlOne                  1101

AP_HW_rFCU                           1102
AP_HW_rGNSS                          1103
AP_HW_AEROFOX_AIRSPEED_DLVR          1104
AP_HW_KakuteH7-Wing                  1105
AP_HW_SpeedyBeeF405WING              1106
AP_HW_PixSurveyA-IND                 1107
AP_HW_SPRACINGH7RF                   1108
AP_HW_AEROFOX_GNSS_F9P               1109
AP_HW_JFB110                         1110
AP_HW_SDMODELH7V1                    1111
AP_HW_FlyingMoonH743                 1112
AP_HW_YJUAV_A6                       1113
AP_HW_YJUAV_A6Nano                   1114
AP_HW_ACNS_CM4PILOT                  1115
AP_HW_ACNS_F405AIO                   1116
AP_HW_BLITZF7AIO                     1117
AP_HW_RADIX2HD                       1118
AP_HW_HEEWING_F405                   1119
AP_HW_PodmanH7                       1120
AP_HW_mRo-M10053                     1121
AP_HW_mRo-M10044                     1122
AP_HW_SIYI_N7                        1123
AP_HW_mRoCZOEM_revG                  1124
AP_HW_BETAFPV_F405                   1125
AP_HW_QioTekAdeptH743                1126
AP_HW_YJUAV_A6SE                     1127
AP_HW_QioTekAdept_6C                 1128

AP_HW_PixFlamingoL4R5_V2             1129
AP_HW_PixFlamingoF427_V1             1130
AP_HW_PixFlamingoF767_V1             1131
AP_HW_PixFlamingoH743I               1132
AP_HW_PixFlamingoH743V               1133

AP_HW_AR-F407SmartBat                1134
AP_HW_SPEEDYBEEF4MINI                1135
AP_HW_SPEEDYBEEF4V4                  1136
AP_HW_FlywooF405Pro                  1137
AP_HW_TMOTORH7                       1138
AP_HW_MICOAIR405                     1139
AP_HW_PixPilot-C3                    1140
AP_HW_YJUAV_A6SE_H743                1141
AP_HW_FSO_POWER_STACK                1142
AP_HW_ATOMRCF405NAVI_DLX             1143
AP_HW_YJUAV_A6Ultra                  1144
AP_HW_TULIP_BATTMON                  1145
AP_HW_AnyleafH7                      1146
AP_HW_mRoKitCANrevC                  1147
AP_HW_BotBloxSwitch                  1148
AP_HW_MatekH7A3                      1149
AP_HW_MicoAir405v2                   1150
AP_HW_ORAQF405PRO                    1155
AP_HW_CBU_StampH743                  1156
AP_HW_FOXEERF405_V2                  1157
AP_HW_CSKY405                        1158
AP_HW_NxtPX4v2                       1159
AP_HW_PixPilot-V6PRO                 1160
AP_HW_MicoAir405Mini                 1161
AP_HW_BlitzH7Pro                     1162
AP_HW_BlitzF7Mini                    1163
AP_HW_BlitzF7                        1164
AP_HW_3DR-ASAUAV                     1165
AP_HW_MicoAir743                     1166
AP_HW_BlitzH7Wing                    1168
AP_HW_SDMODELH7V2                    1167

AP_HW_JHEMCUF405WING                 1169
AP_HW_MatekG474                      1170
AP_HW_PhenixH7_lite                  1171
AP_HW_PhenixH7_Pro                   1172
AP_HW_2RAWH743                       1173

AP_HW_FlywooF405HD_AIOv2             1180
AP_HW_FlywooH743Pro                  1181

AP_HW_ESP32_PERIPH                   1205
AP_HW_ESP32S3_PERIPH                 1206

AP_HW_MUPilot                        1222

AP_HW_CBUnmanned-CM405-FC            1301

AP_HW_KHA_ETH                        1315

AP_HW_FlysparkF4                     1361

AP_HW_CUBEORANGE_PERIPH              1400
AP_HW_CUBEBLACK_PERIPH               1401
AP_HW_PIXRACER_PERIPH                1402
AP_HW_SWBOOMBOARD_PERIPH             1403

AP_HW_VIMDRONES_FLOW                 1404
AP_HW_VIMDRONES_MOSAIC_X5            1405
AP_HW_VIMDRONES_MOSAIC_H             1406
AP_HW_VIMDRONES_PERIPH               1407

AP_HW_PIXHAWK6X_PERIPH               1408
AP_HW_CUBERED_PERIPH                 1409
AP_HW_RadiolinkPIX6                  1410

AP_HW_JHEMCU-H743HD                  1411

AP_HW_LongbowF405                    1422

AP_HW_MountainEagleH743              1444

AP_HW_StellarF4                      1500
AP_HW_GEPRCF745BTHD                  1501

AP_HW_HGLRCF405V4                    1524

AP_HW_MFT-SEMA100                    2000

AP_HW_SakuraRC-H743                  2714

# IDs 4200-4220 reserved for HAKRC
AP_HW_HAKRC_F405                     4200
AP_HW_HAKRC_F405Wing                 4201

# IDs 5000-5099 reserved for Carbonix
# IDs 5100-5199 reserved for SYPAQ Systems
# IDs 5200-5209 reserved for Airvolute
AP_HW_AIRVOLUTE_DCS2                 5200

# IDs 5210-5219 reserved for Aocoda-RC
AP_HW_AOCODA-RC-H743DUAL             5210
AP_HW_AOCODA-RC-F405V3               5211

# IDs 5220-5239 reserved for UAV-DEV GmbH
AP_HW_UAV-DEV-HAT-H7                 5220
AP_HW_UAV-DEV-NucPilot-H7            5221
AP_HW_UAV-DEV-M10S-L4                5222
AP_HW_UAV-DEV-F9P-G4                 5223
AP_HW_UAV-DEV-UM982-G4               5224
AP_HW_UAV-DEV-M20D-G4                5225
AP_HW_UAV-DEV-Sensorboard-G4         5226

#IDs 5301-5399 reserved for Sierra Aerospace
AP_HW_Sierra-TrueNavPro-G4           5301
AP_HW_Sierra-TrueNavIC               5302
AP_HW_Sierra-TrueNorth-G4            5303
AP_HW_Sierra-TrueSpeed-G4            5304
AP_HW_Sierra-PrecisionPoint-G4       5305
AP_HW_Sierra-AeroNex                 5306
AP_HW_Sierra-TrueFlow                5307
AP_HW_Sierra-TrueNavIC-Pro           5308
AP_HW_Sierra-F1-Pro                  5309

#IDs 5401-5499 reserved for holybro
AP_HW_Holybro-PMU-F4                 5401
AP_HW_Holybro-UM982-G4               5402
AP_HW_Holybro-UM960-H7               5403
AP_HW_Holybro-PERIPH-H7              5404
AP_HW_Holybro-DroneCAN-Airspeed      5405
AP_HW_Holybro-KakuteF4-Wing          5406

#IDs 5501-5599 reserved for MATEKSYS
AP_HW_MATEKH743SE                    5501

#IDs 5600-5699 reserved for ZeroOne
AP_HW_ZeroOne_X6                     5600
AP_HW_ZeroOne_PMU                    5601
AP_HW_ZeroOne_GNSS                   5602

#IDs 5700-5710 reserved for DroneBuild  
AP_HW_DroneBuild_G1                  5700
AP_HW_DroneBuild_G2                  5701

# IDs 6000-6099 reserved for SpektreWorks

# IDs 6600-6699 reserved for Eagle Eye Drones

# IDs 6900-6909 reserved for Easy Aerial

# IDs 7000-7099 reserved for CUAV
AP_HW_CUAV-7-NANO                    7000

# IDs 7100-7109 reserved for VIEWPRO
AP_HW_VUAV-V7pro                     7100

<<<<<<< HEAD
# IDs 7110-7119 reserved for X-MAV
AP_HW_X-MAV-AP-H743V2                7110
=======
# please fill gaps in the above ranges rather than adding past ID #7109
>>>>>>> dd1c799a

# OpenDroneID enabled boards. Use 10000 + the base board ID
AP_HW_CubeOrange_ODID               10140
AP_HW_Pixhawk6_ODID                 10053

# do not allocate board IDs above 10,000 for non-ODID boards.
# do not allocate board IDs above 19,999 in this file.<|MERGE_RESOLUTION|>--- conflicted
+++ resolved
@@ -399,12 +399,7 @@
 # IDs 7100-7109 reserved for VIEWPRO
 AP_HW_VUAV-V7pro                     7100
 
-<<<<<<< HEAD
-# IDs 7110-7119 reserved for X-MAV
-AP_HW_X-MAV-AP-H743V2                7110
-=======
 # please fill gaps in the above ranges rather than adding past ID #7109
->>>>>>> dd1c799a
 
 # OpenDroneID enabled boards. Use 10000 + the base board ID
 AP_HW_CubeOrange_ODID               10140
